/*
 * Off-channel operation helpers
 *
 * Copyright 2003, Jouni Malinen <jkmaline@cc.hut.fi>
 * Copyright 2004, Instant802 Networks, Inc.
 * Copyright 2005, Devicescape Software, Inc.
 * Copyright 2006-2007	Jiri Benc <jbenc@suse.cz>
 * Copyright 2007, Michael Wu <flamingice@sourmilk.net>
 * Copyright 2009	Johannes Berg <johannes@sipsolutions.net>
 *
 * This program is free software; you can redistribute it and/or modify
 * it under the terms of the GNU General Public License version 2 as
 * published by the Free Software Foundation.
 */
#include <linux/export.h>
#include <net/mac80211.h>
#include "ieee80211_i.h"
#include "driver-ops.h"

/*
 * Tell our hardware to disable PS.
 * Optionally inform AP that we will go to sleep so that it will buffer
 * the frames while we are doing off-channel work.  This is optional
 * because we *may* be doing work on-operating channel, and want our
 * hardware unconditionally awake, but still let the AP send us normal frames.
 */
static void ieee80211_offchannel_ps_enable(struct ieee80211_sub_if_data *sdata)
{
	struct ieee80211_local *local = sdata->local;
	struct ieee80211_if_managed *ifmgd = &sdata->u.mgd;

	local->offchannel_ps_enabled = false;

	/* FIXME: what to do when local->pspolling is true? */

	del_timer_sync(&local->dynamic_ps_timer);
	del_timer_sync(&ifmgd->bcn_mon_timer);
	del_timer_sync(&ifmgd->conn_mon_timer);

	cancel_work_sync(&local->dynamic_ps_enable_work);

	if (local->hw.conf.flags & IEEE80211_CONF_PS) {
		local->offchannel_ps_enabled = true;
		local->hw.conf.flags &= ~IEEE80211_CONF_PS;
		ieee80211_hw_config(local, IEEE80211_CONF_CHANGE_PS);
	}

	if (!local->offchannel_ps_enabled ||
	    !(local->hw.flags & IEEE80211_HW_PS_NULLFUNC_STACK))
		/*
		 * If power save was enabled, no need to send a nullfunc
		 * frame because AP knows that we are sleeping. But if the
		 * hardware is creating the nullfunc frame for power save
		 * status (ie. IEEE80211_HW_PS_NULLFUNC_STACK is not
		 * enabled) and power save was enabled, the firmware just
		 * sent a null frame with power save disabled. So we need
		 * to send a new nullfunc frame to inform the AP that we
		 * are again sleeping.
		 */
		ieee80211_send_nullfunc(local, sdata, 1);
}

/* inform AP that we are awake again, unless power save is enabled */
static void ieee80211_offchannel_ps_disable(struct ieee80211_sub_if_data *sdata)
{
	struct ieee80211_local *local = sdata->local;

	if (!local->ps_sdata)
		ieee80211_send_nullfunc(local, sdata, 0);
	else if (local->offchannel_ps_enabled) {
		/*
		 * In !IEEE80211_HW_PS_NULLFUNC_STACK case the hardware
		 * will send a nullfunc frame with the powersave bit set
		 * even though the AP already knows that we are sleeping.
		 * This could be avoided by sending a null frame with power
		 * save bit disabled before enabling the power save, but
		 * this doesn't gain anything.
		 *
		 * When IEEE80211_HW_PS_NULLFUNC_STACK is enabled, no need
		 * to send a nullfunc frame because AP already knows that
		 * we are sleeping, let's just enable power save mode in
		 * hardware.
		 */
		/* TODO:  Only set hardware if CONF_PS changed?
		 * TODO:  Should we set offchannel_ps_enabled to false?
		 */
		local->hw.conf.flags |= IEEE80211_CONF_PS;
		ieee80211_hw_config(local, IEEE80211_CONF_CHANGE_PS);
	} else if (local->hw.conf.dynamic_ps_timeout > 0) {
		/*
		 * If IEEE80211_CONF_PS was not set and the dynamic_ps_timer
		 * had been running before leaving the operating channel,
		 * restart the timer now and send a nullfunc frame to inform
		 * the AP that we are awake.
		 */
		ieee80211_send_nullfunc(local, sdata, 0);
		mod_timer(&local->dynamic_ps_timer, jiffies +
			  msecs_to_jiffies(local->hw.conf.dynamic_ps_timeout));
	}

	ieee80211_sta_reset_beacon_monitor(sdata);
	ieee80211_sta_reset_conn_monitor(sdata);
}

void ieee80211_offchannel_stop_vifs(struct ieee80211_local *local,
				    bool offchannel_ps_enable)
{
	struct ieee80211_sub_if_data *sdata;

	/*
	 * notify the AP about us leaving the channel and stop all
	 * STA interfaces.
	 */
	mutex_lock(&local->iflist_mtx);
	list_for_each_entry(sdata, &local->interfaces, list) {
		if (!ieee80211_sdata_running(sdata))
			continue;

		if (sdata->vif.type != NL80211_IFTYPE_MONITOR)
			set_bit(SDATA_STATE_OFFCHANNEL, &sdata->state);

		/* Check to see if we should disable beaconing. */
		if (sdata->vif.type == NL80211_IFTYPE_AP ||
		    sdata->vif.type == NL80211_IFTYPE_ADHOC ||
		    sdata->vif.type == NL80211_IFTYPE_MESH_POINT)
			ieee80211_bss_info_change_notify(
				sdata, BSS_CHANGED_BEACON_ENABLED);

		if (sdata->vif.type != NL80211_IFTYPE_MONITOR) {
			netif_tx_stop_all_queues(sdata->dev);
			if (offchannel_ps_enable &&
			    (sdata->vif.type == NL80211_IFTYPE_STATION) &&
			    sdata->u.mgd.associated)
				ieee80211_offchannel_ps_enable(sdata);
		}
	}
	mutex_unlock(&local->iflist_mtx);
}

void ieee80211_offchannel_return(struct ieee80211_local *local,
				 bool offchannel_ps_disable)
{
	struct ieee80211_sub_if_data *sdata;

	mutex_lock(&local->iflist_mtx);
	list_for_each_entry(sdata, &local->interfaces, list) {
		if (sdata->vif.type != NL80211_IFTYPE_MONITOR)
			clear_bit(SDATA_STATE_OFFCHANNEL, &sdata->state);

		if (!ieee80211_sdata_running(sdata))
			continue;

		/* Tell AP we're back */
		if (offchannel_ps_disable &&
		    sdata->vif.type == NL80211_IFTYPE_STATION) {
			if (sdata->u.mgd.associated)
				ieee80211_offchannel_ps_disable(sdata);
		}

		if (sdata->vif.type != NL80211_IFTYPE_MONITOR) {
			/*
			 * This may wake up queues even though the driver
			 * currently has them stopped. This is not very
			 * likely, since the driver won't have gotten any
			 * (or hardly any) new packets while we weren't
			 * on the right channel, and even if it happens
			 * it will at most lead to queueing up one more
			 * packet per queue in mac80211 rather than on
			 * the interface qdisc.
			 */
			netif_tx_wake_all_queues(sdata->dev);
		}

		if (sdata->vif.type == NL80211_IFTYPE_AP ||
		    sdata->vif.type == NL80211_IFTYPE_ADHOC ||
		    sdata->vif.type == NL80211_IFTYPE_MESH_POINT)
			ieee80211_bss_info_change_notify(
				sdata, BSS_CHANGED_BEACON_ENABLED);
	}
	mutex_unlock(&local->iflist_mtx);
}

void ieee80211_handle_roc_started(struct ieee80211_roc_work *roc)
{
	if (roc->notified)
		return;

	if (roc->mgmt_tx_cookie) {
		if (!WARN_ON(!roc->frame)) {
			ieee80211_tx_skb(roc->sdata, roc->frame);
			roc->frame = NULL;
		}
	} else {
		cfg80211_ready_on_channel(&roc->sdata->wdev, (unsigned long)roc,
					  roc->chan, roc->chan_type,
					  roc->req_duration, GFP_KERNEL);
	}

	roc->notified = true;
}

static void ieee80211_hw_roc_start(struct work_struct *work)
{
	struct ieee80211_local *local =
		container_of(work, struct ieee80211_local, hw_roc_start);
	struct ieee80211_roc_work *roc, *dep, *tmp;

	mutex_lock(&local->mtx);

	if (list_empty(&local->roc_list))
		goto out_unlock;

	roc = list_first_entry(&local->roc_list, struct ieee80211_roc_work,
			       list);

	if (!roc->started)
		goto out_unlock;

	roc->hw_begun = true;
	roc->hw_start_time = local->hw_roc_start_time;

	ieee80211_handle_roc_started(roc);
	list_for_each_entry_safe(dep, tmp, &roc->dependents, list) {
		ieee80211_handle_roc_started(dep);

		if (dep->duration > roc->duration) {
			u32 dur = dep->duration;
			dep->duration = dur - roc->duration;
			roc->duration = dur;
			list_del(&dep->list);
			list_add(&dep->list, &roc->list);
		}
	}
 out_unlock:
	mutex_unlock(&local->mtx);
}

void ieee80211_ready_on_channel(struct ieee80211_hw *hw)
{
	struct ieee80211_local *local = hw_to_local(hw);

	local->hw_roc_start_time = jiffies;

	trace_api_ready_on_channel(local);

	ieee80211_queue_work(hw, &local->hw_roc_start);
}
EXPORT_SYMBOL_GPL(ieee80211_ready_on_channel);

void ieee80211_start_next_roc(struct ieee80211_local *local)
{
	struct ieee80211_roc_work *roc;

	lockdep_assert_held(&local->mtx);

	if (list_empty(&local->roc_list)) {
		ieee80211_run_deferred_scan(local);
		return;
	}

	roc = list_first_entry(&local->roc_list, struct ieee80211_roc_work,
			       list);

	if (WARN_ON_ONCE(roc->started))
		return;

	if (local->ops->remain_on_channel) {
		int ret, duration = roc->duration;

		/* XXX: duplicated, see ieee80211_start_roc_work() */
		if (!duration)
			duration = 10;

		ret = drv_remain_on_channel(local, roc->chan,
					    roc->chan_type,
					    duration);

		roc->started = true;

		if (ret) {
			wiphy_warn(local->hw.wiphy,
				   "failed to start next HW ROC (%d)\n", ret);
			/*
			 * queue the work struct again to avoid recursion
			 * when multiple failures occur
			 */
			ieee80211_remain_on_channel_expired(&local->hw);
		}
	} else {
		/* delay it a bit */
		ieee80211_queue_delayed_work(&local->hw, &roc->work,
					     round_jiffies_relative(HZ/2));
	}
}

void ieee80211_roc_notify_destroy(struct ieee80211_roc_work *roc)
{
	struct ieee80211_roc_work *dep, *tmp;

	/* was never transmitted */
	if (roc->frame) {
		cfg80211_mgmt_tx_status(&roc->sdata->wdev,
					(unsigned long)roc->frame,
					roc->frame->data, roc->frame->len,
					false, GFP_KERNEL);
		kfree_skb(roc->frame);
	}

	if (!roc->mgmt_tx_cookie)
		cfg80211_remain_on_channel_expired(&roc->sdata->wdev,
						   (unsigned long)roc,
						   roc->chan, roc->chan_type,
						   GFP_KERNEL);

	list_for_each_entry_safe(dep, tmp, &roc->dependents, list)
		ieee80211_roc_notify_destroy(dep);

	kfree(roc);
}

void ieee80211_sw_roc_work(struct work_struct *work)
{
	struct ieee80211_roc_work *roc =
		container_of(work, struct ieee80211_roc_work, work.work);
	struct ieee80211_sub_if_data *sdata = roc->sdata;
	struct ieee80211_local *local = sdata->local;
	bool started;

	mutex_lock(&local->mtx);

	if (roc->abort)
		goto finish;

	if (WARN_ON(list_empty(&local->roc_list)))
		goto out_unlock;

	if (WARN_ON(roc != list_first_entry(&local->roc_list,
					    struct ieee80211_roc_work,
					    list)))
		goto out_unlock;

	if (!roc->started) {
		struct ieee80211_roc_work *dep;

		/* start this ROC */

		/* switch channel etc */
		ieee80211_recalc_idle(local);

		local->tmp_channel = roc->chan;
		local->tmp_channel_type = roc->chan_type;
		ieee80211_hw_config(local, 0);

		/* tell userspace or send frame */
		ieee80211_handle_roc_started(roc);
		list_for_each_entry(dep, &roc->dependents, list)
			ieee80211_handle_roc_started(dep);

		/* if it was pure TX, just finish right away */
		if (!roc->duration)
			goto finish;

		roc->started = true;
		ieee80211_queue_delayed_work(&local->hw, &roc->work,
					     msecs_to_jiffies(roc->duration));
	} else {
		/* finish this ROC */
 finish:
		list_del(&roc->list);
		started = roc->started;
		ieee80211_roc_notify_destroy(roc);

		if (started) {
			drv_flush(local, false);

			local->tmp_channel = NULL;
			ieee80211_hw_config(local, 0);

			ieee80211_offchannel_return(local, true);
		}

		ieee80211_recalc_idle(local);

		if (started)
			ieee80211_start_next_roc(local);
	}

 out_unlock:
	mutex_unlock(&local->mtx);
}

static void ieee80211_hw_roc_done(struct work_struct *work)
{
	struct ieee80211_local *local =
		container_of(work, struct ieee80211_local, hw_roc_done);
	struct ieee80211_roc_work *roc;

	mutex_lock(&local->mtx);

	if (list_empty(&local->roc_list))
		goto out_unlock;

<<<<<<< HEAD
	/* was never transmitted */
	if (local->hw_roc_skb) {
		u64 cookie;

		cookie = local->hw_roc_cookie ^ 2;

		cfg80211_mgmt_tx_status(local->hw_roc_dev, cookie,
					local->hw_roc_skb->data,
					local->hw_roc_skb->len, false,
					GFP_KERNEL);

		kfree_skb(local->hw_roc_skb);
		local->hw_roc_skb = NULL;
		local->hw_roc_skb_for_status = NULL;
	}

	if (!local->hw_roc_for_tx)
		cfg80211_remain_on_channel_expired(local->hw_roc_dev,
						   local->hw_roc_cookie,
						   local->hw_roc_channel,
						   local->hw_roc_channel_type,
						   GFP_KERNEL);
=======
	roc = list_first_entry(&local->roc_list, struct ieee80211_roc_work,
			       list);

	if (!roc->started)
		goto out_unlock;

	list_del(&roc->list);
>>>>>>> 0d7614f0

	ieee80211_roc_notify_destroy(roc);

	/* if there's another roc, start it now */
	ieee80211_start_next_roc(local);

 out_unlock:
	mutex_unlock(&local->mtx);
}

void ieee80211_remain_on_channel_expired(struct ieee80211_hw *hw)
{
	struct ieee80211_local *local = hw_to_local(hw);

	trace_api_remain_on_channel_expired(local);

	ieee80211_queue_work(hw, &local->hw_roc_done);
}
EXPORT_SYMBOL_GPL(ieee80211_remain_on_channel_expired);

void ieee80211_roc_setup(struct ieee80211_local *local)
{
	INIT_WORK(&local->hw_roc_start, ieee80211_hw_roc_start);
	INIT_WORK(&local->hw_roc_done, ieee80211_hw_roc_done);
	INIT_LIST_HEAD(&local->roc_list);
}

void ieee80211_roc_purge(struct ieee80211_sub_if_data *sdata)
{
	struct ieee80211_local *local = sdata->local;
	struct ieee80211_roc_work *roc, *tmp;
	LIST_HEAD(tmp_list);

	mutex_lock(&local->mtx);
	list_for_each_entry_safe(roc, tmp, &local->roc_list, list) {
		if (roc->sdata != sdata)
			continue;

		if (roc->started && local->ops->remain_on_channel) {
			/* can race, so ignore return value */
			drv_cancel_remain_on_channel(local);
		}

		list_move_tail(&roc->list, &tmp_list);
		roc->abort = true;
	}

	ieee80211_start_next_roc(local);
	mutex_unlock(&local->mtx);

	list_for_each_entry_safe(roc, tmp, &tmp_list, list) {
		if (local->ops->remain_on_channel) {
			list_del(&roc->list);
			ieee80211_roc_notify_destroy(roc);
		} else {
			ieee80211_queue_delayed_work(&local->hw, &roc->work, 0);

			/* work will clean up etc */
			flush_delayed_work(&roc->work);
		}
	}

	WARN_ON_ONCE(!list_empty(&tmp_list));
}<|MERGE_RESOLUTION|>--- conflicted
+++ resolved
@@ -400,30 +400,6 @@
 	if (list_empty(&local->roc_list))
 		goto out_unlock;
 
-<<<<<<< HEAD
-	/* was never transmitted */
-	if (local->hw_roc_skb) {
-		u64 cookie;
-
-		cookie = local->hw_roc_cookie ^ 2;
-
-		cfg80211_mgmt_tx_status(local->hw_roc_dev, cookie,
-					local->hw_roc_skb->data,
-					local->hw_roc_skb->len, false,
-					GFP_KERNEL);
-
-		kfree_skb(local->hw_roc_skb);
-		local->hw_roc_skb = NULL;
-		local->hw_roc_skb_for_status = NULL;
-	}
-
-	if (!local->hw_roc_for_tx)
-		cfg80211_remain_on_channel_expired(local->hw_roc_dev,
-						   local->hw_roc_cookie,
-						   local->hw_roc_channel,
-						   local->hw_roc_channel_type,
-						   GFP_KERNEL);
-=======
 	roc = list_first_entry(&local->roc_list, struct ieee80211_roc_work,
 			       list);
 
@@ -431,7 +407,6 @@
 		goto out_unlock;
 
 	list_del(&roc->list);
->>>>>>> 0d7614f0
 
 	ieee80211_roc_notify_destroy(roc);
 
