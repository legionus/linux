// SPDX-License-Identifier: GPL-2.0-only
/* Copyright (c) 2011-2014 PLUMgrid, http://plumgrid.com
 */
#include <linux/bpf.h>
#include <linux/rcupdate.h>
#include <linux/random.h>
#include <linux/smp.h>
#include <linux/topology.h>
#include <linux/ktime.h>
#include <linux/sched.h>
#include <linux/uidgid.h>
#include <linux/filter.h>
#include <linux/ctype.h>
#include <linux/jiffies.h>
#include <linux/pid_namespace.h>
#include <linux/proc_ns.h>
#include <linux/security.h>

#include "../../lib/kstrtox.h"

/* If kernel subsystem is allowing eBPF programs to call this function,
 * inside its own verifier_ops->get_func_proto() callback it should return
 * bpf_map_lookup_elem_proto, so that verifier can properly check the arguments
 *
 * Different map implementations will rely on rcu in map methods
 * lookup/update/delete, therefore eBPF programs must run under rcu lock
 * if program is allowed to access maps, so check rcu_read_lock_held in
 * all three functions.
 */
BPF_CALL_2(bpf_map_lookup_elem, struct bpf_map *, map, void *, key)
{
	WARN_ON_ONCE(!rcu_read_lock_held());
	return (unsigned long) map->ops->map_lookup_elem(map, key);
}

const struct bpf_func_proto bpf_map_lookup_elem_proto = {
	.func		= bpf_map_lookup_elem,
	.gpl_only	= false,
	.pkt_access	= true,
	.ret_type	= RET_PTR_TO_MAP_VALUE_OR_NULL,
	.arg1_type	= ARG_CONST_MAP_PTR,
	.arg2_type	= ARG_PTR_TO_MAP_KEY,
};

BPF_CALL_4(bpf_map_update_elem, struct bpf_map *, map, void *, key,
	   void *, value, u64, flags)
{
	WARN_ON_ONCE(!rcu_read_lock_held());
	return map->ops->map_update_elem(map, key, value, flags);
}

const struct bpf_func_proto bpf_map_update_elem_proto = {
	.func		= bpf_map_update_elem,
	.gpl_only	= false,
	.pkt_access	= true,
	.ret_type	= RET_INTEGER,
	.arg1_type	= ARG_CONST_MAP_PTR,
	.arg2_type	= ARG_PTR_TO_MAP_KEY,
	.arg3_type	= ARG_PTR_TO_MAP_VALUE,
	.arg4_type	= ARG_ANYTHING,
};

BPF_CALL_2(bpf_map_delete_elem, struct bpf_map *, map, void *, key)
{
	WARN_ON_ONCE(!rcu_read_lock_held());
	return map->ops->map_delete_elem(map, key);
}

const struct bpf_func_proto bpf_map_delete_elem_proto = {
	.func		= bpf_map_delete_elem,
	.gpl_only	= false,
	.pkt_access	= true,
	.ret_type	= RET_INTEGER,
	.arg1_type	= ARG_CONST_MAP_PTR,
	.arg2_type	= ARG_PTR_TO_MAP_KEY,
};

BPF_CALL_3(bpf_map_push_elem, struct bpf_map *, map, void *, value, u64, flags)
{
	return map->ops->map_push_elem(map, value, flags);
}

const struct bpf_func_proto bpf_map_push_elem_proto = {
	.func		= bpf_map_push_elem,
	.gpl_only	= false,
	.pkt_access	= true,
	.ret_type	= RET_INTEGER,
	.arg1_type	= ARG_CONST_MAP_PTR,
	.arg2_type	= ARG_PTR_TO_MAP_VALUE,
	.arg3_type	= ARG_ANYTHING,
};

BPF_CALL_2(bpf_map_pop_elem, struct bpf_map *, map, void *, value)
{
	return map->ops->map_pop_elem(map, value);
}

const struct bpf_func_proto bpf_map_pop_elem_proto = {
	.func		= bpf_map_pop_elem,
	.gpl_only	= false,
	.ret_type	= RET_INTEGER,
	.arg1_type	= ARG_CONST_MAP_PTR,
	.arg2_type	= ARG_PTR_TO_UNINIT_MAP_VALUE,
};

BPF_CALL_2(bpf_map_peek_elem, struct bpf_map *, map, void *, value)
{
	return map->ops->map_peek_elem(map, value);
}

const struct bpf_func_proto bpf_map_peek_elem_proto = {
	.func		= bpf_map_peek_elem,
	.gpl_only	= false,
	.ret_type	= RET_INTEGER,
	.arg1_type	= ARG_CONST_MAP_PTR,
	.arg2_type	= ARG_PTR_TO_UNINIT_MAP_VALUE,
};

const struct bpf_func_proto bpf_get_prandom_u32_proto = {
	.func		= bpf_user_rnd_u32,
	.gpl_only	= false,
	.ret_type	= RET_INTEGER,
};

BPF_CALL_0(bpf_get_smp_processor_id)
{
	return smp_processor_id();
}

const struct bpf_func_proto bpf_get_smp_processor_id_proto = {
	.func		= bpf_get_smp_processor_id,
	.gpl_only	= false,
	.ret_type	= RET_INTEGER,
};

BPF_CALL_0(bpf_get_numa_node_id)
{
	return numa_node_id();
}

const struct bpf_func_proto bpf_get_numa_node_id_proto = {
	.func		= bpf_get_numa_node_id,
	.gpl_only	= false,
	.ret_type	= RET_INTEGER,
};

BPF_CALL_0(bpf_ktime_get_ns)
{
	/* NMI safe access to clock monotonic */
	return ktime_get_mono_fast_ns();
}

const struct bpf_func_proto bpf_ktime_get_ns_proto = {
	.func		= bpf_ktime_get_ns,
	.gpl_only	= false,
	.ret_type	= RET_INTEGER,
};

BPF_CALL_0(bpf_ktime_get_boot_ns)
{
	/* NMI safe access to clock boottime */
	return ktime_get_boot_fast_ns();
}

const struct bpf_func_proto bpf_ktime_get_boot_ns_proto = {
	.func		= bpf_ktime_get_boot_ns,
	.gpl_only	= false,
	.ret_type	= RET_INTEGER,
};

BPF_CALL_0(bpf_ktime_get_coarse_ns)
{
	return ktime_get_coarse_ns();
}

const struct bpf_func_proto bpf_ktime_get_coarse_ns_proto = {
	.func		= bpf_ktime_get_coarse_ns,
	.gpl_only	= false,
	.ret_type	= RET_INTEGER,
};

BPF_CALL_0(bpf_get_current_pid_tgid)
{
	struct task_struct *task = current;

	if (unlikely(!task))
		return -EINVAL;

	return (u64) task->tgid << 32 | task->pid;
}

const struct bpf_func_proto bpf_get_current_pid_tgid_proto = {
	.func		= bpf_get_current_pid_tgid,
	.gpl_only	= false,
	.ret_type	= RET_INTEGER,
};

BPF_CALL_0(bpf_get_current_uid_gid)
{
	struct task_struct *task = current;
	kuid_t uid;
	kgid_t gid;

	if (unlikely(!task))
		return -EINVAL;

	current_uid_gid(&uid, &gid);
	return (u64) from_kgid(&init_user_ns, gid) << 32 |
		     from_kuid(&init_user_ns, uid);
}

const struct bpf_func_proto bpf_get_current_uid_gid_proto = {
	.func		= bpf_get_current_uid_gid,
	.gpl_only	= false,
	.ret_type	= RET_INTEGER,
};

BPF_CALL_2(bpf_get_current_comm, char *, buf, u32, size)
{
	struct task_struct *task = current;

	if (unlikely(!task))
		goto err_clear;

	strncpy(buf, task->comm, size);

	/* Verifier guarantees that size > 0. For task->comm exceeding
	 * size, guarantee that buf is %NUL-terminated. Unconditionally
	 * done here to save the size test.
	 */
	buf[size - 1] = 0;
	return 0;
err_clear:
	memset(buf, 0, size);
	return -EINVAL;
}

const struct bpf_func_proto bpf_get_current_comm_proto = {
	.func		= bpf_get_current_comm,
	.gpl_only	= false,
	.ret_type	= RET_INTEGER,
	.arg1_type	= ARG_PTR_TO_UNINIT_MEM,
	.arg2_type	= ARG_CONST_SIZE,
};

#if defined(CONFIG_QUEUED_SPINLOCKS) || defined(CONFIG_BPF_ARCH_SPINLOCK)

static inline void __bpf_spin_lock(struct bpf_spin_lock *lock)
{
	arch_spinlock_t *l = (void *)lock;
	union {
		__u32 val;
		arch_spinlock_t lock;
	} u = { .lock = __ARCH_SPIN_LOCK_UNLOCKED };

	compiletime_assert(u.val == 0, "__ARCH_SPIN_LOCK_UNLOCKED not 0");
	BUILD_BUG_ON(sizeof(*l) != sizeof(__u32));
	BUILD_BUG_ON(sizeof(*lock) != sizeof(__u32));
	arch_spin_lock(l);
}

static inline void __bpf_spin_unlock(struct bpf_spin_lock *lock)
{
	arch_spinlock_t *l = (void *)lock;

	arch_spin_unlock(l);
}

#else

static inline void __bpf_spin_lock(struct bpf_spin_lock *lock)
{
	atomic_t *l = (void *)lock;

	BUILD_BUG_ON(sizeof(*l) != sizeof(*lock));
	do {
		atomic_cond_read_relaxed(l, !VAL);
	} while (atomic_xchg(l, 1));
}

static inline void __bpf_spin_unlock(struct bpf_spin_lock *lock)
{
	atomic_t *l = (void *)lock;

	atomic_set_release(l, 0);
}

#endif

static DEFINE_PER_CPU(unsigned long, irqsave_flags);

notrace BPF_CALL_1(bpf_spin_lock, struct bpf_spin_lock *, lock)
{
	unsigned long flags;

	local_irq_save(flags);
	__bpf_spin_lock(lock);
	__this_cpu_write(irqsave_flags, flags);
	return 0;
}

const struct bpf_func_proto bpf_spin_lock_proto = {
	.func		= bpf_spin_lock,
	.gpl_only	= false,
	.ret_type	= RET_VOID,
	.arg1_type	= ARG_PTR_TO_SPIN_LOCK,
};

notrace BPF_CALL_1(bpf_spin_unlock, struct bpf_spin_lock *, lock)
{
	unsigned long flags;

	flags = __this_cpu_read(irqsave_flags);
	__bpf_spin_unlock(lock);
	local_irq_restore(flags);
	return 0;
}

const struct bpf_func_proto bpf_spin_unlock_proto = {
	.func		= bpf_spin_unlock,
	.gpl_only	= false,
	.ret_type	= RET_VOID,
	.arg1_type	= ARG_PTR_TO_SPIN_LOCK,
};

void copy_map_value_locked(struct bpf_map *map, void *dst, void *src,
			   bool lock_src)
{
	struct bpf_spin_lock *lock;

	if (lock_src)
		lock = src + map->spin_lock_off;
	else
		lock = dst + map->spin_lock_off;
	preempt_disable();
	____bpf_spin_lock(lock);
	copy_map_value(map, dst, src);
	____bpf_spin_unlock(lock);
	preempt_enable();
}

BPF_CALL_0(bpf_jiffies64)
{
	return get_jiffies_64();
}

const struct bpf_func_proto bpf_jiffies64_proto = {
	.func		= bpf_jiffies64,
	.gpl_only	= false,
	.ret_type	= RET_INTEGER,
};

#ifdef CONFIG_CGROUPS
BPF_CALL_0(bpf_get_current_cgroup_id)
{
	struct cgroup *cgrp = task_dfl_cgroup(current);

	return cgroup_id(cgrp);
}

const struct bpf_func_proto bpf_get_current_cgroup_id_proto = {
	.func		= bpf_get_current_cgroup_id,
	.gpl_only	= false,
	.ret_type	= RET_INTEGER,
};

BPF_CALL_1(bpf_get_current_ancestor_cgroup_id, int, ancestor_level)
{
	struct cgroup *cgrp = task_dfl_cgroup(current);
	struct cgroup *ancestor;

	ancestor = cgroup_ancestor(cgrp, ancestor_level);
	if (!ancestor)
		return 0;
	return cgroup_id(ancestor);
}

const struct bpf_func_proto bpf_get_current_ancestor_cgroup_id_proto = {
	.func		= bpf_get_current_ancestor_cgroup_id,
	.gpl_only	= false,
	.ret_type	= RET_INTEGER,
	.arg1_type	= ARG_ANYTHING,
};

#ifdef CONFIG_CGROUP_BPF
DECLARE_PER_CPU(struct bpf_cgroup_storage_info,
		bpf_cgroup_storage_info[BPF_CGROUP_STORAGE_NEST_MAX]);

BPF_CALL_2(bpf_get_local_storage, struct bpf_map *, map, u64, flags)
{
	/* flags argument is not used now,
	 * but provides an ability to extend the API.
	 * verifier checks that its value is correct.
	 */
	enum bpf_cgroup_storage_type stype = cgroup_storage_type(map);
	struct bpf_cgroup_storage *storage = NULL;
	void *ptr;
	int i;

	for (i = 0; i < BPF_CGROUP_STORAGE_NEST_MAX; i++) {
		if (unlikely(this_cpu_read(bpf_cgroup_storage_info[i].task) != current))
			continue;

		storage = this_cpu_read(bpf_cgroup_storage_info[i].storage[stype]);
		break;
	}

	if (stype == BPF_CGROUP_STORAGE_SHARED)
		ptr = &READ_ONCE(storage->buf)->data[0];
	else
		ptr = this_cpu_ptr(storage->percpu_buf);

	return (unsigned long)ptr;
}

const struct bpf_func_proto bpf_get_local_storage_proto = {
	.func		= bpf_get_local_storage,
	.gpl_only	= false,
	.ret_type	= RET_PTR_TO_MAP_VALUE,
	.arg1_type	= ARG_CONST_MAP_PTR,
	.arg2_type	= ARG_ANYTHING,
};
#endif

#define BPF_STRTOX_BASE_MASK 0x1F

static int __bpf_strtoull(const char *buf, size_t buf_len, u64 flags,
			  unsigned long long *res, bool *is_negative)
{
	unsigned int base = flags & BPF_STRTOX_BASE_MASK;
	const char *cur_buf = buf;
	size_t cur_len = buf_len;
	unsigned int consumed;
	size_t val_len;
	char str[64];

	if (!buf || !buf_len || !res || !is_negative)
		return -EINVAL;

	if (base != 0 && base != 8 && base != 10 && base != 16)
		return -EINVAL;

	if (flags & ~BPF_STRTOX_BASE_MASK)
		return -EINVAL;

	while (cur_buf < buf + buf_len && isspace(*cur_buf))
		++cur_buf;

	*is_negative = (cur_buf < buf + buf_len && *cur_buf == '-');
	if (*is_negative)
		++cur_buf;

	consumed = cur_buf - buf;
	cur_len -= consumed;
	if (!cur_len)
		return -EINVAL;

	cur_len = min(cur_len, sizeof(str) - 1);
	memcpy(str, cur_buf, cur_len);
	str[cur_len] = '\0';
	cur_buf = str;

	cur_buf = _parse_integer_fixup_radix(cur_buf, &base);
	val_len = _parse_integer(cur_buf, base, res);

	if (val_len & KSTRTOX_OVERFLOW)
		return -ERANGE;

	if (val_len == 0)
		return -EINVAL;

	cur_buf += val_len;
	consumed += cur_buf - str;

	return consumed;
}

static int __bpf_strtoll(const char *buf, size_t buf_len, u64 flags,
			 long long *res)
{
	unsigned long long _res;
	bool is_negative;
	int err;

	err = __bpf_strtoull(buf, buf_len, flags, &_res, &is_negative);
	if (err < 0)
		return err;
	if (is_negative) {
		if ((long long)-_res > 0)
			return -ERANGE;
		*res = -_res;
	} else {
		if ((long long)_res < 0)
			return -ERANGE;
		*res = _res;
	}
	return err;
}

BPF_CALL_4(bpf_strtol, const char *, buf, size_t, buf_len, u64, flags,
	   long *, res)
{
	long long _res;
	int err;

	err = __bpf_strtoll(buf, buf_len, flags, &_res);
	if (err < 0)
		return err;
	if (_res != (long)_res)
		return -ERANGE;
	*res = _res;
	return err;
}

const struct bpf_func_proto bpf_strtol_proto = {
	.func		= bpf_strtol,
	.gpl_only	= false,
	.ret_type	= RET_INTEGER,
	.arg1_type	= ARG_PTR_TO_MEM,
	.arg2_type	= ARG_CONST_SIZE,
	.arg3_type	= ARG_ANYTHING,
	.arg4_type	= ARG_PTR_TO_LONG,
};

BPF_CALL_4(bpf_strtoul, const char *, buf, size_t, buf_len, u64, flags,
	   unsigned long *, res)
{
	unsigned long long _res;
	bool is_negative;
	int err;

	err = __bpf_strtoull(buf, buf_len, flags, &_res, &is_negative);
	if (err < 0)
		return err;
	if (is_negative)
		return -EINVAL;
	if (_res != (unsigned long)_res)
		return -ERANGE;
	*res = _res;
	return err;
}

const struct bpf_func_proto bpf_strtoul_proto = {
	.func		= bpf_strtoul,
	.gpl_only	= false,
	.ret_type	= RET_INTEGER,
	.arg1_type	= ARG_PTR_TO_MEM,
	.arg2_type	= ARG_CONST_SIZE,
	.arg3_type	= ARG_ANYTHING,
	.arg4_type	= ARG_PTR_TO_LONG,
};
#endif

BPF_CALL_4(bpf_get_ns_current_pid_tgid, u64, dev, u64, ino,
	   struct bpf_pidns_info *, nsdata, u32, size)
{
	struct task_struct *task = current;
	struct pid_namespace *pidns;
	int err = -EINVAL;

	if (unlikely(size != sizeof(struct bpf_pidns_info)))
		goto clear;

	if (unlikely((u64)(dev_t)dev != dev))
		goto clear;

	if (unlikely(!task))
		goto clear;

	pidns = task_active_pid_ns(task);
	if (unlikely(!pidns)) {
		err = -ENOENT;
		goto clear;
	}

	if (!ns_match(&pidns->ns, (dev_t)dev, ino))
		goto clear;

	nsdata->pid = task_pid_nr_ns(task, pidns);
	nsdata->tgid = task_tgid_nr_ns(task, pidns);
	return 0;
clear:
	memset((void *)nsdata, 0, (size_t) size);
	return err;
}

const struct bpf_func_proto bpf_get_ns_current_pid_tgid_proto = {
	.func		= bpf_get_ns_current_pid_tgid,
	.gpl_only	= false,
	.ret_type	= RET_INTEGER,
	.arg1_type	= ARG_ANYTHING,
	.arg2_type	= ARG_ANYTHING,
	.arg3_type      = ARG_PTR_TO_UNINIT_MEM,
	.arg4_type      = ARG_CONST_SIZE,
};

static const struct bpf_func_proto bpf_get_raw_smp_processor_id_proto = {
	.func		= bpf_get_raw_cpu_id,
	.gpl_only	= false,
	.ret_type	= RET_INTEGER,
};

BPF_CALL_5(bpf_event_output_data, void *, ctx, struct bpf_map *, map,
	   u64, flags, void *, data, u64, size)
{
	if (unlikely(flags & ~(BPF_F_INDEX_MASK)))
		return -EINVAL;

	return bpf_event_output(map, flags, data, size, NULL, 0, NULL);
}

const struct bpf_func_proto bpf_event_output_data_proto =  {
	.func		= bpf_event_output_data,
	.gpl_only       = true,
	.ret_type       = RET_INTEGER,
	.arg1_type      = ARG_PTR_TO_CTX,
	.arg2_type      = ARG_CONST_MAP_PTR,
	.arg3_type      = ARG_ANYTHING,
	.arg4_type      = ARG_PTR_TO_MEM,
	.arg5_type      = ARG_CONST_SIZE_OR_ZERO,
};

BPF_CALL_3(bpf_copy_from_user, void *, dst, u32, size,
	   const void __user *, user_ptr)
{
	int ret = copy_from_user(dst, user_ptr, size);

	if (unlikely(ret)) {
		memset(dst, 0, size);
		ret = -EFAULT;
	}

	return ret;
}

const struct bpf_func_proto bpf_copy_from_user_proto = {
	.func		= bpf_copy_from_user,
	.gpl_only	= false,
	.ret_type	= RET_INTEGER,
	.arg1_type	= ARG_PTR_TO_UNINIT_MEM,
	.arg2_type	= ARG_CONST_SIZE_OR_ZERO,
	.arg3_type	= ARG_ANYTHING,
};

BPF_CALL_2(bpf_per_cpu_ptr, const void *, ptr, u32, cpu)
{
	if (cpu >= nr_cpu_ids)
		return (unsigned long)NULL;

	return (unsigned long)per_cpu_ptr((const void __percpu *)ptr, cpu);
}

const struct bpf_func_proto bpf_per_cpu_ptr_proto = {
	.func		= bpf_per_cpu_ptr,
	.gpl_only	= false,
	.ret_type	= RET_PTR_TO_MEM_OR_BTF_ID_OR_NULL,
	.arg1_type	= ARG_PTR_TO_PERCPU_BTF_ID,
	.arg2_type	= ARG_ANYTHING,
};

BPF_CALL_1(bpf_this_cpu_ptr, const void *, percpu_ptr)
{
	return (unsigned long)this_cpu_ptr((const void __percpu *)percpu_ptr);
}

const struct bpf_func_proto bpf_this_cpu_ptr_proto = {
	.func		= bpf_this_cpu_ptr,
	.gpl_only	= false,
	.ret_type	= RET_PTR_TO_MEM_OR_BTF_ID,
	.arg1_type	= ARG_PTR_TO_PERCPU_BTF_ID,
};

static int bpf_trace_copy_string(char *buf, void *unsafe_ptr, char fmt_ptype,
		size_t bufsz)
{
	void __user *user_ptr = (__force void __user *)unsafe_ptr;

	buf[0] = 0;

	switch (fmt_ptype) {
	case 's':
#ifdef CONFIG_ARCH_HAS_NON_OVERLAPPING_ADDRESS_SPACE
		if ((unsigned long)unsafe_ptr < TASK_SIZE)
			return strncpy_from_user_nofault(buf, user_ptr, bufsz);
		fallthrough;
#endif
	case 'k':
		return strncpy_from_kernel_nofault(buf, unsafe_ptr, bufsz);
	case 'u':
		return strncpy_from_user_nofault(buf, user_ptr, bufsz);
	}

	return -EINVAL;
}

<<<<<<< HEAD
/* Per-cpu temp buffers which can be used by printf-like helpers for %s or %p
 */
#define MAX_PRINTF_BUF_LEN	512

struct bpf_printf_buf {
	char tmp_buf[MAX_PRINTF_BUF_LEN];
};
static DEFINE_PER_CPU(struct bpf_printf_buf, bpf_printf_buf);
static DEFINE_PER_CPU(int, bpf_printf_buf_used);

static int try_get_fmt_tmp_buf(char **tmp_buf)
{
	struct bpf_printf_buf *bufs;
	int used;

	preempt_disable();
	used = this_cpu_inc_return(bpf_printf_buf_used);
	if (WARN_ON_ONCE(used > 1)) {
		this_cpu_dec(bpf_printf_buf_used);
		preempt_enable();
		return -EBUSY;
	}
	bufs = this_cpu_ptr(&bpf_printf_buf);
	*tmp_buf = bufs->tmp_buf;
=======
/* Per-cpu temp buffers used by printf-like helpers to store the bprintf binary
 * arguments representation.
 */
#define MAX_BPRINTF_BUF_LEN	512

/* Support executing three nested bprintf helper calls on a given CPU */
#define MAX_BPRINTF_NEST_LEVEL	3
struct bpf_bprintf_buffers {
	char tmp_bufs[MAX_BPRINTF_NEST_LEVEL][MAX_BPRINTF_BUF_LEN];
};
static DEFINE_PER_CPU(struct bpf_bprintf_buffers, bpf_bprintf_bufs);
static DEFINE_PER_CPU(int, bpf_bprintf_nest_level);

static int try_get_fmt_tmp_buf(char **tmp_buf)
{
	struct bpf_bprintf_buffers *bufs;
	int nest_level;

	preempt_disable();
	nest_level = this_cpu_inc_return(bpf_bprintf_nest_level);
	if (WARN_ON_ONCE(nest_level > MAX_BPRINTF_NEST_LEVEL)) {
		this_cpu_dec(bpf_bprintf_nest_level);
		preempt_enable();
		return -EBUSY;
	}
	bufs = this_cpu_ptr(&bpf_bprintf_bufs);
	*tmp_buf = bufs->tmp_bufs[nest_level - 1];
>>>>>>> 8e0eb2fb

	return 0;
}

void bpf_bprintf_cleanup(void)
{
<<<<<<< HEAD
	if (this_cpu_read(bpf_printf_buf_used)) {
		this_cpu_dec(bpf_printf_buf_used);
=======
	if (this_cpu_read(bpf_bprintf_nest_level)) {
		this_cpu_dec(bpf_bprintf_nest_level);
>>>>>>> 8e0eb2fb
		preempt_enable();
	}
}

/*
 * bpf_bprintf_prepare - Generic pass on format strings for bprintf-like helpers
 *
 * Returns a negative value if fmt is an invalid format string or 0 otherwise.
 *
 * This can be used in two ways:
 * - Format string verification only: when bin_args is NULL
 * - Arguments preparation: in addition to the above verification, it writes in
 *   bin_args a binary representation of arguments usable by bstr_printf where
 *   pointers from BPF have been sanitized.
 *
 * In argument preparation mode, if 0 is returned, safe temporary buffers are
 * allocated and bpf_bprintf_cleanup should be called to free them after use.
 */
int bpf_bprintf_prepare(char *fmt, u32 fmt_size, const u64 *raw_args,
			u32 **bin_args, u32 num_args)
{
	char *unsafe_ptr = NULL, *tmp_buf = NULL, *tmp_buf_end, *fmt_end;
	size_t sizeof_cur_arg, sizeof_cur_ip;
	int err, i, num_spec = 0;
	u64 cur_arg;
	char fmt_ptype, cur_ip[16], ip_spec[] = "%pXX";

	fmt_end = strnchr(fmt, fmt_size, 0);
	if (!fmt_end)
		return -EINVAL;
	fmt_size = fmt_end - fmt;

	if (bin_args) {
		if (num_args && try_get_fmt_tmp_buf(&tmp_buf))
			return -EBUSY;

<<<<<<< HEAD
		tmp_buf_end = tmp_buf + MAX_PRINTF_BUF_LEN;
=======
		tmp_buf_end = tmp_buf + MAX_BPRINTF_BUF_LEN;
>>>>>>> 8e0eb2fb
		*bin_args = (u32 *)tmp_buf;
	}

	for (i = 0; i < fmt_size; i++) {
		if ((!isprint(fmt[i]) && !isspace(fmt[i])) || !isascii(fmt[i])) {
			err = -EINVAL;
			goto out;
		}

		if (fmt[i] != '%')
			continue;

		if (fmt[i + 1] == '%') {
			i++;
			continue;
		}

		if (num_spec >= num_args) {
			err = -EINVAL;
			goto out;
		}

		/* The string is zero-terminated so if fmt[i] != 0, we can
		 * always access fmt[i + 1], in the worst case it will be a 0
		 */
		i++;

		/* skip optional "[0 +-][num]" width formatting field */
		while (fmt[i] == '0' || fmt[i] == '+'  || fmt[i] == '-' ||
		       fmt[i] == ' ')
			i++;
		if (fmt[i] >= '1' && fmt[i] <= '9') {
			i++;
			while (fmt[i] >= '0' && fmt[i] <= '9')
				i++;
		}

		if (fmt[i] == 'p') {
			sizeof_cur_arg = sizeof(long);

			if ((fmt[i + 1] == 'k' || fmt[i + 1] == 'u') &&
			    fmt[i + 2] == 's') {
				fmt_ptype = fmt[i + 1];
				i += 2;
				goto fmt_str;
			}

			if (fmt[i + 1] == 0 || isspace(fmt[i + 1]) ||
			    ispunct(fmt[i + 1]) || fmt[i + 1] == 'K' ||
			    fmt[i + 1] == 'x' || fmt[i + 1] == 's' ||
			    fmt[i + 1] == 'S') {
				/* just kernel pointers */
				if (tmp_buf)
					cur_arg = raw_args[num_spec];
				i++;
				goto nocopy_fmt;
			}

			if (fmt[i + 1] == 'B') {
				if (tmp_buf)  {
					err = snprintf(tmp_buf,
						       (tmp_buf_end - tmp_buf),
						       "%pB",
						       (void *)(long)raw_args[num_spec]);
					tmp_buf += (err + 1);
				}

				i++;
				num_spec++;
				continue;
			}

			/* only support "%pI4", "%pi4", "%pI6" and "%pi6". */
			if ((fmt[i + 1] != 'i' && fmt[i + 1] != 'I') ||
			    (fmt[i + 2] != '4' && fmt[i + 2] != '6')) {
				err = -EINVAL;
				goto out;
			}

			i += 2;
			if (!tmp_buf)
				goto nocopy_fmt;

			sizeof_cur_ip = (fmt[i] == '4') ? 4 : 16;
			if (tmp_buf_end - tmp_buf < sizeof_cur_ip) {
				err = -ENOSPC;
				goto out;
			}

			unsafe_ptr = (char *)(long)raw_args[num_spec];
			err = copy_from_kernel_nofault(cur_ip, unsafe_ptr,
						       sizeof_cur_ip);
			if (err < 0)
				memset(cur_ip, 0, sizeof_cur_ip);

			/* hack: bstr_printf expects IP addresses to be
			 * pre-formatted as strings, ironically, the easiest way
			 * to do that is to call snprintf.
			 */
			ip_spec[2] = fmt[i - 1];
			ip_spec[3] = fmt[i];
			err = snprintf(tmp_buf, tmp_buf_end - tmp_buf,
				       ip_spec, &cur_ip);

			tmp_buf += err + 1;
			num_spec++;

			continue;
		} else if (fmt[i] == 's') {
			fmt_ptype = fmt[i];
fmt_str:
			if (fmt[i + 1] != 0 &&
			    !isspace(fmt[i + 1]) &&
			    !ispunct(fmt[i + 1])) {
				err = -EINVAL;
				goto out;
			}

			if (!tmp_buf)
				goto nocopy_fmt;

			if (tmp_buf_end == tmp_buf) {
				err = -ENOSPC;
				goto out;
			}

			unsafe_ptr = (char *)(long)raw_args[num_spec];
			err = bpf_trace_copy_string(tmp_buf, unsafe_ptr,
						    fmt_ptype,
						    tmp_buf_end - tmp_buf);
			if (err < 0) {
				tmp_buf[0] = '\0';
				err = 1;
			}

			tmp_buf += err;
			num_spec++;

			continue;
		}

		sizeof_cur_arg = sizeof(int);

		if (fmt[i] == 'l') {
			sizeof_cur_arg = sizeof(long);
			i++;
		}
		if (fmt[i] == 'l') {
			sizeof_cur_arg = sizeof(long long);
			i++;
		}

		if (fmt[i] != 'i' && fmt[i] != 'd' && fmt[i] != 'u' &&
		    fmt[i] != 'x' && fmt[i] != 'X') {
			err = -EINVAL;
			goto out;
		}

		if (tmp_buf)
			cur_arg = raw_args[num_spec];
nocopy_fmt:
		if (tmp_buf) {
			tmp_buf = PTR_ALIGN(tmp_buf, sizeof(u32));
			if (tmp_buf_end - tmp_buf < sizeof_cur_arg) {
				err = -ENOSPC;
				goto out;
			}

			if (sizeof_cur_arg == 8) {
				*(u32 *)tmp_buf = *(u32 *)&cur_arg;
				*(u32 *)(tmp_buf + 4) = *((u32 *)&cur_arg + 1);
			} else {
				*(u32 *)tmp_buf = (u32)(long)cur_arg;
			}
			tmp_buf += sizeof_cur_arg;
		}
		num_spec++;
	}

	err = 0;
out:
	if (err)
		bpf_bprintf_cleanup();
	return err;
}

#define MAX_SNPRINTF_VARARGS		12

BPF_CALL_5(bpf_snprintf, char *, str, u32, str_size, char *, fmt,
	   const void *, data, u32, data_len)
{
	int err, num_args;
	u32 *bin_args;

	if (data_len % 8 || data_len > MAX_SNPRINTF_VARARGS * 8 ||
	    (data_len && !data))
		return -EINVAL;
	num_args = data_len / 8;

	/* ARG_PTR_TO_CONST_STR guarantees that fmt is zero-terminated so we
	 * can safely give an unbounded size.
	 */
	err = bpf_bprintf_prepare(fmt, UINT_MAX, data, &bin_args, num_args);
	if (err < 0)
		return err;

	err = bstr_printf(str, str_size, fmt, bin_args);

	bpf_bprintf_cleanup();

	return err + 1;
}

const struct bpf_func_proto bpf_snprintf_proto = {
	.func		= bpf_snprintf,
	.gpl_only	= true,
	.ret_type	= RET_INTEGER,
	.arg1_type	= ARG_PTR_TO_MEM_OR_NULL,
	.arg2_type	= ARG_CONST_SIZE_OR_ZERO,
	.arg3_type	= ARG_PTR_TO_CONST_STR,
	.arg4_type	= ARG_PTR_TO_MEM_OR_NULL,
	.arg5_type	= ARG_CONST_SIZE_OR_ZERO,
};

const struct bpf_func_proto bpf_get_current_task_proto __weak;
const struct bpf_func_proto bpf_probe_read_user_proto __weak;
const struct bpf_func_proto bpf_probe_read_user_str_proto __weak;
const struct bpf_func_proto bpf_probe_read_kernel_proto __weak;
const struct bpf_func_proto bpf_probe_read_kernel_str_proto __weak;

const struct bpf_func_proto *
bpf_base_func_proto(enum bpf_func_id func_id)
{
	switch (func_id) {
	case BPF_FUNC_map_lookup_elem:
		return &bpf_map_lookup_elem_proto;
	case BPF_FUNC_map_update_elem:
		return &bpf_map_update_elem_proto;
	case BPF_FUNC_map_delete_elem:
		return &bpf_map_delete_elem_proto;
	case BPF_FUNC_map_push_elem:
		return &bpf_map_push_elem_proto;
	case BPF_FUNC_map_pop_elem:
		return &bpf_map_pop_elem_proto;
	case BPF_FUNC_map_peek_elem:
		return &bpf_map_peek_elem_proto;
	case BPF_FUNC_get_prandom_u32:
		return &bpf_get_prandom_u32_proto;
	case BPF_FUNC_get_smp_processor_id:
		return &bpf_get_raw_smp_processor_id_proto;
	case BPF_FUNC_get_numa_node_id:
		return &bpf_get_numa_node_id_proto;
	case BPF_FUNC_tail_call:
		return &bpf_tail_call_proto;
	case BPF_FUNC_ktime_get_ns:
		return &bpf_ktime_get_ns_proto;
	case BPF_FUNC_ktime_get_boot_ns:
		return &bpf_ktime_get_boot_ns_proto;
	case BPF_FUNC_ktime_get_coarse_ns:
		return &bpf_ktime_get_coarse_ns_proto;
	case BPF_FUNC_ringbuf_output:
		return &bpf_ringbuf_output_proto;
	case BPF_FUNC_ringbuf_reserve:
		return &bpf_ringbuf_reserve_proto;
	case BPF_FUNC_ringbuf_submit:
		return &bpf_ringbuf_submit_proto;
	case BPF_FUNC_ringbuf_discard:
		return &bpf_ringbuf_discard_proto;
	case BPF_FUNC_ringbuf_query:
		return &bpf_ringbuf_query_proto;
	case BPF_FUNC_for_each_map_elem:
		return &bpf_for_each_map_elem_proto;
	default:
		break;
	}

	if (!bpf_capable())
		return NULL;

	switch (func_id) {
	case BPF_FUNC_spin_lock:
		return &bpf_spin_lock_proto;
	case BPF_FUNC_spin_unlock:
		return &bpf_spin_unlock_proto;
	case BPF_FUNC_jiffies64:
		return &bpf_jiffies64_proto;
	case BPF_FUNC_per_cpu_ptr:
		return &bpf_per_cpu_ptr_proto;
	case BPF_FUNC_this_cpu_ptr:
		return &bpf_this_cpu_ptr_proto;
	default:
		break;
	}

	if (!perfmon_capable())
		return NULL;

	switch (func_id) {
	case BPF_FUNC_trace_printk:
		return bpf_get_trace_printk_proto();
	case BPF_FUNC_get_current_task:
		return &bpf_get_current_task_proto;
	case BPF_FUNC_probe_read_user:
		return &bpf_probe_read_user_proto;
	case BPF_FUNC_probe_read_kernel:
		return security_locked_down(LOCKDOWN_BPF_READ) < 0 ?
		       NULL : &bpf_probe_read_kernel_proto;
	case BPF_FUNC_probe_read_user_str:
		return &bpf_probe_read_user_str_proto;
	case BPF_FUNC_probe_read_kernel_str:
		return security_locked_down(LOCKDOWN_BPF_READ) < 0 ?
		       NULL : &bpf_probe_read_kernel_str_proto;
	case BPF_FUNC_snprintf_btf:
		return &bpf_snprintf_btf_proto;
	case BPF_FUNC_snprintf:
		return &bpf_snprintf_proto;
	default:
		return NULL;
	}
}<|MERGE_RESOLUTION|>--- conflicted
+++ resolved
@@ -693,32 +693,6 @@
 	return -EINVAL;
 }
 
-<<<<<<< HEAD
-/* Per-cpu temp buffers which can be used by printf-like helpers for %s or %p
- */
-#define MAX_PRINTF_BUF_LEN	512
-
-struct bpf_printf_buf {
-	char tmp_buf[MAX_PRINTF_BUF_LEN];
-};
-static DEFINE_PER_CPU(struct bpf_printf_buf, bpf_printf_buf);
-static DEFINE_PER_CPU(int, bpf_printf_buf_used);
-
-static int try_get_fmt_tmp_buf(char **tmp_buf)
-{
-	struct bpf_printf_buf *bufs;
-	int used;
-
-	preempt_disable();
-	used = this_cpu_inc_return(bpf_printf_buf_used);
-	if (WARN_ON_ONCE(used > 1)) {
-		this_cpu_dec(bpf_printf_buf_used);
-		preempt_enable();
-		return -EBUSY;
-	}
-	bufs = this_cpu_ptr(&bpf_printf_buf);
-	*tmp_buf = bufs->tmp_buf;
-=======
 /* Per-cpu temp buffers used by printf-like helpers to store the bprintf binary
  * arguments representation.
  */
@@ -746,20 +720,14 @@
 	}
 	bufs = this_cpu_ptr(&bpf_bprintf_bufs);
 	*tmp_buf = bufs->tmp_bufs[nest_level - 1];
->>>>>>> 8e0eb2fb
 
 	return 0;
 }
 
 void bpf_bprintf_cleanup(void)
 {
-<<<<<<< HEAD
-	if (this_cpu_read(bpf_printf_buf_used)) {
-		this_cpu_dec(bpf_printf_buf_used);
-=======
 	if (this_cpu_read(bpf_bprintf_nest_level)) {
 		this_cpu_dec(bpf_bprintf_nest_level);
->>>>>>> 8e0eb2fb
 		preempt_enable();
 	}
 }
@@ -796,11 +764,7 @@
 		if (num_args && try_get_fmt_tmp_buf(&tmp_buf))
 			return -EBUSY;
 
-<<<<<<< HEAD
-		tmp_buf_end = tmp_buf + MAX_PRINTF_BUF_LEN;
-=======
 		tmp_buf_end = tmp_buf + MAX_BPRINTF_BUF_LEN;
->>>>>>> 8e0eb2fb
 		*bin_args = (u32 *)tmp_buf;
 	}
 
