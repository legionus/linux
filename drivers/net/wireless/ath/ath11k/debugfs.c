--- conflicted
+++ resolved
@@ -1,11 +1,7 @@
 // SPDX-License-Identifier: BSD-3-Clause-Clear
 /*
  * Copyright (c) 2018-2020 The Linux Foundation. All rights reserved.
-<<<<<<< HEAD
- * Copyright (c) 2021-2023 Qualcomm Innovation Center, Inc. All rights reserved.
-=======
  * Copyright (c) 2021-2024 Qualcomm Innovation Center, Inc. All rights reserved.
->>>>>>> 0c383648
  */
 
 #include <linux/vmalloc.h>
