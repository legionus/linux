--- conflicted
+++ resolved
@@ -618,11 +618,8 @@
 				 DEBUG_IMX6Q_UART
 	default "debug/highbank.S" if DEBUG_HIGHBANK_UART
 	default "debug/mvebu.S" if DEBUG_MVEBU_UART
-<<<<<<< HEAD
+	default "debug/mxs.S" if DEBUG_IMX23_UART || DEBUG_IMX28_UART
 	default "debug/nomadik.S" if DEBUG_NOMADIK_UART
-=======
-	default "debug/mxs.S" if DEBUG_IMX23_UART || DEBUG_IMX28_UART
->>>>>>> d696e3f6
 	default "debug/omap2plus.S" if DEBUG_OMAP2PLUS_UART
 	default "debug/picoxcell.S" if DEBUG_PICOXCELL_UART
 	default "debug/sirf.S" if DEBUG_SIRFPRIMA2_UART1 || DEBUG_SIRFMARCO_UART1
