// SPDX-License-Identifier: (GPL-2.0-only OR BSD-3-Clause)
//
// This file is provided under a dual BSD/GPLv2 license.  When using or
// redistributing this file, you may do so under either license.
//
// Copyright(c) 2018 Intel Corporation
//
// Authors: Keyon Jie <yang.jie@linux.intel.com>
//

#include <sound/pcm_params.h>
#include <sound/hdaudio_ext.h>
#include <sound/hda-mlink.h>
#include <sound/hda_register.h>
#include <sound/intel-nhlt.h>
#include <sound/sof/ipc4/header.h>
#include <uapi/sound/sof/header.h>
#include "../ipc4-priv.h"
#include "../ipc4-topology.h"
#include "../sof-priv.h"
#include "../sof-audio.h"
#include "hda.h"

/*
 * The default method is to fetch NHLT from BIOS. With this parameter set
 * it is possible to override that with NHLT in the SOF topology manifest.
 */
static bool hda_use_tplg_nhlt;
module_param_named(sof_use_tplg_nhlt, hda_use_tplg_nhlt, bool, 0444);
MODULE_PARM_DESC(sof_use_tplg_nhlt, "SOF topology nhlt override");

int hda_dai_config(struct snd_soc_dapm_widget *w, unsigned int flags,
		   struct snd_sof_dai_config_data *data)
{
	struct snd_sof_widget *swidget = w->dobj.private;
	const struct sof_ipc_tplg_ops *tplg_ops;
	struct snd_sof_dev *sdev;
	int ret;

	if (!swidget)
		return 0;

	sdev = widget_to_sdev(w);
	tplg_ops = sof_ipc_get_ops(sdev, tplg);

	if (tplg_ops && tplg_ops->dai_config) {
		ret = tplg_ops->dai_config(sdev, swidget, flags, data);
		if (ret < 0) {
			dev_err(sdev->dev, "DAI config with flags %x failed for widget %s\n",
				flags, w->name);
			return ret;
		}
	}

	return 0;
}
EXPORT_SYMBOL_NS(hda_dai_config, SND_SOC_SOF_INTEL_HDA_COMMON);

#if IS_ENABLED(CONFIG_SND_SOC_SOF_HDA_LINK)

static struct snd_sof_dev *dai_to_sdev(struct snd_pcm_substream *substream,
				       struct snd_soc_dai *cpu_dai)
{
	struct snd_soc_dapm_widget *w = snd_soc_dai_get_widget(cpu_dai, substream->stream);

	return widget_to_sdev(w);
}

static const struct hda_dai_widget_dma_ops *
hda_dai_get_ops(struct snd_pcm_substream *substream, struct snd_soc_dai *cpu_dai)
{
	struct snd_soc_dapm_widget *w = snd_soc_dai_get_widget(cpu_dai, substream->stream);
	struct snd_sof_widget *swidget = w->dobj.private;
	struct snd_sof_dev *sdev;
	struct snd_sof_dai *sdai;

	sdev = widget_to_sdev(w);

	if (!swidget) {
		dev_err(sdev->dev, "%s: swidget is NULL\n", __func__);
		return NULL;
	}

	if (sdev->dspless_mode_selected)
		return hda_select_dai_widget_ops(sdev, swidget);

	sdai = swidget->private;

	/* select and set the DAI widget ops if not set already */
	if (!sdai->platform_private) {
		const struct hda_dai_widget_dma_ops *ops =
			hda_select_dai_widget_ops(sdev, swidget);
		if (!ops)
			return NULL;

		/* check if mandatory ops are set */
		if (!ops || !ops->get_hext_stream)
			return NULL;

		sdai->platform_private = ops;
	}

	return sdai->platform_private;
}

int hda_link_dma_cleanup(struct snd_pcm_substream *substream, struct hdac_ext_stream *hext_stream,
			 struct snd_soc_dai *cpu_dai)
{
	const struct hda_dai_widget_dma_ops *ops = hda_dai_get_ops(substream, cpu_dai);
	struct sof_intel_hda_stream *hda_stream;
	struct hdac_ext_link *hlink;
	struct snd_sof_dev *sdev;
	int stream_tag;

	if (!ops) {
		dev_err(cpu_dai->dev, "DAI widget ops not set\n");
		return -EINVAL;
	}

	sdev = dai_to_sdev(substream, cpu_dai);

	hlink = ops->get_hlink(sdev, substream);
	if (!hlink)
		return -EINVAL;

	if (substream->stream == SNDRV_PCM_STREAM_PLAYBACK) {
		stream_tag = hdac_stream(hext_stream)->stream_tag;
		snd_hdac_ext_bus_link_clear_stream_id(hlink, stream_tag);
	}

	if (ops->release_hext_stream)
		ops->release_hext_stream(sdev, cpu_dai, substream);

	hext_stream->link_prepared = 0;

	/* free the host DMA channel reserved by hostless streams */
	hda_stream = hstream_to_sof_hda_stream(hext_stream);
	hda_stream->host_reserved = 0;

	return 0;
}

static int hda_link_dma_hw_params(struct snd_pcm_substream *substream,
				  struct snd_pcm_hw_params *params, struct snd_soc_dai *cpu_dai)
{
	const struct hda_dai_widget_dma_ops *ops = hda_dai_get_ops(substream, cpu_dai);
	struct hdac_ext_stream *hext_stream;
	struct hdac_stream *hstream;
	struct hdac_ext_link *hlink;
	struct snd_sof_dev *sdev;
	int stream_tag;

	if (!ops) {
		dev_err(cpu_dai->dev, "DAI widget ops not set\n");
		return -EINVAL;
	}

	sdev = dai_to_sdev(substream, cpu_dai);

	hlink = ops->get_hlink(sdev, substream);
	if (!hlink)
		return -EINVAL;

	hext_stream = ops->get_hext_stream(sdev, cpu_dai, substream);

	if (!hext_stream) {
		if (ops->assign_hext_stream)
			hext_stream = ops->assign_hext_stream(sdev, cpu_dai, substream);
	}

	if (!hext_stream)
		return -EBUSY;

	hstream = &hext_stream->hstream;
	stream_tag = hstream->stream_tag;

	if (hext_stream->hstream.direction == SNDRV_PCM_STREAM_PLAYBACK)
		snd_hdac_ext_bus_link_set_stream_id(hlink, stream_tag);

	/* set the hdac_stream in the codec dai */
	if (ops->codec_dai_set_stream)
		ops->codec_dai_set_stream(sdev, substream, hstream);

	if (ops->reset_hext_stream)
		ops->reset_hext_stream(sdev, hext_stream);

	if (ops->calc_stream_format && ops->setup_hext_stream) {
		unsigned int format_val = ops->calc_stream_format(sdev, substream, params);

		ops->setup_hext_stream(sdev, hext_stream, format_val);
	}

	hext_stream->link_prepared = 1;

	return 0;
}

static int __maybe_unused hda_dai_hw_free(struct snd_pcm_substream *substream,
					  struct snd_soc_dai *cpu_dai)
{
	const struct hda_dai_widget_dma_ops *ops = hda_dai_get_ops(substream, cpu_dai);
	struct hdac_ext_stream *hext_stream;
	struct snd_sof_dev *sdev = dai_to_sdev(substream, cpu_dai);

	if (!ops) {
		dev_err(cpu_dai->dev, "DAI widget ops not set\n");
		return -EINVAL;
	}

	hext_stream = ops->get_hext_stream(sdev, cpu_dai, substream);
	if (!hext_stream)
		return 0;

	return hda_link_dma_cleanup(substream, hext_stream, cpu_dai);
}

static int __maybe_unused hda_dai_hw_params_data(struct snd_pcm_substream *substream,
						 struct snd_pcm_hw_params *params,
						 struct snd_soc_dai *dai,
						 struct snd_sof_dai_config_data *data,
						 unsigned int flags)
{
	struct snd_soc_dapm_widget *w = snd_soc_dai_get_widget(dai, substream->stream);
	const struct hda_dai_widget_dma_ops *ops = hda_dai_get_ops(substream, dai);
	struct hdac_ext_stream *hext_stream;
	struct snd_sof_dev *sdev = widget_to_sdev(w);
	int ret;

	if (!ops) {
		dev_err(sdev->dev, "DAI widget ops not set\n");
		return -EINVAL;
	}

	hext_stream = ops->get_hext_stream(sdev, dai, substream);
	if (hext_stream && hext_stream->link_prepared)
		return 0;

	ret = hda_link_dma_hw_params(substream, params, dai);
	if (ret < 0)
		return ret;

	hext_stream = ops->get_hext_stream(sdev, dai, substream);

	flags |= SOF_DAI_CONFIG_FLAGS_2_STEP_STOP << SOF_DAI_CONFIG_FLAGS_QUIRK_SHIFT;
	data->dai_data = hdac_stream(hext_stream)->stream_tag - 1;

	return hda_dai_config(w, flags, data);
}

static int __maybe_unused hda_dai_hw_params(struct snd_pcm_substream *substream,
					    struct snd_pcm_hw_params *params,
					    struct snd_soc_dai *dai)
{
	struct snd_sof_dai_config_data data = { 0 };
	unsigned int flags = SOF_DAI_CONFIG_FLAGS_HW_PARAMS;

	return hda_dai_hw_params_data(substream, params, dai, &data, flags);
}

/*
 * In contrast to IPC3, the dai trigger in IPC4 mixes pipeline state changes
 * (over IPC channel) and DMA state change (direct host register changes).
 */
static int __maybe_unused hda_dai_trigger(struct snd_pcm_substream *substream, int cmd,
					  struct snd_soc_dai *dai)
{
	const struct hda_dai_widget_dma_ops *ops = hda_dai_get_ops(substream, dai);
	struct hdac_ext_stream *hext_stream;
	struct snd_sof_dev *sdev;
	int ret;

	if (!ops) {
		dev_err(dai->dev, "DAI widget ops not set\n");
		return -EINVAL;
	}

	dev_dbg(dai->dev, "cmd=%d dai %s direction %d\n", cmd,
		dai->name, substream->stream);

	sdev = dai_to_sdev(substream, dai);

	hext_stream = ops->get_hext_stream(sdev, dai, substream);
	if (!hext_stream)
		return -EINVAL;

	if (ops->pre_trigger) {
		ret = ops->pre_trigger(sdev, dai, substream, cmd);
		if (ret < 0)
			return ret;
	}

	if (ops->trigger) {
		ret = ops->trigger(sdev, dai, substream, cmd);
		if (ret < 0)
			return ret;
	}

	if (ops->post_trigger) {
		ret = ops->post_trigger(sdev, dai, substream, cmd);
		if (ret < 0)
			return ret;
	}

	switch (cmd) {
	case SNDRV_PCM_TRIGGER_SUSPEND:
		ret = hda_link_dma_cleanup(substream, hext_stream, dai);
		if (ret < 0) {
			dev_err(sdev->dev, "%s: failed to clean up link DMA\n", __func__);
			return ret;
		}
		break;
	default:
		break;
	}

	return 0;
}

#if IS_ENABLED(CONFIG_SND_SOC_SOF_HDA_AUDIO_CODEC)

static int hda_dai_prepare(struct snd_pcm_substream *substream, struct snd_soc_dai *dai)
{
	struct snd_soc_pcm_runtime *rtd = snd_soc_substream_to_rtd(substream);
	int stream = substream->stream;

	return hda_dai_hw_params(substream, &rtd->dpcm[stream].hw_params, dai);
}

static const struct snd_soc_dai_ops hda_dai_ops = {
	.hw_params = hda_dai_hw_params,
	.hw_free = hda_dai_hw_free,
	.trigger = hda_dai_trigger,
	.prepare = hda_dai_prepare,
};

#endif

static struct sof_ipc4_copier *widget_to_copier(struct snd_soc_dapm_widget *w)
{
	struct snd_sof_widget *swidget = w->dobj.private;
	struct snd_sof_dai *sdai = swidget->private;
	struct sof_ipc4_copier *ipc4_copier = (struct sof_ipc4_copier *)sdai->private;

	return ipc4_copier;
}

<<<<<<< HEAD
static int non_hda_dai_hw_params(struct snd_pcm_substream *substream,
				 struct snd_pcm_hw_params *params,
				 struct snd_soc_dai *cpu_dai)
{
	struct snd_soc_dapm_widget *w = snd_soc_dai_get_widget(cpu_dai, substream->stream);
=======
static int non_hda_dai_hw_params_data(struct snd_pcm_substream *substream,
				      struct snd_pcm_hw_params *params,
				      struct snd_soc_dai *cpu_dai,
				      struct snd_sof_dai_config_data *data,
				      unsigned int flags)
{
	struct snd_soc_dapm_widget *w = snd_soc_dai_get_widget(cpu_dai, substream->stream);
	struct snd_soc_pcm_runtime *rtd = snd_soc_substream_to_rtd(substream);
>>>>>>> 0c383648
	struct sof_ipc4_dma_config_tlv *dma_config_tlv;
	const struct hda_dai_widget_dma_ops *ops;
	struct sof_ipc4_dma_config *dma_config;
	struct sof_ipc4_copier *ipc4_copier;
	struct hdac_ext_stream *hext_stream;
	struct hdac_stream *hstream;
	struct snd_sof_dev *sdev;
<<<<<<< HEAD
=======
	struct snd_soc_dai *dai;
	int cpu_dai_id;
>>>>>>> 0c383648
	int stream_id;
	int ret;

	ops = hda_dai_get_ops(substream, cpu_dai);
	if (!ops) {
		dev_err(cpu_dai->dev, "DAI widget ops not set\n");
		return -EINVAL;
	}

	/* use HDaudio stream handling */
<<<<<<< HEAD
	ret = hda_dai_hw_params(substream, params, cpu_dai);
	if (ret < 0) {
		dev_err(cpu_dai->dev, "%s: hda_dai_hw_params failed: %d\n", __func__, ret);
=======
	ret = hda_dai_hw_params_data(substream, params, cpu_dai, data, flags);
	if (ret < 0) {
		dev_err(cpu_dai->dev, "%s: hda_dai_hw_params_data failed: %d\n", __func__, ret);
>>>>>>> 0c383648
		return ret;
	}

	sdev = widget_to_sdev(w);
	if (sdev->dspless_mode_selected)
<<<<<<< HEAD
		goto skip_tlv;
=======
		return 0;
>>>>>>> 0c383648

	/* get stream_id */
	hext_stream = ops->get_hext_stream(sdev, cpu_dai, substream);

	if (!hext_stream) {
		dev_err(cpu_dai->dev, "%s: no hext_stream found\n", __func__);
		return -ENODEV;
	}

	hstream = &hext_stream->hstream;
	stream_id = hstream->stream_tag;

	if (!stream_id) {
		dev_err(cpu_dai->dev, "%s: no stream_id allocated\n", __func__);
		return -ENODEV;
	}

	/* configure TLV */
	ipc4_copier = widget_to_copier(w);

<<<<<<< HEAD
	dma_config_tlv = &ipc4_copier->dma_config_tlv;
=======
	for_each_rtd_cpu_dais(rtd, cpu_dai_id, dai) {
		if (dai == cpu_dai)
			break;
	}

	dma_config_tlv = &ipc4_copier->dma_config_tlv[cpu_dai_id];
>>>>>>> 0c383648
	dma_config_tlv->type = SOF_IPC4_GTW_DMA_CONFIG_ID;
	/* dma_config_priv_size is zero */
	dma_config_tlv->length = sizeof(dma_config_tlv->dma_config);

	dma_config = &dma_config_tlv->dma_config;

	dma_config->dma_method = SOF_IPC4_DMA_METHOD_HDA;
	dma_config->pre_allocated_by_host = 1;
	dma_config->dma_channel_id = stream_id - 1;
	dma_config->stream_id = stream_id;
<<<<<<< HEAD
	dma_config->dma_stream_channel_map.device_count = 0; /* mapping not used */
	dma_config->dma_priv_config_size = 0;

skip_tlv:
	return 0;
}

=======
	/*
	 * Currently we use a DMA for each device in ALH blob. The device will
	 * be copied in sof_ipc4_prepare_copier_module.
	 */
	dma_config->dma_stream_channel_map.device_count = 1;
	dma_config->dma_priv_config_size = 0;

	return 0;
}

static int non_hda_dai_hw_params(struct snd_pcm_substream *substream,
				 struct snd_pcm_hw_params *params,
				 struct snd_soc_dai *cpu_dai)
{
	struct snd_sof_dai_config_data data = { 0 };
	unsigned int flags = SOF_DAI_CONFIG_FLAGS_HW_PARAMS;

	return non_hda_dai_hw_params_data(substream, params, cpu_dai, &data, flags);
}

>>>>>>> 0c383648
static int non_hda_dai_prepare(struct snd_pcm_substream *substream,
			       struct snd_soc_dai *cpu_dai)
{
	struct snd_soc_pcm_runtime *rtd = snd_soc_substream_to_rtd(substream);
	int stream = substream->stream;

	return non_hda_dai_hw_params(substream, &rtd->dpcm[stream].hw_params, cpu_dai);
}

static const struct snd_soc_dai_ops ssp_dai_ops = {
	.hw_params = non_hda_dai_hw_params,
	.hw_free = hda_dai_hw_free,
	.trigger = hda_dai_trigger,
	.prepare = non_hda_dai_prepare,
};

static const struct snd_soc_dai_ops dmic_dai_ops = {
	.hw_params = non_hda_dai_hw_params,
	.hw_free = hda_dai_hw_free,
	.trigger = hda_dai_trigger,
	.prepare = non_hda_dai_prepare,
};

int sdw_hda_dai_hw_params(struct snd_pcm_substream *substream,
			  struct snd_pcm_hw_params *params,
			  struct snd_soc_dai *cpu_dai,
<<<<<<< HEAD
			  int link_id)
{
	struct snd_soc_dapm_widget *w = snd_soc_dai_get_widget(cpu_dai, substream->stream);
	const struct hda_dai_widget_dma_ops *ops;
	struct hdac_ext_stream *hext_stream;
	struct snd_sof_dev *sdev;
	int ret;

	ret = non_hda_dai_hw_params(substream, params, cpu_dai);
=======
			  int link_id,
			  int intel_alh_id)
{
	struct snd_soc_dapm_widget *w = snd_soc_dai_get_widget(cpu_dai, substream->stream);
	struct snd_soc_pcm_runtime *rtd = snd_soc_substream_to_rtd(substream);
	struct sof_ipc4_dma_config_tlv *dma_config_tlv;
	struct snd_sof_dai_config_data data = { 0 };
	unsigned int flags = SOF_DAI_CONFIG_FLAGS_HW_PARAMS;
	const struct hda_dai_widget_dma_ops *ops;
	struct sof_ipc4_dma_config *dma_config;
	struct sof_ipc4_copier *ipc4_copier;
	struct hdac_ext_stream *hext_stream;
	struct snd_soc_dai *dai;
	struct snd_sof_dev *sdev;
	bool cpu_dai_found = false;
	int cpu_dai_id;
	int ch_mask;
	int ret;
	int i;

	data.dai_index = (link_id << 8) | cpu_dai->id;
	data.dai_node_id = intel_alh_id;
	ret = non_hda_dai_hw_params_data(substream, params, cpu_dai, &data, flags);
>>>>>>> 0c383648
	if (ret < 0) {
		dev_err(cpu_dai->dev, "%s: non_hda_dai_hw_params failed %d\n", __func__, ret);
		return ret;
	}

	ops = hda_dai_get_ops(substream, cpu_dai);
	sdev = widget_to_sdev(w);
	hext_stream = ops->get_hext_stream(sdev, cpu_dai, substream);

	if (!hext_stream)
		return -ENODEV;

<<<<<<< HEAD
	/* in the case of SoundWire we need to program the PCMSyCM registers */
	ret = hdac_bus_eml_sdw_map_stream_ch(sof_to_bus(sdev), link_id, cpu_dai->id,
					     GENMASK(params_channels(params) - 1, 0),
=======
	/*
	 * in the case of SoundWire we need to program the PCMSyCM registers. In case
	 * of aggregated devices, we need to define the channel mask for each sublink
	 * by reconstructing the split done in soc-pcm.c
	 */
	for_each_rtd_cpu_dais(rtd, cpu_dai_id, dai) {
		if (dai == cpu_dai) {
			cpu_dai_found = true;
			break;
		}
	}

	if (!cpu_dai_found)
		return -ENODEV;

	ch_mask = GENMASK(params_channels(params) - 1, 0);

	ret = hdac_bus_eml_sdw_map_stream_ch(sof_to_bus(sdev), link_id, cpu_dai->id,
					     ch_mask,
>>>>>>> 0c383648
					     hdac_stream(hext_stream)->stream_tag,
					     substream->stream);
	if (ret < 0) {
		dev_err(cpu_dai->dev, "%s:  hdac_bus_eml_sdw_map_stream_ch failed %d\n",
			__func__, ret);
		return ret;
	}

<<<<<<< HEAD
	return 0;
}
=======
	if (sdev->dspless_mode_selected)
		return 0;

	ipc4_copier = widget_to_copier(w);
	dma_config_tlv = &ipc4_copier->dma_config_tlv[cpu_dai_id];
	dma_config = &dma_config_tlv->dma_config;
	dma_config->dma_stream_channel_map.mapping[0].device = data.dai_index;
	dma_config->dma_stream_channel_map.mapping[0].channel_mask = ch_mask;

	/*
	 * copy the dma_config_tlv to all ipc4_copier in the same link. Because only one copier
	 * will be handled in sof_ipc4_prepare_copier_module.
	 */
	for_each_rtd_cpu_dais(rtd, i, dai) {
		w = snd_soc_dai_get_widget(dai, substream->stream);
		ipc4_copier = widget_to_copier(w);
		memcpy(&ipc4_copier->dma_config_tlv[cpu_dai_id], dma_config_tlv,
		       sizeof(*dma_config_tlv));
	}
	return 0;
}
EXPORT_SYMBOL_NS(sdw_hda_dai_hw_params, SND_SOC_SOF_INTEL_HDA_COMMON);
>>>>>>> 0c383648

int sdw_hda_dai_hw_free(struct snd_pcm_substream *substream,
			struct snd_soc_dai *cpu_dai,
			int link_id)
{
	struct snd_soc_dapm_widget *w = snd_soc_dai_get_widget(cpu_dai, substream->stream);
	struct snd_sof_dev *sdev;
	int ret;

	ret = hda_dai_hw_free(substream, cpu_dai);
	if (ret < 0) {
		dev_err(cpu_dai->dev, "%s: non_hda_dai_hw_free failed %d\n", __func__, ret);
		return ret;
	}

	sdev = widget_to_sdev(w);

	/* in the case of SoundWire we need to reset the PCMSyCM registers */
	ret = hdac_bus_eml_sdw_map_stream_ch(sof_to_bus(sdev), link_id, cpu_dai->id,
					     0, 0, substream->stream);
	if (ret < 0) {
		dev_err(cpu_dai->dev, "%s:  hdac_bus_eml_sdw_map_stream_ch failed %d\n",
			__func__, ret);
		return ret;
	}

	return 0;
}
<<<<<<< HEAD
=======
EXPORT_SYMBOL_NS(sdw_hda_dai_hw_free, SND_SOC_SOF_INTEL_HDA_COMMON);
>>>>>>> 0c383648

int sdw_hda_dai_trigger(struct snd_pcm_substream *substream, int cmd,
			struct snd_soc_dai *cpu_dai)
{
	return hda_dai_trigger(substream, cmd, cpu_dai);
}
<<<<<<< HEAD
=======
EXPORT_SYMBOL_NS(sdw_hda_dai_trigger, SND_SOC_SOF_INTEL_HDA_COMMON);
>>>>>>> 0c383648

static int hda_dai_suspend(struct hdac_bus *bus)
{
	struct snd_soc_pcm_runtime *rtd;
	struct hdac_ext_stream *hext_stream;
	struct hdac_stream *s;
	int ret;

	/* set internal flag for BE */
	list_for_each_entry(s, &bus->stream_list, list) {

		hext_stream = stream_to_hdac_ext_stream(s);

		/*
		 * clear stream. This should already be taken care for running
		 * streams when the SUSPEND trigger is called. But paused
		 * streams do not get suspended, so this needs to be done
		 * explicitly during suspend.
		 */
		if (hext_stream->link_substream) {
			const struct hda_dai_widget_dma_ops *ops;
			struct snd_sof_widget *swidget;
			struct snd_soc_dapm_widget *w;
			struct snd_soc_dai *cpu_dai;
			struct snd_sof_dev *sdev;
			struct snd_sof_dai *sdai;

			rtd = snd_soc_substream_to_rtd(hext_stream->link_substream);
			cpu_dai = snd_soc_rtd_to_cpu(rtd, 0);
			w = snd_soc_dai_get_widget(cpu_dai, hdac_stream(hext_stream)->direction);
			swidget = w->dobj.private;
			sdev = widget_to_sdev(w);
			sdai = swidget->private;
			ops = sdai->platform_private;

			/* for consistency with TRIGGER_SUSPEND  */
			if (ops->post_trigger) {
				ret = ops->post_trigger(sdev, cpu_dai,
							hext_stream->link_substream,
							SNDRV_PCM_TRIGGER_SUSPEND);
				if (ret < 0)
					return ret;
			}

			ret = hda_link_dma_cleanup(hext_stream->link_substream,
						   hext_stream,
						   cpu_dai);
			if (ret < 0)
				return ret;
		}
	}

	return 0;
}

static void ssp_set_dai_drv_ops(struct snd_sof_dev *sdev, struct snd_sof_dsp_ops *ops)
{
	const struct sof_intel_dsp_desc *chip;
	int i;

	chip = get_chip_info(sdev->pdata);

	if (chip->hw_ip_version >= SOF_INTEL_ACE_2_0) {
		for (i = 0; i < ops->num_drv; i++) {
			if (strstr(ops->drv[i].name, "SSP"))
				ops->drv[i].ops = &ssp_dai_ops;
		}
	}
}

static void dmic_set_dai_drv_ops(struct snd_sof_dev *sdev, struct snd_sof_dsp_ops *ops)
{
	const struct sof_intel_dsp_desc *chip;
	int i;

	chip = get_chip_info(sdev->pdata);

	if (chip->hw_ip_version >= SOF_INTEL_ACE_2_0) {
		for (i = 0; i < ops->num_drv; i++) {
			if (strstr(ops->drv[i].name, "DMIC"))
				ops->drv[i].ops = &dmic_dai_ops;
		}
	}
}

#else

static inline void ssp_set_dai_drv_ops(struct snd_sof_dev *sdev, struct snd_sof_dsp_ops *ops) {}
static inline void dmic_set_dai_drv_ops(struct snd_sof_dev *sdev, struct snd_sof_dsp_ops *ops) {}

#endif /* CONFIG_SND_SOC_SOF_HDA_LINK */

void hda_set_dai_drv_ops(struct snd_sof_dev *sdev, struct snd_sof_dsp_ops *ops)
{
	int i;

	for (i = 0; i < ops->num_drv; i++) {
#if IS_ENABLED(CONFIG_SND_SOC_SOF_HDA_AUDIO_CODEC)
		if (strstr(ops->drv[i].name, "iDisp") ||
		    strstr(ops->drv[i].name, "Analog") ||
		    strstr(ops->drv[i].name, "Digital"))
			ops->drv[i].ops = &hda_dai_ops;
#endif
	}

	ssp_set_dai_drv_ops(sdev, ops);
	dmic_set_dai_drv_ops(sdev, ops);

	if (sdev->pdata->ipc_type == SOF_IPC_TYPE_4 && !hda_use_tplg_nhlt) {
		struct sof_ipc4_fw_data *ipc4_data = sdev->private;

		ipc4_data->nhlt = intel_nhlt_init(sdev->dev);
	}
}
EXPORT_SYMBOL_NS(hda_set_dai_drv_ops, SND_SOC_SOF_INTEL_HDA_COMMON);

void hda_ops_free(struct snd_sof_dev *sdev)
{
	if (sdev->pdata->ipc_type == SOF_IPC_TYPE_4) {
		struct sof_ipc4_fw_data *ipc4_data = sdev->private;

		if (!hda_use_tplg_nhlt)
			intel_nhlt_free(ipc4_data->nhlt);

		kfree(sdev->private);
		sdev->private = NULL;
	}
}
EXPORT_SYMBOL_NS(hda_ops_free, SND_SOC_SOF_INTEL_HDA_COMMON);

/*
 * common dai driver for skl+ platforms.
 * some products who use this DAI array only physically have a subset of
 * the DAIs, but no harm is done here by adding the whole set.
 */
struct snd_soc_dai_driver skl_dai[] = {
{
	.name = "SSP0 Pin",
	.playback = {
		.channels_min = 1,
		.channels_max = 8,
	},
	.capture = {
		.channels_min = 1,
		.channels_max = 8,
	},
},
{
	.name = "SSP1 Pin",
	.playback = {
		.channels_min = 1,
		.channels_max = 8,
	},
	.capture = {
		.channels_min = 1,
		.channels_max = 8,
	},
},
{
	.name = "SSP2 Pin",
	.playback = {
		.channels_min = 1,
		.channels_max = 8,
	},
	.capture = {
		.channels_min = 1,
		.channels_max = 8,
	},
},
{
	.name = "SSP3 Pin",
	.playback = {
		.channels_min = 1,
		.channels_max = 8,
	},
	.capture = {
		.channels_min = 1,
		.channels_max = 8,
	},
},
{
	.name = "SSP4 Pin",
	.playback = {
		.channels_min = 1,
		.channels_max = 8,
	},
	.capture = {
		.channels_min = 1,
		.channels_max = 8,
	},
},
{
	.name = "SSP5 Pin",
	.playback = {
		.channels_min = 1,
		.channels_max = 8,
	},
	.capture = {
		.channels_min = 1,
		.channels_max = 8,
	},
},
{
	.name = "DMIC01 Pin",
	.capture = {
		.channels_min = 1,
		.channels_max = 4,
	},
},
{
	.name = "DMIC16k Pin",
	.capture = {
		.channels_min = 1,
		.channels_max = 4,
	},
},
#if IS_ENABLED(CONFIG_SND_SOC_SOF_HDA_AUDIO_CODEC)
{
	.name = "iDisp1 Pin",
	.playback = {
		.channels_min = 1,
		.channels_max = 8,
	},
},
{
	.name = "iDisp2 Pin",
	.playback = {
		.channels_min = 1,
		.channels_max = 8,
	},
},
{
	.name = "iDisp3 Pin",
	.playback = {
		.channels_min = 1,
		.channels_max = 8,
	},
},
{
	.name = "iDisp4 Pin",
	.playback = {
		.channels_min = 1,
		.channels_max = 8,
	},
},
{
	.name = "Analog CPU DAI",
	.playback = {
		.channels_min = 1,
		.channels_max = 16,
	},
	.capture = {
		.channels_min = 1,
		.channels_max = 16,
	},
},
{
	.name = "Digital CPU DAI",
	.playback = {
		.channels_min = 1,
		.channels_max = 16,
	},
	.capture = {
		.channels_min = 1,
		.channels_max = 16,
	},
},
{
	.name = "Alt Analog CPU DAI",
	.playback = {
		.channels_min = 1,
		.channels_max = 16,
	},
	.capture = {
		.channels_min = 1,
		.channels_max = 16,
	},
},
#endif
};
EXPORT_SYMBOL_NS(skl_dai, SND_SOC_SOF_INTEL_HDA_COMMON);

int hda_dsp_dais_suspend(struct snd_sof_dev *sdev)
{
	/*
	 * In the corner case where a SUSPEND happens during a PAUSE, the ALSA core
	 * does not throw the TRIGGER_SUSPEND. This leaves the DAIs in an unbalanced state.
	 * Since the component suspend is called last, we can trap this corner case
	 * and force the DAIs to release their resources.
	 */
#if IS_ENABLED(CONFIG_SND_SOC_SOF_HDA_LINK)
	int ret;

	ret = hda_dai_suspend(sof_to_bus(sdev));
	if (ret < 0)
		return ret;
#endif

	return 0;
}<|MERGE_RESOLUTION|>--- conflicted
+++ resolved
@@ -344,13 +344,6 @@
 	return ipc4_copier;
 }
 
-<<<<<<< HEAD
-static int non_hda_dai_hw_params(struct snd_pcm_substream *substream,
-				 struct snd_pcm_hw_params *params,
-				 struct snd_soc_dai *cpu_dai)
-{
-	struct snd_soc_dapm_widget *w = snd_soc_dai_get_widget(cpu_dai, substream->stream);
-=======
 static int non_hda_dai_hw_params_data(struct snd_pcm_substream *substream,
 				      struct snd_pcm_hw_params *params,
 				      struct snd_soc_dai *cpu_dai,
@@ -359,7 +352,6 @@
 {
 	struct snd_soc_dapm_widget *w = snd_soc_dai_get_widget(cpu_dai, substream->stream);
 	struct snd_soc_pcm_runtime *rtd = snd_soc_substream_to_rtd(substream);
->>>>>>> 0c383648
 	struct sof_ipc4_dma_config_tlv *dma_config_tlv;
 	const struct hda_dai_widget_dma_ops *ops;
 	struct sof_ipc4_dma_config *dma_config;
@@ -367,11 +359,8 @@
 	struct hdac_ext_stream *hext_stream;
 	struct hdac_stream *hstream;
 	struct snd_sof_dev *sdev;
-<<<<<<< HEAD
-=======
 	struct snd_soc_dai *dai;
 	int cpu_dai_id;
->>>>>>> 0c383648
 	int stream_id;
 	int ret;
 
@@ -382,25 +371,15 @@
 	}
 
 	/* use HDaudio stream handling */
-<<<<<<< HEAD
-	ret = hda_dai_hw_params(substream, params, cpu_dai);
-	if (ret < 0) {
-		dev_err(cpu_dai->dev, "%s: hda_dai_hw_params failed: %d\n", __func__, ret);
-=======
 	ret = hda_dai_hw_params_data(substream, params, cpu_dai, data, flags);
 	if (ret < 0) {
 		dev_err(cpu_dai->dev, "%s: hda_dai_hw_params_data failed: %d\n", __func__, ret);
->>>>>>> 0c383648
 		return ret;
 	}
 
 	sdev = widget_to_sdev(w);
 	if (sdev->dspless_mode_selected)
-<<<<<<< HEAD
-		goto skip_tlv;
-=======
 		return 0;
->>>>>>> 0c383648
 
 	/* get stream_id */
 	hext_stream = ops->get_hext_stream(sdev, cpu_dai, substream);
@@ -421,16 +400,12 @@
 	/* configure TLV */
 	ipc4_copier = widget_to_copier(w);
 
-<<<<<<< HEAD
-	dma_config_tlv = &ipc4_copier->dma_config_tlv;
-=======
 	for_each_rtd_cpu_dais(rtd, cpu_dai_id, dai) {
 		if (dai == cpu_dai)
 			break;
 	}
 
 	dma_config_tlv = &ipc4_copier->dma_config_tlv[cpu_dai_id];
->>>>>>> 0c383648
 	dma_config_tlv->type = SOF_IPC4_GTW_DMA_CONFIG_ID;
 	/* dma_config_priv_size is zero */
 	dma_config_tlv->length = sizeof(dma_config_tlv->dma_config);
@@ -441,15 +416,6 @@
 	dma_config->pre_allocated_by_host = 1;
 	dma_config->dma_channel_id = stream_id - 1;
 	dma_config->stream_id = stream_id;
-<<<<<<< HEAD
-	dma_config->dma_stream_channel_map.device_count = 0; /* mapping not used */
-	dma_config->dma_priv_config_size = 0;
-
-skip_tlv:
-	return 0;
-}
-
-=======
 	/*
 	 * Currently we use a DMA for each device in ALH blob. The device will
 	 * be copied in sof_ipc4_prepare_copier_module.
@@ -470,7 +436,6 @@
 	return non_hda_dai_hw_params_data(substream, params, cpu_dai, &data, flags);
 }
 
->>>>>>> 0c383648
 static int non_hda_dai_prepare(struct snd_pcm_substream *substream,
 			       struct snd_soc_dai *cpu_dai)
 {
@@ -497,17 +462,6 @@
 int sdw_hda_dai_hw_params(struct snd_pcm_substream *substream,
 			  struct snd_pcm_hw_params *params,
 			  struct snd_soc_dai *cpu_dai,
-<<<<<<< HEAD
-			  int link_id)
-{
-	struct snd_soc_dapm_widget *w = snd_soc_dai_get_widget(cpu_dai, substream->stream);
-	const struct hda_dai_widget_dma_ops *ops;
-	struct hdac_ext_stream *hext_stream;
-	struct snd_sof_dev *sdev;
-	int ret;
-
-	ret = non_hda_dai_hw_params(substream, params, cpu_dai);
-=======
 			  int link_id,
 			  int intel_alh_id)
 {
@@ -531,7 +485,6 @@
 	data.dai_index = (link_id << 8) | cpu_dai->id;
 	data.dai_node_id = intel_alh_id;
 	ret = non_hda_dai_hw_params_data(substream, params, cpu_dai, &data, flags);
->>>>>>> 0c383648
 	if (ret < 0) {
 		dev_err(cpu_dai->dev, "%s: non_hda_dai_hw_params failed %d\n", __func__, ret);
 		return ret;
@@ -544,11 +497,6 @@
 	if (!hext_stream)
 		return -ENODEV;
 
-<<<<<<< HEAD
-	/* in the case of SoundWire we need to program the PCMSyCM registers */
-	ret = hdac_bus_eml_sdw_map_stream_ch(sof_to_bus(sdev), link_id, cpu_dai->id,
-					     GENMASK(params_channels(params) - 1, 0),
-=======
 	/*
 	 * in the case of SoundWire we need to program the PCMSyCM registers. In case
 	 * of aggregated devices, we need to define the channel mask for each sublink
@@ -568,7 +516,6 @@
 
 	ret = hdac_bus_eml_sdw_map_stream_ch(sof_to_bus(sdev), link_id, cpu_dai->id,
 					     ch_mask,
->>>>>>> 0c383648
 					     hdac_stream(hext_stream)->stream_tag,
 					     substream->stream);
 	if (ret < 0) {
@@ -577,10 +524,6 @@
 		return ret;
 	}
 
-<<<<<<< HEAD
-	return 0;
-}
-=======
 	if (sdev->dspless_mode_selected)
 		return 0;
 
@@ -603,7 +546,6 @@
 	return 0;
 }
 EXPORT_SYMBOL_NS(sdw_hda_dai_hw_params, SND_SOC_SOF_INTEL_HDA_COMMON);
->>>>>>> 0c383648
 
 int sdw_hda_dai_hw_free(struct snd_pcm_substream *substream,
 			struct snd_soc_dai *cpu_dai,
@@ -632,20 +574,14 @@
 
 	return 0;
 }
-<<<<<<< HEAD
-=======
 EXPORT_SYMBOL_NS(sdw_hda_dai_hw_free, SND_SOC_SOF_INTEL_HDA_COMMON);
->>>>>>> 0c383648
 
 int sdw_hda_dai_trigger(struct snd_pcm_substream *substream, int cmd,
 			struct snd_soc_dai *cpu_dai)
 {
 	return hda_dai_trigger(substream, cmd, cpu_dai);
 }
-<<<<<<< HEAD
-=======
 EXPORT_SYMBOL_NS(sdw_hda_dai_trigger, SND_SOC_SOF_INTEL_HDA_COMMON);
->>>>>>> 0c383648
 
 static int hda_dai_suspend(struct hdac_bus *bus)
 {
