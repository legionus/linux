// SPDX-License-Identifier: GPL-2.0
/*
 * Shared application/kernel submission and completion ring pairs, for
 * supporting fast/efficient IO.
 *
 * A note on the read/write ordering memory barriers that are matched between
 * the application and kernel side.
 *
 * After the application reads the CQ ring tail, it must use an
 * appropriate smp_rmb() to pair with the smp_wmb() the kernel uses
 * before writing the tail (using smp_load_acquire to read the tail will
 * do). It also needs a smp_mb() before updating CQ head (ordering the
 * entry load(s) with the head store), pairing with an implicit barrier
 * through a control-dependency in io_get_cqring (smp_store_release to
 * store head will do). Failure to do so could lead to reading invalid
 * CQ entries.
 *
 * Likewise, the application must use an appropriate smp_wmb() before
 * writing the SQ tail (ordering SQ entry stores with the tail store),
 * which pairs with smp_load_acquire in io_get_sqring (smp_store_release
 * to store the tail will do). And it needs a barrier ordering the SQ
 * head load before writing new SQ entries (smp_load_acquire to read
 * head will do).
 *
 * When using the SQ poll thread (IORING_SETUP_SQPOLL), the application
 * needs to check the SQ flags for IORING_SQ_NEED_WAKEUP *after*
 * updating the SQ tail; a full memory barrier smp_mb() is needed
 * between.
 *
 * Also see the examples in the liburing library:
 *
 *	git://git.kernel.dk/liburing
 *
 * io_uring also uses READ/WRITE_ONCE() for _any_ store or load that happens
 * from data shared between the kernel and application. This is done both
 * for ordering purposes, but also to ensure that once a value is loaded from
 * data that the application could potentially modify, it remains stable.
 *
 * Copyright (C) 2018-2019 Jens Axboe
 * Copyright (c) 2018-2019 Christoph Hellwig
 */
#include <linux/kernel.h>
#include <linux/init.h>
#include <linux/errno.h>
#include <linux/syscalls.h>
#include <linux/compat.h>
#include <net/compat.h>
#include <linux/refcount.h>
#include <linux/uio.h>
#include <linux/bits.h>

#include <linux/sched/signal.h>
#include <linux/fs.h>
#include <linux/file.h>
#include <linux/fdtable.h>
#include <linux/mm.h>
#include <linux/mman.h>
#include <linux/percpu.h>
#include <linux/slab.h>
#include <linux/kthread.h>
#include <linux/blkdev.h>
#include <linux/bvec.h>
#include <linux/net.h>
#include <net/sock.h>
#include <net/af_unix.h>
#include <net/scm.h>
#include <linux/anon_inodes.h>
#include <linux/sched/mm.h>
#include <linux/uaccess.h>
#include <linux/nospec.h>
#include <linux/sizes.h>
#include <linux/hugetlb.h>
#include <linux/highmem.h>
#include <linux/namei.h>
#include <linux/fsnotify.h>
#include <linux/fadvise.h>
#include <linux/eventpoll.h>
#include <linux/fs_struct.h>
#include <linux/splice.h>
#include <linux/task_work.h>

#define CREATE_TRACE_POINTS
#include <trace/events/io_uring.h>

#include <uapi/linux/io_uring.h>

#include "internal.h"
#include "io-wq.h"

#define IORING_MAX_ENTRIES	32768
#define IORING_MAX_CQ_ENTRIES	(2 * IORING_MAX_ENTRIES)

/*
 * Shift of 9 is 512 entries, or exactly one page on 64-bit archs
 */
#define IORING_FILE_TABLE_SHIFT	9
#define IORING_MAX_FILES_TABLE	(1U << IORING_FILE_TABLE_SHIFT)
#define IORING_FILE_TABLE_MASK	(IORING_MAX_FILES_TABLE - 1)
#define IORING_MAX_FIXED_FILES	(64 * IORING_MAX_FILES_TABLE)

struct io_uring {
	u32 head ____cacheline_aligned_in_smp;
	u32 tail ____cacheline_aligned_in_smp;
};

/*
 * This data is shared with the application through the mmap at offsets
 * IORING_OFF_SQ_RING and IORING_OFF_CQ_RING.
 *
 * The offsets to the member fields are published through struct
 * io_sqring_offsets when calling io_uring_setup.
 */
struct io_rings {
	/*
	 * Head and tail offsets into the ring; the offsets need to be
	 * masked to get valid indices.
	 *
	 * The kernel controls head of the sq ring and the tail of the cq ring,
	 * and the application controls tail of the sq ring and the head of the
	 * cq ring.
	 */
	struct io_uring		sq, cq;
	/*
	 * Bitmasks to apply to head and tail offsets (constant, equals
	 * ring_entries - 1)
	 */
	u32			sq_ring_mask, cq_ring_mask;
	/* Ring sizes (constant, power of 2) */
	u32			sq_ring_entries, cq_ring_entries;
	/*
	 * Number of invalid entries dropped by the kernel due to
	 * invalid index stored in array
	 *
	 * Written by the kernel, shouldn't be modified by the
	 * application (i.e. get number of "new events" by comparing to
	 * cached value).
	 *
	 * After a new SQ head value was read by the application this
	 * counter includes all submissions that were dropped reaching
	 * the new SQ head (and possibly more).
	 */
	u32			sq_dropped;
	/*
	 * Runtime SQ flags
	 *
	 * Written by the kernel, shouldn't be modified by the
	 * application.
	 *
	 * The application needs a full memory barrier before checking
	 * for IORING_SQ_NEED_WAKEUP after updating the sq tail.
	 */
	u32			sq_flags;
	/*
	 * Runtime CQ flags
	 *
	 * Written by the application, shouldn't be modified by the
	 * kernel.
	 */
	u32                     cq_flags;
	/*
	 * Number of completion events lost because the queue was full;
	 * this should be avoided by the application by making sure
	 * there are not more requests pending than there is space in
	 * the completion queue.
	 *
	 * Written by the kernel, shouldn't be modified by the
	 * application (i.e. get number of "new events" by comparing to
	 * cached value).
	 *
	 * As completion events come in out of order this counter is not
	 * ordered with any other data.
	 */
	u32			cq_overflow;
	/*
	 * Ring buffer of completion events.
	 *
	 * The kernel writes completion events fresh every time they are
	 * produced, so the application is allowed to modify pending
	 * entries.
	 */
	struct io_uring_cqe	cqes[] ____cacheline_aligned_in_smp;
};

struct io_mapped_ubuf {
	u64		ubuf;
	size_t		len;
	struct		bio_vec *bvec;
	unsigned int	nr_bvecs;
};

struct fixed_file_table {
	struct file		**files;
};

struct fixed_file_ref_node {
	struct percpu_ref		refs;
	struct list_head		node;
	struct list_head		file_list;
	struct fixed_file_data		*file_data;
	struct llist_node		llist;
};

struct fixed_file_data {
	struct fixed_file_table		*table;
	struct io_ring_ctx		*ctx;

	struct percpu_ref		*cur_refs;
	struct percpu_ref		refs;
	struct completion		done;
	struct list_head		ref_list;
	spinlock_t			lock;
};

struct io_buffer {
	struct list_head list;
	__u64 addr;
	__s32 len;
	__u16 bid;
};

struct io_ring_ctx {
	struct {
		struct percpu_ref	refs;
	} ____cacheline_aligned_in_smp;

	struct {
		unsigned int		flags;
		unsigned int		compat: 1;
		unsigned int		account_mem: 1;
		unsigned int		cq_overflow_flushed: 1;
		unsigned int		drain_next: 1;
		unsigned int		eventfd_async: 1;

		/*
		 * Ring buffer of indices into array of io_uring_sqe, which is
		 * mmapped by the application using the IORING_OFF_SQES offset.
		 *
		 * This indirection could e.g. be used to assign fixed
		 * io_uring_sqe entries to operations and only submit them to
		 * the queue when needed.
		 *
		 * The kernel modifies neither the indices array nor the entries
		 * array.
		 */
		u32			*sq_array;
		unsigned		cached_sq_head;
		unsigned		sq_entries;
		unsigned		sq_mask;
		unsigned		sq_thread_idle;
		unsigned		cached_sq_dropped;
		atomic_t		cached_cq_overflow;
		unsigned long		sq_check_overflow;

		struct list_head	defer_list;
		struct list_head	timeout_list;
		struct list_head	cq_overflow_list;

		wait_queue_head_t	inflight_wait;
		struct io_uring_sqe	*sq_sqes;
	} ____cacheline_aligned_in_smp;

	struct io_rings	*rings;

	/* IO offload */
	struct io_wq		*io_wq;
	struct task_struct	*sqo_thread;	/* if using sq thread polling */
	struct mm_struct	*sqo_mm;
	wait_queue_head_t	sqo_wait;

	/*
	 * If used, fixed file set. Writers must ensure that ->refs is dead,
	 * readers must ensure that ->refs is alive as long as the file* is
	 * used. Only updated through io_uring_register(2).
	 */
	struct fixed_file_data	*file_data;
	unsigned		nr_user_files;
	int 			ring_fd;
	struct file 		*ring_file;

	/* if used, fixed mapped user buffers */
	unsigned		nr_user_bufs;
	struct io_mapped_ubuf	*user_bufs;

	struct user_struct	*user;

	const struct cred	*creds;

	struct completion	ref_comp;
	struct completion	sq_thread_comp;

	/* if all else fails... */
	struct io_kiocb		*fallback_req;

#if defined(CONFIG_UNIX)
	struct socket		*ring_sock;
#endif

	struct idr		io_buffer_idr;

	struct idr		personality_idr;

	struct {
		unsigned		cached_cq_tail;
		unsigned		cq_entries;
		unsigned		cq_mask;
		atomic_t		cq_timeouts;
		unsigned long		cq_check_overflow;
		struct wait_queue_head	cq_wait;
		struct fasync_struct	*cq_fasync;
		struct eventfd_ctx	*cq_ev_fd;
	} ____cacheline_aligned_in_smp;

	struct {
		struct mutex		uring_lock;
		wait_queue_head_t	wait;
	} ____cacheline_aligned_in_smp;

	struct {
		spinlock_t		completion_lock;

		/*
		 * ->poll_list is protected by the ctx->uring_lock for
		 * io_uring instances that don't use IORING_SETUP_SQPOLL.
		 * For SQPOLL, only the single threaded io_sq_thread() will
		 * manipulate the list, hence no extra locking is needed there.
		 */
		struct list_head	poll_list;
		struct hlist_head	*cancel_hash;
		unsigned		cancel_hash_bits;
		bool			poll_multi_file;

		spinlock_t		inflight_lock;
		struct list_head	inflight_list;
	} ____cacheline_aligned_in_smp;

	struct delayed_work		file_put_work;
	struct llist_head		file_put_llist;

	struct work_struct		exit_work;
};

/*
 * First field must be the file pointer in all the
 * iocb unions! See also 'struct kiocb' in <linux/fs.h>
 */
struct io_poll_iocb {
	struct file			*file;
	union {
		struct wait_queue_head	*head;
		u64			addr;
	};
	__poll_t			events;
	bool				done;
	bool				canceled;
	struct wait_queue_entry		wait;
};

struct io_close {
	struct file			*file;
	struct file			*put_file;
	int				fd;
};

struct io_timeout_data {
	struct io_kiocb			*req;
	struct hrtimer			timer;
	struct timespec64		ts;
	enum hrtimer_mode		mode;
};

struct io_accept {
	struct file			*file;
	struct sockaddr __user		*addr;
	int __user			*addr_len;
	int				flags;
	unsigned long			nofile;
};

struct io_sync {
	struct file			*file;
	loff_t				len;
	loff_t				off;
	int				flags;
	int				mode;
};

struct io_cancel {
	struct file			*file;
	u64				addr;
};

struct io_timeout {
	struct file			*file;
	u64				addr;
	int				flags;
	u32				off;
	u32				target_seq;
};

struct io_rw {
	/* NOTE: kiocb has the file as the first member, so don't do it here */
	struct kiocb			kiocb;
	u64				addr;
	u64				len;
};

struct io_connect {
	struct file			*file;
	struct sockaddr __user		*addr;
	int				addr_len;
};

struct io_sr_msg {
	struct file			*file;
	union {
		struct user_msghdr __user *msg;
		void __user		*buf;
	};
	int				msg_flags;
	int				bgid;
	size_t				len;
	struct io_buffer		*kbuf;
};

struct io_open {
	struct file			*file;
	int				dfd;
	struct filename			*filename;
	struct open_how			how;
	unsigned long			nofile;
};

struct io_files_update {
	struct file			*file;
	u64				arg;
	u32				nr_args;
	u32				offset;
};

struct io_fadvise {
	struct file			*file;
	u64				offset;
	u32				len;
	u32				advice;
};

struct io_madvise {
	struct file			*file;
	u64				addr;
	u32				len;
	u32				advice;
};

struct io_epoll {
	struct file			*file;
	int				epfd;
	int				op;
	int				fd;
	struct epoll_event		event;
};

struct io_splice {
	struct file			*file_out;
	struct file			*file_in;
	loff_t				off_out;
	loff_t				off_in;
	u64				len;
	unsigned int			flags;
};

struct io_provide_buf {
	struct file			*file;
	__u64				addr;
	__s32				len;
	__u32				bgid;
	__u16				nbufs;
	__u16				bid;
};

struct io_statx {
	struct file			*file;
	int				dfd;
	unsigned int			mask;
	unsigned int			flags;
	const char __user		*filename;
	struct statx __user		*buffer;
};

struct io_async_connect {
	struct sockaddr_storage		address;
};

struct io_async_msghdr {
	struct iovec			fast_iov[UIO_FASTIOV];
	struct iovec			*iov;
	struct sockaddr __user		*uaddr;
	struct msghdr			msg;
	struct sockaddr_storage		addr;
};

struct io_async_rw {
	struct iovec			fast_iov[UIO_FASTIOV];
	struct iovec			*iov;
	ssize_t				nr_segs;
	ssize_t				size;
};

struct io_async_ctx {
	union {
		struct io_async_rw	rw;
		struct io_async_msghdr	msg;
		struct io_async_connect	connect;
		struct io_timeout_data	timeout;
	};
};

enum {
	REQ_F_FIXED_FILE_BIT	= IOSQE_FIXED_FILE_BIT,
	REQ_F_IO_DRAIN_BIT	= IOSQE_IO_DRAIN_BIT,
	REQ_F_LINK_BIT		= IOSQE_IO_LINK_BIT,
	REQ_F_HARDLINK_BIT	= IOSQE_IO_HARDLINK_BIT,
	REQ_F_FORCE_ASYNC_BIT	= IOSQE_ASYNC_BIT,
	REQ_F_BUFFER_SELECT_BIT	= IOSQE_BUFFER_SELECT_BIT,

	REQ_F_LINK_HEAD_BIT,
	REQ_F_LINK_NEXT_BIT,
	REQ_F_FAIL_LINK_BIT,
	REQ_F_INFLIGHT_BIT,
	REQ_F_CUR_POS_BIT,
	REQ_F_NOWAIT_BIT,
	REQ_F_LINK_TIMEOUT_BIT,
	REQ_F_TIMEOUT_BIT,
	REQ_F_ISREG_BIT,
	REQ_F_MUST_PUNT_BIT,
	REQ_F_TIMEOUT_NOSEQ_BIT,
	REQ_F_COMP_LOCKED_BIT,
	REQ_F_NEED_CLEANUP_BIT,
	REQ_F_OVERFLOW_BIT,
	REQ_F_POLLED_BIT,
	REQ_F_BUFFER_SELECTED_BIT,
	REQ_F_NO_FILE_TABLE_BIT,
	REQ_F_QUEUE_TIMEOUT_BIT,
	REQ_F_WORK_INITIALIZED_BIT,
<<<<<<< HEAD
=======
	REQ_F_TASK_PINNED_BIT,
>>>>>>> 84569f32

	/* not a real bit, just to check we're not overflowing the space */
	__REQ_F_LAST_BIT,
};

enum {
	/* ctx owns file */
	REQ_F_FIXED_FILE	= BIT(REQ_F_FIXED_FILE_BIT),
	/* drain existing IO first */
	REQ_F_IO_DRAIN		= BIT(REQ_F_IO_DRAIN_BIT),
	/* linked sqes */
	REQ_F_LINK		= BIT(REQ_F_LINK_BIT),
	/* doesn't sever on completion < 0 */
	REQ_F_HARDLINK		= BIT(REQ_F_HARDLINK_BIT),
	/* IOSQE_ASYNC */
	REQ_F_FORCE_ASYNC	= BIT(REQ_F_FORCE_ASYNC_BIT),
	/* IOSQE_BUFFER_SELECT */
	REQ_F_BUFFER_SELECT	= BIT(REQ_F_BUFFER_SELECT_BIT),

	/* head of a link */
	REQ_F_LINK_HEAD		= BIT(REQ_F_LINK_HEAD_BIT),
	/* already grabbed next link */
	REQ_F_LINK_NEXT		= BIT(REQ_F_LINK_NEXT_BIT),
	/* fail rest of links */
	REQ_F_FAIL_LINK		= BIT(REQ_F_FAIL_LINK_BIT),
	/* on inflight list */
	REQ_F_INFLIGHT		= BIT(REQ_F_INFLIGHT_BIT),
	/* read/write uses file position */
	REQ_F_CUR_POS		= BIT(REQ_F_CUR_POS_BIT),
	/* must not punt to workers */
	REQ_F_NOWAIT		= BIT(REQ_F_NOWAIT_BIT),
	/* has linked timeout */
	REQ_F_LINK_TIMEOUT	= BIT(REQ_F_LINK_TIMEOUT_BIT),
	/* timeout request */
	REQ_F_TIMEOUT		= BIT(REQ_F_TIMEOUT_BIT),
	/* regular file */
	REQ_F_ISREG		= BIT(REQ_F_ISREG_BIT),
	/* must be punted even for NONBLOCK */
	REQ_F_MUST_PUNT		= BIT(REQ_F_MUST_PUNT_BIT),
	/* no timeout sequence */
	REQ_F_TIMEOUT_NOSEQ	= BIT(REQ_F_TIMEOUT_NOSEQ_BIT),
	/* completion under lock */
	REQ_F_COMP_LOCKED	= BIT(REQ_F_COMP_LOCKED_BIT),
	/* needs cleanup */
	REQ_F_NEED_CLEANUP	= BIT(REQ_F_NEED_CLEANUP_BIT),
	/* in overflow list */
	REQ_F_OVERFLOW		= BIT(REQ_F_OVERFLOW_BIT),
	/* already went through poll handler */
	REQ_F_POLLED		= BIT(REQ_F_POLLED_BIT),
	/* buffer already selected */
	REQ_F_BUFFER_SELECTED	= BIT(REQ_F_BUFFER_SELECTED_BIT),
	/* doesn't need file table for this request */
	REQ_F_NO_FILE_TABLE	= BIT(REQ_F_NO_FILE_TABLE_BIT),
	/* needs to queue linked timeout */
	REQ_F_QUEUE_TIMEOUT	= BIT(REQ_F_QUEUE_TIMEOUT_BIT),
	/* io_wq_work is initialized */
	REQ_F_WORK_INITIALIZED	= BIT(REQ_F_WORK_INITIALIZED_BIT),
<<<<<<< HEAD
=======
	/* req->task is refcounted */
	REQ_F_TASK_PINNED	= BIT(REQ_F_TASK_PINNED_BIT),
>>>>>>> 84569f32
};

struct async_poll {
	struct io_poll_iocb	poll;
	struct io_poll_iocb	*double_poll;
	struct io_wq_work	work;
};

/*
 * NOTE! Each of the iocb union members has the file pointer
 * as the first entry in their struct definition. So you can
 * access the file pointer through any of the sub-structs,
 * or directly as just 'ki_filp' in this struct.
 */
struct io_kiocb {
	union {
		struct file		*file;
		struct io_rw		rw;
		struct io_poll_iocb	poll;
		struct io_accept	accept;
		struct io_sync		sync;
		struct io_cancel	cancel;
		struct io_timeout	timeout;
		struct io_connect	connect;
		struct io_sr_msg	sr_msg;
		struct io_open		open;
		struct io_close		close;
		struct io_files_update	files_update;
		struct io_fadvise	fadvise;
		struct io_madvise	madvise;
		struct io_epoll		epoll;
		struct io_splice	splice;
		struct io_provide_buf	pbuf;
		struct io_statx		statx;
	};

	struct io_async_ctx		*io;
	int				cflags;
	u8				opcode;
	/* polled IO has completed */
	u8				iopoll_completed;

	u16				buf_index;

	struct io_ring_ctx	*ctx;
	struct list_head	list;
	unsigned int		flags;
	refcount_t		refs;
	struct task_struct	*task;
	unsigned long		fsize;
	u64			user_data;
	u32			result;
	u32			sequence;

	struct list_head	link_list;

	struct list_head	inflight_entry;

	struct percpu_ref	*fixed_file_refs;

	union {
		/*
		 * Only commands that never go async can use the below fields,
		 * obviously. Right now only IORING_OP_POLL_ADD uses them, and
		 * async armed poll handlers for regular commands. The latter
		 * restore the work, if needed.
		 */
		struct {
			struct callback_head	task_work;
			struct hlist_node	hash_node;
			struct async_poll	*apoll;
		};
		struct io_wq_work	work;
	};
};

#define IO_PLUG_THRESHOLD		2
#define IO_IOPOLL_BATCH			8

struct io_submit_state {
	struct blk_plug		plug;

	/*
	 * io_kiocb alloc cache
	 */
	void			*reqs[IO_IOPOLL_BATCH];
	unsigned int		free_reqs;

	/*
	 * File reference cache
	 */
	struct file		*file;
	unsigned int		fd;
	unsigned int		has_refs;
	unsigned int		used_refs;
	unsigned int		ios_left;
};

struct io_op_def {
	/* needs req->io allocated for deferral/async */
	unsigned		async_ctx : 1;
	/* needs current->mm setup, does mm access */
	unsigned		needs_mm : 1;
	/* needs req->file assigned */
	unsigned		needs_file : 1;
	/* don't fail if file grab fails */
	unsigned		needs_file_no_error : 1;
	/* hash wq insertion if file is a regular file */
	unsigned		hash_reg_file : 1;
	/* unbound wq insertion if file is a non-regular file */
	unsigned		unbound_nonreg_file : 1;
	/* opcode is not supported by this kernel */
	unsigned		not_supported : 1;
	/* needs file table */
	unsigned		file_table : 1;
	/* needs ->fs */
	unsigned		needs_fs : 1;
	/* set if opcode supports polled "wait" */
	unsigned		pollin : 1;
	unsigned		pollout : 1;
	/* op supports buffer selection */
	unsigned		buffer_select : 1;
};

static const struct io_op_def io_op_defs[] = {
	[IORING_OP_NOP] = {},
	[IORING_OP_READV] = {
		.async_ctx		= 1,
		.needs_mm		= 1,
		.needs_file		= 1,
		.unbound_nonreg_file	= 1,
		.pollin			= 1,
		.buffer_select		= 1,
	},
	[IORING_OP_WRITEV] = {
		.async_ctx		= 1,
		.needs_mm		= 1,
		.needs_file		= 1,
		.hash_reg_file		= 1,
		.unbound_nonreg_file	= 1,
		.pollout		= 1,
	},
	[IORING_OP_FSYNC] = {
		.needs_file		= 1,
	},
	[IORING_OP_READ_FIXED] = {
		.needs_file		= 1,
		.unbound_nonreg_file	= 1,
		.pollin			= 1,
	},
	[IORING_OP_WRITE_FIXED] = {
		.needs_file		= 1,
		.hash_reg_file		= 1,
		.unbound_nonreg_file	= 1,
		.pollout		= 1,
	},
	[IORING_OP_POLL_ADD] = {
		.needs_file		= 1,
		.unbound_nonreg_file	= 1,
	},
	[IORING_OP_POLL_REMOVE] = {},
	[IORING_OP_SYNC_FILE_RANGE] = {
		.needs_file		= 1,
	},
	[IORING_OP_SENDMSG] = {
		.async_ctx		= 1,
		.needs_mm		= 1,
		.needs_file		= 1,
		.unbound_nonreg_file	= 1,
		.needs_fs		= 1,
		.pollout		= 1,
	},
	[IORING_OP_RECVMSG] = {
		.async_ctx		= 1,
		.needs_mm		= 1,
		.needs_file		= 1,
		.unbound_nonreg_file	= 1,
		.needs_fs		= 1,
		.pollin			= 1,
		.buffer_select		= 1,
	},
	[IORING_OP_TIMEOUT] = {
		.async_ctx		= 1,
		.needs_mm		= 1,
	},
	[IORING_OP_TIMEOUT_REMOVE] = {},
	[IORING_OP_ACCEPT] = {
		.needs_mm		= 1,
		.needs_file		= 1,
		.unbound_nonreg_file	= 1,
		.file_table		= 1,
		.pollin			= 1,
	},
	[IORING_OP_ASYNC_CANCEL] = {},
	[IORING_OP_LINK_TIMEOUT] = {
		.async_ctx		= 1,
		.needs_mm		= 1,
	},
	[IORING_OP_CONNECT] = {
		.async_ctx		= 1,
		.needs_mm		= 1,
		.needs_file		= 1,
		.unbound_nonreg_file	= 1,
		.pollout		= 1,
	},
	[IORING_OP_FALLOCATE] = {
		.needs_file		= 1,
	},
	[IORING_OP_OPENAT] = {
		.file_table		= 1,
		.needs_fs		= 1,
	},
	[IORING_OP_CLOSE] = {
		.needs_file		= 1,
		.needs_file_no_error	= 1,
		.file_table		= 1,
	},
	[IORING_OP_FILES_UPDATE] = {
		.needs_mm		= 1,
		.file_table		= 1,
	},
	[IORING_OP_STATX] = {
		.needs_mm		= 1,
		.needs_fs		= 1,
		.file_table		= 1,
	},
	[IORING_OP_READ] = {
		.needs_mm		= 1,
		.needs_file		= 1,
		.unbound_nonreg_file	= 1,
		.pollin			= 1,
		.buffer_select		= 1,
	},
	[IORING_OP_WRITE] = {
		.needs_mm		= 1,
		.needs_file		= 1,
		.unbound_nonreg_file	= 1,
		.pollout		= 1,
	},
	[IORING_OP_FADVISE] = {
		.needs_file		= 1,
	},
	[IORING_OP_MADVISE] = {
		.needs_mm		= 1,
	},
	[IORING_OP_SEND] = {
		.needs_mm		= 1,
		.needs_file		= 1,
		.unbound_nonreg_file	= 1,
		.pollout		= 1,
	},
	[IORING_OP_RECV] = {
		.needs_mm		= 1,
		.needs_file		= 1,
		.unbound_nonreg_file	= 1,
		.pollin			= 1,
		.buffer_select		= 1,
	},
	[IORING_OP_OPENAT2] = {
		.file_table		= 1,
		.needs_fs		= 1,
	},
	[IORING_OP_EPOLL_CTL] = {
		.unbound_nonreg_file	= 1,
		.file_table		= 1,
	},
	[IORING_OP_SPLICE] = {
		.needs_file		= 1,
		.hash_reg_file		= 1,
		.unbound_nonreg_file	= 1,
	},
	[IORING_OP_PROVIDE_BUFFERS] = {},
	[IORING_OP_REMOVE_BUFFERS] = {},
	[IORING_OP_TEE] = {
		.needs_file		= 1,
		.hash_reg_file		= 1,
		.unbound_nonreg_file	= 1,
	},
};

static void io_wq_submit_work(struct io_wq_work **workptr);
static void io_cqring_fill_event(struct io_kiocb *req, long res);
static void io_put_req(struct io_kiocb *req);
static void __io_double_put_req(struct io_kiocb *req);
static struct io_kiocb *io_prep_linked_timeout(struct io_kiocb *req);
static void io_queue_linked_timeout(struct io_kiocb *req);
static int __io_sqe_files_update(struct io_ring_ctx *ctx,
				 struct io_uring_files_update *ip,
				 unsigned nr_args);
static int io_grab_files(struct io_kiocb *req);
static void io_complete_rw_common(struct kiocb *kiocb, long res);
static void io_cleanup_req(struct io_kiocb *req);
static int io_file_get(struct io_submit_state *state, struct io_kiocb *req,
		       int fd, struct file **out_file, bool fixed);
static void __io_queue_sqe(struct io_kiocb *req,
			   const struct io_uring_sqe *sqe);

static struct kmem_cache *req_cachep;

static const struct file_operations io_uring_fops;

struct sock *io_uring_get_socket(struct file *file)
{
#if defined(CONFIG_UNIX)
	if (file->f_op == &io_uring_fops) {
		struct io_ring_ctx *ctx = file->private_data;

		return ctx->ring_sock->sk;
	}
#endif
	return NULL;
}
EXPORT_SYMBOL(io_uring_get_socket);

<<<<<<< HEAD
=======
static void io_get_req_task(struct io_kiocb *req)
{
	if (req->flags & REQ_F_TASK_PINNED)
		return;
	get_task_struct(req->task);
	req->flags |= REQ_F_TASK_PINNED;
}

/* not idempotent -- it doesn't clear REQ_F_TASK_PINNED */
static void __io_put_req_task(struct io_kiocb *req)
{
	if (req->flags & REQ_F_TASK_PINNED)
		put_task_struct(req->task);
}

>>>>>>> 84569f32
static void io_file_put_work(struct work_struct *work);

/*
 * Note: must call io_req_init_async() for the first time you
 * touch any members of io_wq_work.
 */
static inline void io_req_init_async(struct io_kiocb *req)
{
	if (req->flags & REQ_F_WORK_INITIALIZED)
		return;

	memset(&req->work, 0, sizeof(req->work));
	req->flags |= REQ_F_WORK_INITIALIZED;
}

static inline bool io_async_submit(struct io_ring_ctx *ctx)
{
	return ctx->flags & IORING_SETUP_SQPOLL;
}

static void io_ring_ctx_ref_free(struct percpu_ref *ref)
{
	struct io_ring_ctx *ctx = container_of(ref, struct io_ring_ctx, refs);

	complete(&ctx->ref_comp);
}

static struct io_ring_ctx *io_ring_ctx_alloc(struct io_uring_params *p)
{
	struct io_ring_ctx *ctx;
	int hash_bits;

	ctx = kzalloc(sizeof(*ctx), GFP_KERNEL);
	if (!ctx)
		return NULL;

	ctx->fallback_req = kmem_cache_alloc(req_cachep, GFP_KERNEL);
	if (!ctx->fallback_req)
		goto err;

	/*
	 * Use 5 bits less than the max cq entries, that should give us around
	 * 32 entries per hash list if totally full and uniformly spread.
	 */
	hash_bits = ilog2(p->cq_entries);
	hash_bits -= 5;
	if (hash_bits <= 0)
		hash_bits = 1;
	ctx->cancel_hash_bits = hash_bits;
	ctx->cancel_hash = kmalloc((1U << hash_bits) * sizeof(struct hlist_head),
					GFP_KERNEL);
	if (!ctx->cancel_hash)
		goto err;
	__hash_init(ctx->cancel_hash, 1U << hash_bits);

	if (percpu_ref_init(&ctx->refs, io_ring_ctx_ref_free,
			    PERCPU_REF_ALLOW_REINIT, GFP_KERNEL))
		goto err;

	ctx->flags = p->flags;
	init_waitqueue_head(&ctx->sqo_wait);
	init_waitqueue_head(&ctx->cq_wait);
	INIT_LIST_HEAD(&ctx->cq_overflow_list);
	init_completion(&ctx->ref_comp);
	init_completion(&ctx->sq_thread_comp);
	idr_init(&ctx->io_buffer_idr);
	idr_init(&ctx->personality_idr);
	mutex_init(&ctx->uring_lock);
	init_waitqueue_head(&ctx->wait);
	spin_lock_init(&ctx->completion_lock);
	INIT_LIST_HEAD(&ctx->poll_list);
	INIT_LIST_HEAD(&ctx->defer_list);
	INIT_LIST_HEAD(&ctx->timeout_list);
	init_waitqueue_head(&ctx->inflight_wait);
	spin_lock_init(&ctx->inflight_lock);
	INIT_LIST_HEAD(&ctx->inflight_list);
	INIT_DELAYED_WORK(&ctx->file_put_work, io_file_put_work);
	init_llist_head(&ctx->file_put_llist);
	return ctx;
err:
	if (ctx->fallback_req)
		kmem_cache_free(req_cachep, ctx->fallback_req);
	kfree(ctx->cancel_hash);
	kfree(ctx);
	return NULL;
}

static inline bool __req_need_defer(struct io_kiocb *req)
{
	struct io_ring_ctx *ctx = req->ctx;

	return req->sequence != ctx->cached_cq_tail
				+ atomic_read(&ctx->cached_cq_overflow);
}

static inline bool req_need_defer(struct io_kiocb *req)
{
	if (unlikely(req->flags & REQ_F_IO_DRAIN))
		return __req_need_defer(req);

	return false;
}

static void __io_commit_cqring(struct io_ring_ctx *ctx)
{
	struct io_rings *rings = ctx->rings;

	/* order cqe stores with ring update */
	smp_store_release(&rings->cq.tail, ctx->cached_cq_tail);

	if (wq_has_sleeper(&ctx->cq_wait)) {
		wake_up_interruptible(&ctx->cq_wait);
		kill_fasync(&ctx->cq_fasync, SIGIO, POLL_IN);
	}
}

static inline void io_req_work_grab_env(struct io_kiocb *req,
					const struct io_op_def *def)
{
	if (!req->work.mm && def->needs_mm) {
		mmgrab(current->mm);
		req->work.mm = current->mm;
	}
	if (!req->work.creds)
		req->work.creds = get_current_cred();
	if (!req->work.fs && def->needs_fs) {
		spin_lock(&current->fs->lock);
		if (!current->fs->in_exec) {
			req->work.fs = current->fs;
			req->work.fs->users++;
		} else {
			req->work.flags |= IO_WQ_WORK_CANCEL;
		}
		spin_unlock(&current->fs->lock);
	}
}

static inline void io_req_work_drop_env(struct io_kiocb *req)
{
	if (!(req->flags & REQ_F_WORK_INITIALIZED))
		return;

	if (req->work.mm) {
		mmdrop(req->work.mm);
		req->work.mm = NULL;
	}
	if (req->work.creds) {
		put_cred(req->work.creds);
		req->work.creds = NULL;
	}
	if (req->work.fs) {
		struct fs_struct *fs = req->work.fs;

		spin_lock(&req->work.fs->lock);
		if (--fs->users)
			fs = NULL;
		spin_unlock(&req->work.fs->lock);
		if (fs)
			free_fs_struct(fs);
	}
}

static inline void io_prep_async_work(struct io_kiocb *req,
				      struct io_kiocb **link)
{
	const struct io_op_def *def = &io_op_defs[req->opcode];

	io_req_init_async(req);

	if (req->flags & REQ_F_ISREG) {
		if (def->hash_reg_file)
			io_wq_hash_work(&req->work, file_inode(req->file));
	} else {
		if (def->unbound_nonreg_file)
			req->work.flags |= IO_WQ_WORK_UNBOUND;
	}

	io_req_work_grab_env(req, def);

	*link = io_prep_linked_timeout(req);
}

static inline void io_queue_async_work(struct io_kiocb *req)
{
	struct io_ring_ctx *ctx = req->ctx;
	struct io_kiocb *link;

	io_prep_async_work(req, &link);

	trace_io_uring_queue_async_work(ctx, io_wq_is_hashed(&req->work), req,
					&req->work, req->flags);
	io_wq_enqueue(ctx->io_wq, &req->work);

	if (link)
		io_queue_linked_timeout(link);
}

static void io_kill_timeout(struct io_kiocb *req)
{
	int ret;

	ret = hrtimer_try_to_cancel(&req->io->timeout.timer);
	if (ret != -1) {
		atomic_inc(&req->ctx->cq_timeouts);
		list_del_init(&req->list);
		req->flags |= REQ_F_COMP_LOCKED;
		io_cqring_fill_event(req, 0);
		io_put_req(req);
	}
}

static void io_kill_timeouts(struct io_ring_ctx *ctx)
{
	struct io_kiocb *req, *tmp;

	spin_lock_irq(&ctx->completion_lock);
	list_for_each_entry_safe(req, tmp, &ctx->timeout_list, list)
		io_kill_timeout(req);
	spin_unlock_irq(&ctx->completion_lock);
}

static void __io_queue_deferred(struct io_ring_ctx *ctx)
{
	do {
		struct io_kiocb *req = list_first_entry(&ctx->defer_list,
							struct io_kiocb, list);
<<<<<<< HEAD

		if (req_need_defer(req))
			break;
		list_del_init(&req->list);
		io_queue_async_work(req);
	} while (!list_empty(&ctx->defer_list));
}

=======

		if (req_need_defer(req))
			break;
		list_del_init(&req->list);
		io_queue_async_work(req);
	} while (!list_empty(&ctx->defer_list));
}

>>>>>>> 84569f32
static void io_flush_timeouts(struct io_ring_ctx *ctx)
{
	while (!list_empty(&ctx->timeout_list)) {
		struct io_kiocb *req = list_first_entry(&ctx->timeout_list,
							struct io_kiocb, list);

		if (req->flags & REQ_F_TIMEOUT_NOSEQ)
			break;
		if (req->timeout.target_seq != ctx->cached_cq_tail
					- atomic_read(&ctx->cq_timeouts))
			break;

		list_del_init(&req->list);
		io_kill_timeout(req);
	}
}

static void io_commit_cqring(struct io_ring_ctx *ctx)
{
	io_flush_timeouts(ctx);
	__io_commit_cqring(ctx);

	if (unlikely(!list_empty(&ctx->defer_list)))
		__io_queue_deferred(ctx);
}

static struct io_uring_cqe *io_get_cqring(struct io_ring_ctx *ctx)
{
	struct io_rings *rings = ctx->rings;
	unsigned tail;

	tail = ctx->cached_cq_tail;
	/*
	 * writes to the cq entry need to come after reading head; the
	 * control dependency is enough as we're using WRITE_ONCE to
	 * fill the cq entry
	 */
	if (tail - READ_ONCE(rings->cq.head) == rings->cq_ring_entries)
		return NULL;

	ctx->cached_cq_tail++;
	return &rings->cqes[tail & ctx->cq_mask];
}

static inline bool io_should_trigger_evfd(struct io_ring_ctx *ctx)
{
	if (!ctx->cq_ev_fd)
		return false;
	if (READ_ONCE(ctx->rings->cq_flags) & IORING_CQ_EVENTFD_DISABLED)
		return false;
	if (!ctx->eventfd_async)
		return true;
	return io_wq_current_is_worker();
}

static void io_cqring_ev_posted(struct io_ring_ctx *ctx)
{
	if (waitqueue_active(&ctx->wait))
		wake_up(&ctx->wait);
	if (waitqueue_active(&ctx->sqo_wait))
		wake_up(&ctx->sqo_wait);
	if (io_should_trigger_evfd(ctx))
		eventfd_signal(ctx->cq_ev_fd, 1);
}

/* Returns true if there are no backlogged entries after the flush */
static bool io_cqring_overflow_flush(struct io_ring_ctx *ctx, bool force)
{
	struct io_rings *rings = ctx->rings;
	struct io_uring_cqe *cqe;
	struct io_kiocb *req;
	unsigned long flags;
	LIST_HEAD(list);

	if (!force) {
		if (list_empty_careful(&ctx->cq_overflow_list))
			return true;
		if ((ctx->cached_cq_tail - READ_ONCE(rings->cq.head) ==
		    rings->cq_ring_entries))
			return false;
	}

	spin_lock_irqsave(&ctx->completion_lock, flags);

	/* if force is set, the ring is going away. always drop after that */
	if (force)
		ctx->cq_overflow_flushed = 1;

	cqe = NULL;
	while (!list_empty(&ctx->cq_overflow_list)) {
		cqe = io_get_cqring(ctx);
		if (!cqe && !force)
			break;

		req = list_first_entry(&ctx->cq_overflow_list, struct io_kiocb,
						list);
		list_move(&req->list, &list);
		req->flags &= ~REQ_F_OVERFLOW;
		if (cqe) {
			WRITE_ONCE(cqe->user_data, req->user_data);
			WRITE_ONCE(cqe->res, req->result);
			WRITE_ONCE(cqe->flags, req->cflags);
		} else {
			WRITE_ONCE(ctx->rings->cq_overflow,
				atomic_inc_return(&ctx->cached_cq_overflow));
		}
	}

	io_commit_cqring(ctx);
	if (cqe) {
		clear_bit(0, &ctx->sq_check_overflow);
		clear_bit(0, &ctx->cq_check_overflow);
		ctx->rings->sq_flags &= ~IORING_SQ_CQ_OVERFLOW;
	}
	spin_unlock_irqrestore(&ctx->completion_lock, flags);
	io_cqring_ev_posted(ctx);

	while (!list_empty(&list)) {
		req = list_first_entry(&list, struct io_kiocb, list);
		list_del(&req->list);
		io_put_req(req);
	}

	return cqe != NULL;
}

static void __io_cqring_fill_event(struct io_kiocb *req, long res, long cflags)
{
	struct io_ring_ctx *ctx = req->ctx;
	struct io_uring_cqe *cqe;

	trace_io_uring_complete(ctx, req->user_data, res);

	/*
	 * If we can't get a cq entry, userspace overflowed the
	 * submission (by quite a lot). Increment the overflow count in
	 * the ring.
	 */
	cqe = io_get_cqring(ctx);
	if (likely(cqe)) {
		WRITE_ONCE(cqe->user_data, req->user_data);
		WRITE_ONCE(cqe->res, res);
		WRITE_ONCE(cqe->flags, cflags);
	} else if (ctx->cq_overflow_flushed) {
		WRITE_ONCE(ctx->rings->cq_overflow,
				atomic_inc_return(&ctx->cached_cq_overflow));
	} else {
		if (list_empty(&ctx->cq_overflow_list)) {
			set_bit(0, &ctx->sq_check_overflow);
			set_bit(0, &ctx->cq_check_overflow);
			ctx->rings->sq_flags |= IORING_SQ_CQ_OVERFLOW;
		}
		req->flags |= REQ_F_OVERFLOW;
		refcount_inc(&req->refs);
		req->result = res;
		req->cflags = cflags;
		list_add_tail(&req->list, &ctx->cq_overflow_list);
	}
}

static void io_cqring_fill_event(struct io_kiocb *req, long res)
{
	__io_cqring_fill_event(req, res, 0);
}

static void __io_cqring_add_event(struct io_kiocb *req, long res, long cflags)
{
	struct io_ring_ctx *ctx = req->ctx;
	unsigned long flags;

	spin_lock_irqsave(&ctx->completion_lock, flags);
	__io_cqring_fill_event(req, res, cflags);
	io_commit_cqring(ctx);
	spin_unlock_irqrestore(&ctx->completion_lock, flags);

	io_cqring_ev_posted(ctx);
}

static void io_cqring_add_event(struct io_kiocb *req, long res)
{
	__io_cqring_add_event(req, res, 0);
}

static inline bool io_is_fallback_req(struct io_kiocb *req)
{
	return req == (struct io_kiocb *)
			((unsigned long) req->ctx->fallback_req & ~1UL);
}

static struct io_kiocb *io_get_fallback_req(struct io_ring_ctx *ctx)
{
	struct io_kiocb *req;

	req = ctx->fallback_req;
	if (!test_and_set_bit_lock(0, (unsigned long *) &ctx->fallback_req))
		return req;

	return NULL;
}

static struct io_kiocb *io_alloc_req(struct io_ring_ctx *ctx,
				     struct io_submit_state *state)
{
	gfp_t gfp = GFP_KERNEL | __GFP_NOWARN;
	struct io_kiocb *req;

	if (!state) {
		req = kmem_cache_alloc(req_cachep, gfp);
		if (unlikely(!req))
			goto fallback;
	} else if (!state->free_reqs) {
		size_t sz;
		int ret;

		sz = min_t(size_t, state->ios_left, ARRAY_SIZE(state->reqs));
		ret = kmem_cache_alloc_bulk(req_cachep, gfp, sz, state->reqs);

		/*
		 * Bulk alloc is all-or-nothing. If we fail to get a batch,
		 * retry single alloc to be on the safe side.
		 */
		if (unlikely(ret <= 0)) {
			state->reqs[0] = kmem_cache_alloc(req_cachep, gfp);
			if (!state->reqs[0])
				goto fallback;
			ret = 1;
		}
		state->free_reqs = ret - 1;
		req = state->reqs[ret - 1];
	} else {
		state->free_reqs--;
		req = state->reqs[state->free_reqs];
	}

	return req;
fallback:
	return io_get_fallback_req(ctx);
}

static inline void io_put_file(struct io_kiocb *req, struct file *file,
			  bool fixed)
{
	if (fixed)
		percpu_ref_put(req->fixed_file_refs);
	else
		fput(file);
}

static void __io_req_aux_free(struct io_kiocb *req)
{
	if (req->flags & REQ_F_NEED_CLEANUP)
		io_cleanup_req(req);

	kfree(req->io);
	if (req->file)
		io_put_file(req, req->file, (req->flags & REQ_F_FIXED_FILE));
	__io_put_req_task(req);
	io_req_work_drop_env(req);
}

static void __io_free_req(struct io_kiocb *req)
{
	__io_req_aux_free(req);

	if (req->flags & REQ_F_INFLIGHT) {
		struct io_ring_ctx *ctx = req->ctx;
		unsigned long flags;

		spin_lock_irqsave(&ctx->inflight_lock, flags);
		list_del(&req->inflight_entry);
		if (waitqueue_active(&ctx->inflight_wait))
			wake_up(&ctx->inflight_wait);
		spin_unlock_irqrestore(&ctx->inflight_lock, flags);
	}

	percpu_ref_put(&req->ctx->refs);
	if (likely(!io_is_fallback_req(req)))
		kmem_cache_free(req_cachep, req);
	else
		clear_bit_unlock(0, (unsigned long *) &req->ctx->fallback_req);
}

struct req_batch {
	void *reqs[IO_IOPOLL_BATCH];
	int to_free;
	int need_iter;
};

static void io_free_req_many(struct io_ring_ctx *ctx, struct req_batch *rb)
{
	if (!rb->to_free)
		return;
	if (rb->need_iter) {
		int i, inflight = 0;
		unsigned long flags;

		for (i = 0; i < rb->to_free; i++) {
			struct io_kiocb *req = rb->reqs[i];

			if (req->flags & REQ_F_INFLIGHT)
				inflight++;
			__io_req_aux_free(req);
		}
		if (!inflight)
			goto do_free;

		spin_lock_irqsave(&ctx->inflight_lock, flags);
		for (i = 0; i < rb->to_free; i++) {
			struct io_kiocb *req = rb->reqs[i];

			if (req->flags & REQ_F_INFLIGHT) {
				list_del(&req->inflight_entry);
				if (!--inflight)
					break;
			}
		}
		spin_unlock_irqrestore(&ctx->inflight_lock, flags);

		if (waitqueue_active(&ctx->inflight_wait))
			wake_up(&ctx->inflight_wait);
	}
do_free:
	kmem_cache_free_bulk(req_cachep, rb->to_free, rb->reqs);
	percpu_ref_put_many(&ctx->refs, rb->to_free);
	rb->to_free = rb->need_iter = 0;
}

static bool io_link_cancel_timeout(struct io_kiocb *req)
{
	struct io_ring_ctx *ctx = req->ctx;
	int ret;

	ret = hrtimer_try_to_cancel(&req->io->timeout.timer);
	if (ret != -1) {
		io_cqring_fill_event(req, -ECANCELED);
		io_commit_cqring(ctx);
		req->flags &= ~REQ_F_LINK_HEAD;
		io_put_req(req);
		return true;
	}

	return false;
}

static void io_req_link_next(struct io_kiocb *req, struct io_kiocb **nxtptr)
{
	struct io_ring_ctx *ctx = req->ctx;
	bool wake_ev = false;

	/* Already got next link */
	if (req->flags & REQ_F_LINK_NEXT)
		return;

	/*
	 * The list should never be empty when we are called here. But could
	 * potentially happen if the chain is messed up, check to be on the
	 * safe side.
	 */
	while (!list_empty(&req->link_list)) {
		struct io_kiocb *nxt = list_first_entry(&req->link_list,
						struct io_kiocb, link_list);

		if (unlikely((req->flags & REQ_F_LINK_TIMEOUT) &&
			     (nxt->flags & REQ_F_TIMEOUT))) {
			list_del_init(&nxt->link_list);
			wake_ev |= io_link_cancel_timeout(nxt);
			req->flags &= ~REQ_F_LINK_TIMEOUT;
			continue;
		}

		list_del_init(&req->link_list);
		if (!list_empty(&nxt->link_list))
			nxt->flags |= REQ_F_LINK_HEAD;
		*nxtptr = nxt;
		break;
	}

	req->flags |= REQ_F_LINK_NEXT;
	if (wake_ev)
		io_cqring_ev_posted(ctx);
}

/*
 * Called if REQ_F_LINK_HEAD is set, and we fail the head request
 */
static void io_fail_links(struct io_kiocb *req)
{
	struct io_ring_ctx *ctx = req->ctx;
	unsigned long flags;

	spin_lock_irqsave(&ctx->completion_lock, flags);

	while (!list_empty(&req->link_list)) {
		struct io_kiocb *link = list_first_entry(&req->link_list,
						struct io_kiocb, link_list);

		list_del_init(&link->link_list);
		trace_io_uring_fail_link(req, link);

		if ((req->flags & REQ_F_LINK_TIMEOUT) &&
		    link->opcode == IORING_OP_LINK_TIMEOUT) {
			io_link_cancel_timeout(link);
		} else {
			io_cqring_fill_event(link, -ECANCELED);
			__io_double_put_req(link);
		}
		req->flags &= ~REQ_F_LINK_TIMEOUT;
	}

	io_commit_cqring(ctx);
	spin_unlock_irqrestore(&ctx->completion_lock, flags);
	io_cqring_ev_posted(ctx);
}

static void io_req_find_next(struct io_kiocb *req, struct io_kiocb **nxt)
{
	if (likely(!(req->flags & REQ_F_LINK_HEAD)))
		return;

	/*
	 * If LINK is set, we have dependent requests in this chain. If we
	 * didn't fail this request, queue the first one up, moving any other
	 * dependencies to the next request. In case of failure, fail the rest
	 * of the chain.
	 */
	if (req->flags & REQ_F_FAIL_LINK) {
		io_fail_links(req);
	} else if ((req->flags & (REQ_F_LINK_TIMEOUT | REQ_F_COMP_LOCKED)) ==
			REQ_F_LINK_TIMEOUT) {
		struct io_ring_ctx *ctx = req->ctx;
		unsigned long flags;

		/*
		 * If this is a timeout link, we could be racing with the
		 * timeout timer. Grab the completion lock for this case to
		 * protect against that.
		 */
		spin_lock_irqsave(&ctx->completion_lock, flags);
		io_req_link_next(req, nxt);
		spin_unlock_irqrestore(&ctx->completion_lock, flags);
	} else {
		io_req_link_next(req, nxt);
	}
}

static void io_free_req(struct io_kiocb *req)
{
	struct io_kiocb *nxt = NULL;

	io_req_find_next(req, &nxt);
	__io_free_req(req);

	if (nxt)
		io_queue_async_work(nxt);
}

static void io_wq_assign_next(struct io_wq_work **workptr, struct io_kiocb *nxt)
{
	struct io_kiocb *link;
	const struct io_op_def *def = &io_op_defs[nxt->opcode];

	if ((nxt->flags & REQ_F_ISREG) && def->hash_reg_file)
		io_wq_hash_work(&nxt->work, file_inode(nxt->file));

	*workptr = &nxt->work;
	link = io_prep_linked_timeout(nxt);
	if (link)
		nxt->flags |= REQ_F_QUEUE_TIMEOUT;
}

/*
 * Drop reference to request, return next in chain (if there is one) if this
 * was the last reference to this request.
 */
__attribute__((nonnull))
static void io_put_req_find_next(struct io_kiocb *req, struct io_kiocb **nxtptr)
{
	if (refcount_dec_and_test(&req->refs)) {
		io_req_find_next(req, nxtptr);
		__io_free_req(req);
	}
}

static void io_put_req(struct io_kiocb *req)
{
	if (refcount_dec_and_test(&req->refs))
		io_free_req(req);
}

static void io_steal_work(struct io_kiocb *req,
			  struct io_wq_work **workptr)
{
	/*
	 * It's in an io-wq worker, so there always should be at least
	 * one reference, which will be dropped in io_put_work() just
	 * after the current handler returns.
	 *
	 * It also means, that if the counter dropped to 1, then there is
	 * no asynchronous users left, so it's safe to steal the next work.
	 */
	if (refcount_read(&req->refs) == 1) {
		struct io_kiocb *nxt = NULL;

		io_req_find_next(req, &nxt);
		if (nxt)
			io_wq_assign_next(workptr, nxt);
	}
}

/*
 * Must only be used if we don't need to care about links, usually from
 * within the completion handling itself.
 */
static void __io_double_put_req(struct io_kiocb *req)
{
	/* drop both submit and complete references */
	if (refcount_sub_and_test(2, &req->refs))
		__io_free_req(req);
}

static void io_double_put_req(struct io_kiocb *req)
{
	/* drop both submit and complete references */
	if (refcount_sub_and_test(2, &req->refs))
		io_free_req(req);
}

static unsigned io_cqring_events(struct io_ring_ctx *ctx, bool noflush)
{
	struct io_rings *rings = ctx->rings;

	if (test_bit(0, &ctx->cq_check_overflow)) {
		/*
		 * noflush == true is from the waitqueue handler, just ensure
		 * we wake up the task, and the next invocation will flush the
		 * entries. We cannot safely to it from here.
		 */
		if (noflush && !list_empty(&ctx->cq_overflow_list))
			return -1U;

		io_cqring_overflow_flush(ctx, false);
	}

	/* See comment at the top of this file */
	smp_rmb();
	return ctx->cached_cq_tail - READ_ONCE(rings->cq.head);
}

static inline unsigned int io_sqring_entries(struct io_ring_ctx *ctx)
{
	struct io_rings *rings = ctx->rings;

	/* make sure SQ entry isn't read before tail */
	return smp_load_acquire(&rings->sq.tail) - ctx->cached_sq_head;
}

static inline bool io_req_multi_free(struct req_batch *rb, struct io_kiocb *req)
{
	if ((req->flags & REQ_F_LINK_HEAD) || io_is_fallback_req(req))
		return false;

	if (req->file || req->io)
		rb->need_iter++;

	rb->reqs[rb->to_free++] = req;
	if (unlikely(rb->to_free == ARRAY_SIZE(rb->reqs)))
		io_free_req_many(req->ctx, rb);
	return true;
}

static int io_put_kbuf(struct io_kiocb *req)
{
	struct io_buffer *kbuf;
	int cflags;

	kbuf = (struct io_buffer *) (unsigned long) req->rw.addr;
	cflags = kbuf->bid << IORING_CQE_BUFFER_SHIFT;
	cflags |= IORING_CQE_F_BUFFER;
	req->rw.addr = 0;
	kfree(kbuf);
	return cflags;
}

static void io_iopoll_queue(struct list_head *again)
{
	struct io_kiocb *req;

	do {
		req = list_first_entry(again, struct io_kiocb, list);
		list_del(&req->list);

		/* shouldn't happen unless io_uring is dying, cancel reqs */
		if (unlikely(!current->mm)) {
			io_complete_rw_common(&req->rw.kiocb, -EAGAIN);
			io_put_req(req);
			continue;
		}

		refcount_inc(&req->refs);
		io_queue_async_work(req);
	} while (!list_empty(again));
}

/*
 * Find and free completed poll iocbs
 */
static void io_iopoll_complete(struct io_ring_ctx *ctx, unsigned int *nr_events,
			       struct list_head *done)
{
	struct req_batch rb;
	struct io_kiocb *req;
	LIST_HEAD(again);

	/* order with ->result store in io_complete_rw_iopoll() */
	smp_rmb();

	rb.to_free = rb.need_iter = 0;
	while (!list_empty(done)) {
		int cflags = 0;

		req = list_first_entry(done, struct io_kiocb, list);
		if (READ_ONCE(req->result) == -EAGAIN) {
			req->iopoll_completed = 0;
			list_move_tail(&req->list, &again);
			continue;
		}
		list_del(&req->list);

		if (req->flags & REQ_F_BUFFER_SELECTED)
			cflags = io_put_kbuf(req);

		__io_cqring_fill_event(req, req->result, cflags);
		(*nr_events)++;

		if (refcount_dec_and_test(&req->refs) &&
		    !io_req_multi_free(&rb, req))
			io_free_req(req);
	}

	io_commit_cqring(ctx);
	if (ctx->flags & IORING_SETUP_SQPOLL)
		io_cqring_ev_posted(ctx);
	io_free_req_many(ctx, &rb);

	if (!list_empty(&again))
		io_iopoll_queue(&again);
}

static int io_do_iopoll(struct io_ring_ctx *ctx, unsigned int *nr_events,
			long min)
{
	struct io_kiocb *req, *tmp;
	LIST_HEAD(done);
	bool spin;
	int ret;

	/*
	 * Only spin for completions if we don't have multiple devices hanging
	 * off our complete list, and we're under the requested amount.
	 */
	spin = !ctx->poll_multi_file && *nr_events < min;

	ret = 0;
	list_for_each_entry_safe(req, tmp, &ctx->poll_list, list) {
		struct kiocb *kiocb = &req->rw.kiocb;

		/*
		 * Move completed and retryable entries to our local lists.
		 * If we find a request that requires polling, break out
		 * and complete those lists first, if we have entries there.
		 */
		if (READ_ONCE(req->iopoll_completed)) {
			list_move_tail(&req->list, &done);
			continue;
		}
		if (!list_empty(&done))
			break;

		ret = kiocb->ki_filp->f_op->iopoll(kiocb, spin);
		if (ret < 0)
			break;

		if (ret && spin)
			spin = false;
		ret = 0;
	}

	if (!list_empty(&done))
		io_iopoll_complete(ctx, nr_events, &done);

	return ret;
}

/*
 * Poll for a minimum of 'min' events. Note that if min == 0 we consider that a
 * non-spinning poll check - we'll still enter the driver poll loop, but only
 * as a non-spinning completion check.
 */
static int io_iopoll_getevents(struct io_ring_ctx *ctx, unsigned int *nr_events,
				long min)
{
	while (!list_empty(&ctx->poll_list) && !need_resched()) {
		int ret;

		ret = io_do_iopoll(ctx, nr_events, min);
		if (ret < 0)
			return ret;
		if (!min || *nr_events >= min)
			return 0;
	}

	return 1;
}

/*
 * We can't just wait for polled events to come to us, we have to actively
 * find and complete them.
 */
static void io_iopoll_reap_events(struct io_ring_ctx *ctx)
{
	if (!(ctx->flags & IORING_SETUP_IOPOLL))
		return;

	mutex_lock(&ctx->uring_lock);
	while (!list_empty(&ctx->poll_list)) {
		unsigned int nr_events = 0;

		io_iopoll_getevents(ctx, &nr_events, 1);

		/*
		 * Ensure we allow local-to-the-cpu processing to take place,
		 * in this case we need to ensure that we reap all events.
		 */
		cond_resched();
	}
	mutex_unlock(&ctx->uring_lock);
}

static int io_iopoll_check(struct io_ring_ctx *ctx, unsigned *nr_events,
			   long min)
{
	int iters = 0, ret = 0;

	/*
	 * We disallow the app entering submit/complete with polling, but we
	 * still need to lock the ring to prevent racing with polled issue
	 * that got punted to a workqueue.
	 */
	mutex_lock(&ctx->uring_lock);
	do {
		int tmin = 0;

		/*
		 * Don't enter poll loop if we already have events pending.
		 * If we do, we can potentially be spinning for commands that
		 * already triggered a CQE (eg in error).
		 */
		if (io_cqring_events(ctx, false))
			break;

		/*
		 * If a submit got punted to a workqueue, we can have the
		 * application entering polling for a command before it gets
		 * issued. That app will hold the uring_lock for the duration
		 * of the poll right here, so we need to take a breather every
		 * now and then to ensure that the issue has a chance to add
		 * the poll to the issued list. Otherwise we can spin here
		 * forever, while the workqueue is stuck trying to acquire the
		 * very same mutex.
		 */
		if (!(++iters & 7)) {
			mutex_unlock(&ctx->uring_lock);
			mutex_lock(&ctx->uring_lock);
		}

		if (*nr_events < min)
			tmin = min - *nr_events;

		ret = io_iopoll_getevents(ctx, nr_events, tmin);
		if (ret <= 0)
			break;
		ret = 0;
	} while (min && !*nr_events && !need_resched());

	mutex_unlock(&ctx->uring_lock);
	return ret;
}

static void kiocb_end_write(struct io_kiocb *req)
{
	/*
	 * Tell lockdep we inherited freeze protection from submission
	 * thread.
	 */
	if (req->flags & REQ_F_ISREG) {
		struct inode *inode = file_inode(req->file);

		__sb_writers_acquired(inode->i_sb, SB_FREEZE_WRITE);
	}
	file_end_write(req->file);
}

static inline void req_set_fail_links(struct io_kiocb *req)
{
	if ((req->flags & (REQ_F_LINK | REQ_F_HARDLINK)) == REQ_F_LINK)
		req->flags |= REQ_F_FAIL_LINK;
}

static void io_complete_rw_common(struct kiocb *kiocb, long res)
{
	struct io_kiocb *req = container_of(kiocb, struct io_kiocb, rw.kiocb);
	int cflags = 0;

	if (kiocb->ki_flags & IOCB_WRITE)
		kiocb_end_write(req);

	if (res != req->result)
		req_set_fail_links(req);
	if (req->flags & REQ_F_BUFFER_SELECTED)
		cflags = io_put_kbuf(req);
	__io_cqring_add_event(req, res, cflags);
}

static void io_complete_rw(struct kiocb *kiocb, long res, long res2)
{
	struct io_kiocb *req = container_of(kiocb, struct io_kiocb, rw.kiocb);

	io_complete_rw_common(kiocb, res);
	io_put_req(req);
}

static void io_complete_rw_iopoll(struct kiocb *kiocb, long res, long res2)
{
	struct io_kiocb *req = container_of(kiocb, struct io_kiocb, rw.kiocb);

	if (kiocb->ki_flags & IOCB_WRITE)
		kiocb_end_write(req);

	if (res != -EAGAIN && res != req->result)
		req_set_fail_links(req);
<<<<<<< HEAD
	req->result = res;
	if (res != -EAGAIN)
		WRITE_ONCE(req->iopoll_completed, 1);
=======

	WRITE_ONCE(req->result, res);
	/* order with io_poll_complete() checking ->result */
	smp_wmb();
	WRITE_ONCE(req->iopoll_completed, 1);
>>>>>>> 84569f32
}

/*
 * After the iocb has been issued, it's safe to be found on the poll list.
 * Adding the kiocb to the list AFTER submission ensures that we don't
 * find it from a io_iopoll_getevents() thread before the issuer is done
 * accessing the kiocb cookie.
 */
static void io_iopoll_req_issued(struct io_kiocb *req)
{
	struct io_ring_ctx *ctx = req->ctx;

	/*
	 * Track whether we have multiple files in our lists. This will impact
	 * how we do polling eventually, not spinning if we're on potentially
	 * different devices.
	 */
	if (list_empty(&ctx->poll_list)) {
		ctx->poll_multi_file = false;
	} else if (!ctx->poll_multi_file) {
		struct io_kiocb *list_req;

		list_req = list_first_entry(&ctx->poll_list, struct io_kiocb,
						list);
		if (list_req->file != req->file)
			ctx->poll_multi_file = true;
	}

	/*
	 * For fast devices, IO may have already completed. If it has, add
	 * it to the front so we find it first.
	 */
	if (READ_ONCE(req->iopoll_completed))
		list_add(&req->list, &ctx->poll_list);
	else
		list_add_tail(&req->list, &ctx->poll_list);

	if ((ctx->flags & IORING_SETUP_SQPOLL) &&
	    wq_has_sleeper(&ctx->sqo_wait))
		wake_up(&ctx->sqo_wait);
}

static void __io_state_file_put(struct io_submit_state *state)
{
	int diff = state->has_refs - state->used_refs;

	if (diff)
		fput_many(state->file, diff);
	state->file = NULL;
}

static inline void io_state_file_put(struct io_submit_state *state)
{
	if (state->file)
		__io_state_file_put(state);
}

/*
 * Get as many references to a file as we have IOs left in this submission,
 * assuming most submissions are for one file, or at least that each file
 * has more than one submission.
 */
static struct file *__io_file_get(struct io_submit_state *state, int fd)
{
	if (!state)
		return fget(fd);

	if (state->file) {
		if (state->fd == fd) {
			state->used_refs++;
			state->ios_left--;
			return state->file;
		}
		__io_state_file_put(state);
	}
	state->file = fget_many(fd, state->ios_left);
	if (!state->file)
		return NULL;

	state->fd = fd;
	state->has_refs = state->ios_left;
	state->used_refs = 1;
	state->ios_left--;
	return state->file;
}

/*
 * If we tracked the file through the SCM inflight mechanism, we could support
 * any file. For now, just ensure that anything potentially problematic is done
 * inline.
 */
static bool io_file_supports_async(struct file *file, int rw)
{
	umode_t mode = file_inode(file)->i_mode;

	if (S_ISBLK(mode) || S_ISCHR(mode) || S_ISSOCK(mode))
		return true;
	if (S_ISREG(mode) && file->f_op != &io_uring_fops)
		return true;

	/* any ->read/write should understand O_NONBLOCK */
	if (file->f_flags & O_NONBLOCK)
		return true;

	if (!(file->f_mode & FMODE_NOWAIT))
		return false;

	if (rw == READ)
		return file->f_op->read_iter != NULL;

	return file->f_op->write_iter != NULL;
}

static int io_prep_rw(struct io_kiocb *req, const struct io_uring_sqe *sqe,
		      bool force_nonblock)
{
	struct io_ring_ctx *ctx = req->ctx;
	struct kiocb *kiocb = &req->rw.kiocb;
	unsigned ioprio;
	int ret;

	if (S_ISREG(file_inode(req->file)->i_mode))
		req->flags |= REQ_F_ISREG;

	kiocb->ki_pos = READ_ONCE(sqe->off);
	if (kiocb->ki_pos == -1 && !(req->file->f_mode & FMODE_STREAM)) {
		req->flags |= REQ_F_CUR_POS;
		kiocb->ki_pos = req->file->f_pos;
	}
	kiocb->ki_hint = ki_hint_validate(file_write_hint(kiocb->ki_filp));
	kiocb->ki_flags = iocb_flags(kiocb->ki_filp);
	ret = kiocb_set_rw_flags(kiocb, READ_ONCE(sqe->rw_flags));
	if (unlikely(ret))
		return ret;

	ioprio = READ_ONCE(sqe->ioprio);
	if (ioprio) {
		ret = ioprio_check_cap(ioprio);
		if (ret)
			return ret;

		kiocb->ki_ioprio = ioprio;
	} else
		kiocb->ki_ioprio = get_current_ioprio();

	/* don't allow async punt if RWF_NOWAIT was requested */
	if (kiocb->ki_flags & IOCB_NOWAIT)
		req->flags |= REQ_F_NOWAIT;

	if (force_nonblock)
		kiocb->ki_flags |= IOCB_NOWAIT;

	if (ctx->flags & IORING_SETUP_IOPOLL) {
		if (!(kiocb->ki_flags & IOCB_DIRECT) ||
		    !kiocb->ki_filp->f_op->iopoll)
			return -EOPNOTSUPP;

		kiocb->ki_flags |= IOCB_HIPRI;
		kiocb->ki_complete = io_complete_rw_iopoll;
		req->result = 0;
		req->iopoll_completed = 0;
	} else {
		if (kiocb->ki_flags & IOCB_HIPRI)
			return -EINVAL;
		kiocb->ki_complete = io_complete_rw;
	}

	req->rw.addr = READ_ONCE(sqe->addr);
	req->rw.len = READ_ONCE(sqe->len);
	req->buf_index = READ_ONCE(sqe->buf_index);
	return 0;
}

static inline void io_rw_done(struct kiocb *kiocb, ssize_t ret)
{
	switch (ret) {
	case -EIOCBQUEUED:
		break;
	case -ERESTARTSYS:
	case -ERESTARTNOINTR:
	case -ERESTARTNOHAND:
	case -ERESTART_RESTARTBLOCK:
		/*
		 * We can't just restart the syscall, since previously
		 * submitted sqes may already be in progress. Just fail this
		 * IO with EINTR.
		 */
		ret = -EINTR;
		/* fall through */
	default:
		kiocb->ki_complete(kiocb, ret, 0);
	}
}

static void kiocb_done(struct kiocb *kiocb, ssize_t ret)
{
	struct io_kiocb *req = container_of(kiocb, struct io_kiocb, rw.kiocb);

	if (req->flags & REQ_F_CUR_POS)
		req->file->f_pos = kiocb->ki_pos;
	if (ret >= 0 && kiocb->ki_complete == io_complete_rw)
		io_complete_rw(kiocb, ret, 0);
	else
		io_rw_done(kiocb, ret);
}

static ssize_t io_import_fixed(struct io_kiocb *req, int rw,
			       struct iov_iter *iter)
{
	struct io_ring_ctx *ctx = req->ctx;
	size_t len = req->rw.len;
	struct io_mapped_ubuf *imu;
	u16 index, buf_index;
	size_t offset;
	u64 buf_addr;

	/* attempt to use fixed buffers without having provided iovecs */
	if (unlikely(!ctx->user_bufs))
		return -EFAULT;

	buf_index = req->buf_index;
	if (unlikely(buf_index >= ctx->nr_user_bufs))
		return -EFAULT;

	index = array_index_nospec(buf_index, ctx->nr_user_bufs);
	imu = &ctx->user_bufs[index];
	buf_addr = req->rw.addr;

	/* overflow */
	if (buf_addr + len < buf_addr)
		return -EFAULT;
	/* not inside the mapped region */
	if (buf_addr < imu->ubuf || buf_addr + len > imu->ubuf + imu->len)
		return -EFAULT;

	/*
	 * May not be a start of buffer, set size appropriately
	 * and advance us to the beginning.
	 */
	offset = buf_addr - imu->ubuf;
	iov_iter_bvec(iter, rw, imu->bvec, imu->nr_bvecs, offset + len);

	if (offset) {
		/*
		 * Don't use iov_iter_advance() here, as it's really slow for
		 * using the latter parts of a big fixed buffer - it iterates
		 * over each segment manually. We can cheat a bit here, because
		 * we know that:
		 *
		 * 1) it's a BVEC iter, we set it up
		 * 2) all bvecs are PAGE_SIZE in size, except potentially the
		 *    first and last bvec
		 *
		 * So just find our index, and adjust the iterator afterwards.
		 * If the offset is within the first bvec (or the whole first
		 * bvec, just use iov_iter_advance(). This makes it easier
		 * since we can just skip the first segment, which may not
		 * be PAGE_SIZE aligned.
		 */
		const struct bio_vec *bvec = imu->bvec;

		if (offset <= bvec->bv_len) {
			iov_iter_advance(iter, offset);
		} else {
			unsigned long seg_skip;

			/* skip first vec */
			offset -= bvec->bv_len;
			seg_skip = 1 + (offset >> PAGE_SHIFT);

			iter->bvec = bvec + seg_skip;
			iter->nr_segs -= seg_skip;
			iter->count -= bvec->bv_len + offset;
			iter->iov_offset = offset & ~PAGE_MASK;
		}
	}

	return len;
}

static void io_ring_submit_unlock(struct io_ring_ctx *ctx, bool needs_lock)
{
	if (needs_lock)
		mutex_unlock(&ctx->uring_lock);
}

static void io_ring_submit_lock(struct io_ring_ctx *ctx, bool needs_lock)
{
	/*
	 * "Normal" inline submissions always hold the uring_lock, since we
	 * grab it from the system call. Same is true for the SQPOLL offload.
	 * The only exception is when we've detached the request and issue it
	 * from an async worker thread, grab the lock for that case.
	 */
	if (needs_lock)
		mutex_lock(&ctx->uring_lock);
}

static struct io_buffer *io_buffer_select(struct io_kiocb *req, size_t *len,
					  int bgid, struct io_buffer *kbuf,
					  bool needs_lock)
{
	struct io_buffer *head;

	if (req->flags & REQ_F_BUFFER_SELECTED)
		return kbuf;

	io_ring_submit_lock(req->ctx, needs_lock);

	lockdep_assert_held(&req->ctx->uring_lock);

	head = idr_find(&req->ctx->io_buffer_idr, bgid);
	if (head) {
		if (!list_empty(&head->list)) {
			kbuf = list_last_entry(&head->list, struct io_buffer,
							list);
			list_del(&kbuf->list);
		} else {
			kbuf = head;
			idr_remove(&req->ctx->io_buffer_idr, bgid);
		}
		if (*len > kbuf->len)
			*len = kbuf->len;
	} else {
		kbuf = ERR_PTR(-ENOBUFS);
	}

	io_ring_submit_unlock(req->ctx, needs_lock);

	return kbuf;
}

static void __user *io_rw_buffer_select(struct io_kiocb *req, size_t *len,
					bool needs_lock)
{
	struct io_buffer *kbuf;
	u16 bgid;

	kbuf = (struct io_buffer *) (unsigned long) req->rw.addr;
	bgid = req->buf_index;
	kbuf = io_buffer_select(req, len, bgid, kbuf, needs_lock);
	if (IS_ERR(kbuf))
		return kbuf;
	req->rw.addr = (u64) (unsigned long) kbuf;
	req->flags |= REQ_F_BUFFER_SELECTED;
	return u64_to_user_ptr(kbuf->addr);
}

#ifdef CONFIG_COMPAT
static ssize_t io_compat_import(struct io_kiocb *req, struct iovec *iov,
				bool needs_lock)
{
	struct compat_iovec __user *uiov;
	compat_ssize_t clen;
	void __user *buf;
	ssize_t len;

	uiov = u64_to_user_ptr(req->rw.addr);
	if (!access_ok(uiov, sizeof(*uiov)))
		return -EFAULT;
	if (__get_user(clen, &uiov->iov_len))
		return -EFAULT;
	if (clen < 0)
		return -EINVAL;

	len = clen;
	buf = io_rw_buffer_select(req, &len, needs_lock);
	if (IS_ERR(buf))
		return PTR_ERR(buf);
	iov[0].iov_base = buf;
	iov[0].iov_len = (compat_size_t) len;
	return 0;
}
#endif

static ssize_t __io_iov_buffer_select(struct io_kiocb *req, struct iovec *iov,
				      bool needs_lock)
{
	struct iovec __user *uiov = u64_to_user_ptr(req->rw.addr);
	void __user *buf;
	ssize_t len;

	if (copy_from_user(iov, uiov, sizeof(*uiov)))
		return -EFAULT;

	len = iov[0].iov_len;
	if (len < 0)
		return -EINVAL;
	buf = io_rw_buffer_select(req, &len, needs_lock);
	if (IS_ERR(buf))
		return PTR_ERR(buf);
	iov[0].iov_base = buf;
	iov[0].iov_len = len;
	return 0;
}

static ssize_t io_iov_buffer_select(struct io_kiocb *req, struct iovec *iov,
				    bool needs_lock)
{
	if (req->flags & REQ_F_BUFFER_SELECTED) {
		struct io_buffer *kbuf;

		kbuf = (struct io_buffer *) (unsigned long) req->rw.addr;
		iov[0].iov_base = u64_to_user_ptr(kbuf->addr);
		iov[0].iov_len = kbuf->len;
		return 0;
	}
	if (!req->rw.len)
		return 0;
	else if (req->rw.len > 1)
		return -EINVAL;

#ifdef CONFIG_COMPAT
	if (req->ctx->compat)
		return io_compat_import(req, iov, needs_lock);
#endif

	return __io_iov_buffer_select(req, iov, needs_lock);
}

static ssize_t io_import_iovec(int rw, struct io_kiocb *req,
			       struct iovec **iovec, struct iov_iter *iter,
			       bool needs_lock)
{
	void __user *buf = u64_to_user_ptr(req->rw.addr);
	size_t sqe_len = req->rw.len;
	ssize_t ret;
	u8 opcode;

	opcode = req->opcode;
	if (opcode == IORING_OP_READ_FIXED || opcode == IORING_OP_WRITE_FIXED) {
		*iovec = NULL;
		return io_import_fixed(req, rw, iter);
	}

	/* buffer index only valid with fixed read/write, or buffer select  */
	if (req->buf_index && !(req->flags & REQ_F_BUFFER_SELECT))
		return -EINVAL;

	if (opcode == IORING_OP_READ || opcode == IORING_OP_WRITE) {
		if (req->flags & REQ_F_BUFFER_SELECT) {
			buf = io_rw_buffer_select(req, &sqe_len, needs_lock);
			if (IS_ERR(buf)) {
				*iovec = NULL;
				return PTR_ERR(buf);
			}
			req->rw.len = sqe_len;
		}

		ret = import_single_range(rw, buf, sqe_len, *iovec, iter);
		*iovec = NULL;
		return ret < 0 ? ret : sqe_len;
	}

	if (req->io) {
		struct io_async_rw *iorw = &req->io->rw;

		*iovec = iorw->iov;
		iov_iter_init(iter, rw, *iovec, iorw->nr_segs, iorw->size);
		if (iorw->iov == iorw->fast_iov)
			*iovec = NULL;
		return iorw->size;
	}

	if (req->flags & REQ_F_BUFFER_SELECT) {
		ret = io_iov_buffer_select(req, *iovec, needs_lock);
		if (!ret) {
			ret = (*iovec)->iov_len;
			iov_iter_init(iter, rw, *iovec, 1, ret);
		}
		*iovec = NULL;
		return ret;
	}

#ifdef CONFIG_COMPAT
	if (req->ctx->compat)
		return compat_import_iovec(rw, buf, sqe_len, UIO_FASTIOV,
						iovec, iter);
#endif

	return import_iovec(rw, buf, sqe_len, UIO_FASTIOV, iovec, iter);
}

/*
 * For files that don't have ->read_iter() and ->write_iter(), handle them
 * by looping over ->read() or ->write() manually.
 */
static ssize_t loop_rw_iter(int rw, struct file *file, struct kiocb *kiocb,
			   struct iov_iter *iter)
{
	ssize_t ret = 0;

	/*
	 * Don't support polled IO through this interface, and we can't
	 * support non-blocking either. For the latter, this just causes
	 * the kiocb to be handled from an async context.
	 */
	if (kiocb->ki_flags & IOCB_HIPRI)
		return -EOPNOTSUPP;
	if (kiocb->ki_flags & IOCB_NOWAIT)
		return -EAGAIN;

	while (iov_iter_count(iter)) {
		struct iovec iovec;
		ssize_t nr;

		if (!iov_iter_is_bvec(iter)) {
			iovec = iov_iter_iovec(iter);
		} else {
			/* fixed buffers import bvec */
			iovec.iov_base = kmap(iter->bvec->bv_page)
						+ iter->iov_offset;
			iovec.iov_len = min(iter->count,
					iter->bvec->bv_len - iter->iov_offset);
		}

		if (rw == READ) {
			nr = file->f_op->read(file, iovec.iov_base,
					      iovec.iov_len, &kiocb->ki_pos);
		} else {
			nr = file->f_op->write(file, iovec.iov_base,
					       iovec.iov_len, &kiocb->ki_pos);
		}

		if (iov_iter_is_bvec(iter))
			kunmap(iter->bvec->bv_page);

		if (nr < 0) {
			if (!ret)
				ret = nr;
			break;
		}
		ret += nr;
		if (nr != iovec.iov_len)
			break;
		iov_iter_advance(iter, nr);
	}

	return ret;
}

static void io_req_map_rw(struct io_kiocb *req, ssize_t io_size,
			  struct iovec *iovec, struct iovec *fast_iov,
			  struct iov_iter *iter)
{
	req->io->rw.nr_segs = iter->nr_segs;
	req->io->rw.size = io_size;
	req->io->rw.iov = iovec;
	if (!req->io->rw.iov) {
		req->io->rw.iov = req->io->rw.fast_iov;
		if (req->io->rw.iov != fast_iov)
			memcpy(req->io->rw.iov, fast_iov,
			       sizeof(struct iovec) * iter->nr_segs);
	} else {
		req->flags |= REQ_F_NEED_CLEANUP;
	}
}

static inline int __io_alloc_async_ctx(struct io_kiocb *req)
{
	req->io = kmalloc(sizeof(*req->io), GFP_KERNEL);
	return req->io == NULL;
}

static int io_alloc_async_ctx(struct io_kiocb *req)
{
	if (!io_op_defs[req->opcode].async_ctx)
		return 0;

	return  __io_alloc_async_ctx(req);
}

static int io_setup_async_rw(struct io_kiocb *req, ssize_t io_size,
			     struct iovec *iovec, struct iovec *fast_iov,
			     struct iov_iter *iter)
{
	if (!io_op_defs[req->opcode].async_ctx)
		return 0;
	if (!req->io) {
		if (__io_alloc_async_ctx(req))
			return -ENOMEM;

		io_req_map_rw(req, io_size, iovec, fast_iov, iter);
	}
	return 0;
}

static int io_read_prep(struct io_kiocb *req, const struct io_uring_sqe *sqe,
			bool force_nonblock)
{
	struct io_async_ctx *io;
	struct iov_iter iter;
	ssize_t ret;

	ret = io_prep_rw(req, sqe, force_nonblock);
	if (ret)
		return ret;

	if (unlikely(!(req->file->f_mode & FMODE_READ)))
		return -EBADF;

	/* either don't need iovec imported or already have it */
	if (!req->io || req->flags & REQ_F_NEED_CLEANUP)
		return 0;

	io = req->io;
	io->rw.iov = io->rw.fast_iov;
	req->io = NULL;
	ret = io_import_iovec(READ, req, &io->rw.iov, &iter, !force_nonblock);
	req->io = io;
	if (ret < 0)
		return ret;

	io_req_map_rw(req, ret, io->rw.iov, io->rw.fast_iov, &iter);
	return 0;
}

static int io_read(struct io_kiocb *req, bool force_nonblock)
{
	struct iovec inline_vecs[UIO_FASTIOV], *iovec = inline_vecs;
	struct kiocb *kiocb = &req->rw.kiocb;
	struct iov_iter iter;
	size_t iov_count;
	ssize_t io_size, ret;

	ret = io_import_iovec(READ, req, &iovec, &iter, !force_nonblock);
	if (ret < 0)
		return ret;

	/* Ensure we clear previously set non-block flag */
	if (!force_nonblock)
		kiocb->ki_flags &= ~IOCB_NOWAIT;

	req->result = 0;
	io_size = ret;
	if (req->flags & REQ_F_LINK_HEAD)
		req->result = io_size;

	/*
	 * If the file doesn't support async, mark it as REQ_F_MUST_PUNT so
	 * we know to async punt it even if it was opened O_NONBLOCK
	 */
	if (force_nonblock && !io_file_supports_async(req->file, READ))
		goto copy_iov;

	iov_count = iov_iter_count(&iter);
	ret = rw_verify_area(READ, req->file, &kiocb->ki_pos, iov_count);
	if (!ret) {
		ssize_t ret2;

		if (req->file->f_op->read_iter)
			ret2 = call_read_iter(req->file, kiocb, &iter);
		else
			ret2 = loop_rw_iter(READ, req->file, kiocb, &iter);

		/* Catch -EAGAIN return for forced non-blocking submission */
		if (!force_nonblock || ret2 != -EAGAIN) {
			kiocb_done(kiocb, ret2);
		} else {
copy_iov:
			ret = io_setup_async_rw(req, io_size, iovec,
						inline_vecs, &iter);
			if (ret)
				goto out_free;
			/* any defer here is final, must blocking retry */
			if (!(req->flags & REQ_F_NOWAIT) &&
			    !file_can_poll(req->file))
				req->flags |= REQ_F_MUST_PUNT;
			return -EAGAIN;
		}
	}
out_free:
	if (!(req->flags & REQ_F_NEED_CLEANUP))
		kfree(iovec);
	return ret;
}

static int io_write_prep(struct io_kiocb *req, const struct io_uring_sqe *sqe,
			 bool force_nonblock)
{
	struct io_async_ctx *io;
	struct iov_iter iter;
	ssize_t ret;

	ret = io_prep_rw(req, sqe, force_nonblock);
	if (ret)
		return ret;

	if (unlikely(!(req->file->f_mode & FMODE_WRITE)))
		return -EBADF;

	req->fsize = rlimit(RLIMIT_FSIZE);

	/* either don't need iovec imported or already have it */
	if (!req->io || req->flags & REQ_F_NEED_CLEANUP)
		return 0;

	io = req->io;
	io->rw.iov = io->rw.fast_iov;
	req->io = NULL;
	ret = io_import_iovec(WRITE, req, &io->rw.iov, &iter, !force_nonblock);
	req->io = io;
	if (ret < 0)
		return ret;

	io_req_map_rw(req, ret, io->rw.iov, io->rw.fast_iov, &iter);
	return 0;
}

static int io_write(struct io_kiocb *req, bool force_nonblock)
{
	struct iovec inline_vecs[UIO_FASTIOV], *iovec = inline_vecs;
	struct kiocb *kiocb = &req->rw.kiocb;
	struct iov_iter iter;
	size_t iov_count;
	ssize_t ret, io_size;

	ret = io_import_iovec(WRITE, req, &iovec, &iter, !force_nonblock);
	if (ret < 0)
		return ret;

	/* Ensure we clear previously set non-block flag */
	if (!force_nonblock)
		req->rw.kiocb.ki_flags &= ~IOCB_NOWAIT;

	req->result = 0;
	io_size = ret;
	if (req->flags & REQ_F_LINK_HEAD)
		req->result = io_size;

	/*
	 * If the file doesn't support async, mark it as REQ_F_MUST_PUNT so
	 * we know to async punt it even if it was opened O_NONBLOCK
	 */
	if (force_nonblock && !io_file_supports_async(req->file, WRITE))
		goto copy_iov;

	/* file path doesn't support NOWAIT for non-direct_IO */
	if (force_nonblock && !(kiocb->ki_flags & IOCB_DIRECT) &&
	    (req->flags & REQ_F_ISREG))
		goto copy_iov;

	iov_count = iov_iter_count(&iter);
	ret = rw_verify_area(WRITE, req->file, &kiocb->ki_pos, iov_count);
	if (!ret) {
		ssize_t ret2;

		/*
		 * Open-code file_start_write here to grab freeze protection,
		 * which will be released by another thread in
		 * io_complete_rw().  Fool lockdep by telling it the lock got
		 * released so that it doesn't complain about the held lock when
		 * we return to userspace.
		 */
		if (req->flags & REQ_F_ISREG) {
			__sb_start_write(file_inode(req->file)->i_sb,
						SB_FREEZE_WRITE, true);
			__sb_writers_release(file_inode(req->file)->i_sb,
						SB_FREEZE_WRITE);
		}
		kiocb->ki_flags |= IOCB_WRITE;

		if (!force_nonblock)
			current->signal->rlim[RLIMIT_FSIZE].rlim_cur = req->fsize;

		if (req->file->f_op->write_iter)
			ret2 = call_write_iter(req->file, kiocb, &iter);
		else
			ret2 = loop_rw_iter(WRITE, req->file, kiocb, &iter);

		if (!force_nonblock)
			current->signal->rlim[RLIMIT_FSIZE].rlim_cur = RLIM_INFINITY;

		/*
		 * Raw bdev writes will return -EOPNOTSUPP for IOCB_NOWAIT. Just
		 * retry them without IOCB_NOWAIT.
		 */
		if (ret2 == -EOPNOTSUPP && (kiocb->ki_flags & IOCB_NOWAIT))
			ret2 = -EAGAIN;
		if (!force_nonblock || ret2 != -EAGAIN) {
			kiocb_done(kiocb, ret2);
		} else {
copy_iov:
			ret = io_setup_async_rw(req, io_size, iovec,
						inline_vecs, &iter);
			if (ret)
				goto out_free;
			/* any defer here is final, must blocking retry */
			if (!(req->flags & REQ_F_NOWAIT) &&
			    !file_can_poll(req->file))
				req->flags |= REQ_F_MUST_PUNT;
			return -EAGAIN;
		}
	}
out_free:
	if (!(req->flags & REQ_F_NEED_CLEANUP))
		kfree(iovec);
	return ret;
}

static int __io_splice_prep(struct io_kiocb *req,
			    const struct io_uring_sqe *sqe)
{
	struct io_splice* sp = &req->splice;
	unsigned int valid_flags = SPLICE_F_FD_IN_FIXED | SPLICE_F_ALL;
	int ret;

	if (req->flags & REQ_F_NEED_CLEANUP)
		return 0;
	if (unlikely(req->ctx->flags & IORING_SETUP_IOPOLL))
		return -EINVAL;

	sp->file_in = NULL;
	sp->len = READ_ONCE(sqe->len);
	sp->flags = READ_ONCE(sqe->splice_flags);

	if (unlikely(sp->flags & ~valid_flags))
		return -EINVAL;

	ret = io_file_get(NULL, req, READ_ONCE(sqe->splice_fd_in), &sp->file_in,
			  (sp->flags & SPLICE_F_FD_IN_FIXED));
	if (ret)
		return ret;
	req->flags |= REQ_F_NEED_CLEANUP;

	if (!S_ISREG(file_inode(sp->file_in)->i_mode)) {
		/*
		 * Splice operation will be punted aync, and here need to
		 * modify io_wq_work.flags, so initialize io_wq_work firstly.
		 */
		io_req_init_async(req);
		req->work.flags |= IO_WQ_WORK_UNBOUND;
	}

	return 0;
}

static int io_tee_prep(struct io_kiocb *req,
		       const struct io_uring_sqe *sqe)
{
	if (READ_ONCE(sqe->splice_off_in) || READ_ONCE(sqe->off))
		return -EINVAL;
	return __io_splice_prep(req, sqe);
}

static int io_tee(struct io_kiocb *req, bool force_nonblock)
{
	struct io_splice *sp = &req->splice;
	struct file *in = sp->file_in;
	struct file *out = sp->file_out;
	unsigned int flags = sp->flags & ~SPLICE_F_FD_IN_FIXED;
	long ret = 0;

	if (force_nonblock)
		return -EAGAIN;
	if (sp->len)
		ret = do_tee(in, out, sp->len, flags);
<<<<<<< HEAD

	io_put_file(req, in, (sp->flags & SPLICE_F_FD_IN_FIXED));
	req->flags &= ~REQ_F_NEED_CLEANUP;

=======

	io_put_file(req, in, (sp->flags & SPLICE_F_FD_IN_FIXED));
	req->flags &= ~REQ_F_NEED_CLEANUP;

>>>>>>> 84569f32
	io_cqring_add_event(req, ret);
	if (ret != sp->len)
		req_set_fail_links(req);
	io_put_req(req);
	return 0;
}

static int io_splice_prep(struct io_kiocb *req, const struct io_uring_sqe *sqe)
{
	struct io_splice* sp = &req->splice;

	sp->off_in = READ_ONCE(sqe->splice_off_in);
	sp->off_out = READ_ONCE(sqe->off);
	return __io_splice_prep(req, sqe);
}

static int io_splice(struct io_kiocb *req, bool force_nonblock)
{
	struct io_splice *sp = &req->splice;
	struct file *in = sp->file_in;
	struct file *out = sp->file_out;
	unsigned int flags = sp->flags & ~SPLICE_F_FD_IN_FIXED;
	loff_t *poff_in, *poff_out;
	long ret = 0;

	if (force_nonblock)
		return -EAGAIN;

	poff_in = (sp->off_in == -1) ? NULL : &sp->off_in;
	poff_out = (sp->off_out == -1) ? NULL : &sp->off_out;

	if (sp->len)
		ret = do_splice(in, poff_in, out, poff_out, sp->len, flags);

	io_put_file(req, in, (sp->flags & SPLICE_F_FD_IN_FIXED));
	req->flags &= ~REQ_F_NEED_CLEANUP;

	io_cqring_add_event(req, ret);
	if (ret != sp->len)
		req_set_fail_links(req);
	io_put_req(req);
	return 0;
}

/*
 * IORING_OP_NOP just posts a completion event, nothing else.
 */
static int io_nop(struct io_kiocb *req)
{
	struct io_ring_ctx *ctx = req->ctx;

	if (unlikely(ctx->flags & IORING_SETUP_IOPOLL))
		return -EINVAL;

	io_cqring_add_event(req, 0);
	io_put_req(req);
	return 0;
}

static int io_prep_fsync(struct io_kiocb *req, const struct io_uring_sqe *sqe)
{
	struct io_ring_ctx *ctx = req->ctx;

	if (!req->file)
		return -EBADF;

	if (unlikely(ctx->flags & IORING_SETUP_IOPOLL))
		return -EINVAL;
	if (unlikely(sqe->addr || sqe->ioprio || sqe->buf_index))
		return -EINVAL;

	req->sync.flags = READ_ONCE(sqe->fsync_flags);
	if (unlikely(req->sync.flags & ~IORING_FSYNC_DATASYNC))
		return -EINVAL;

	req->sync.off = READ_ONCE(sqe->off);
	req->sync.len = READ_ONCE(sqe->len);
	return 0;
}

static int io_fsync(struct io_kiocb *req, bool force_nonblock)
{
	loff_t end = req->sync.off + req->sync.len;
	int ret;

	/* fsync always requires a blocking context */
	if (force_nonblock)
		return -EAGAIN;

	ret = vfs_fsync_range(req->file, req->sync.off,
				end > 0 ? end : LLONG_MAX,
				req->sync.flags & IORING_FSYNC_DATASYNC);
	if (ret < 0)
		req_set_fail_links(req);
	io_cqring_add_event(req, ret);
	io_put_req(req);
<<<<<<< HEAD
	return 0;
}

static int io_fallocate_prep(struct io_kiocb *req,
			     const struct io_uring_sqe *sqe)
{
	if (sqe->ioprio || sqe->buf_index || sqe->rw_flags)
		return -EINVAL;
	if (unlikely(req->ctx->flags & IORING_SETUP_IOPOLL))
		return -EINVAL;

	req->sync.off = READ_ONCE(sqe->off);
	req->sync.len = READ_ONCE(sqe->addr);
	req->sync.mode = READ_ONCE(sqe->len);
	req->fsize = rlimit(RLIMIT_FSIZE);
	return 0;
}

static int io_fallocate(struct io_kiocb *req, bool force_nonblock)
{
	int ret;

	/* fallocate always requiring blocking context */
	if (force_nonblock)
		return -EAGAIN;

	current->signal->rlim[RLIMIT_FSIZE].rlim_cur = req->fsize;
	ret = vfs_fallocate(req->file, req->sync.mode, req->sync.off,
				req->sync.len);
	current->signal->rlim[RLIMIT_FSIZE].rlim_cur = RLIM_INFINITY;
	if (ret < 0)
		req_set_fail_links(req);
	io_cqring_add_event(req, ret);
	io_put_req(req);
	return 0;
}

static int __io_openat_prep(struct io_kiocb *req, const struct io_uring_sqe *sqe)
{
	const char __user *fname;
	int ret;

	if (unlikely(req->ctx->flags & (IORING_SETUP_IOPOLL|IORING_SETUP_SQPOLL)))
		return -EINVAL;
	if (unlikely(sqe->ioprio || sqe->buf_index))
		return -EINVAL;
	if (unlikely(req->flags & REQ_F_FIXED_FILE))
		return -EBADF;

	/* open.how should be already initialised */
	if (!(req->open.how.flags & O_PATH) && force_o_largefile())
		req->open.how.flags |= O_LARGEFILE;

=======
	return 0;
}

static int io_fallocate_prep(struct io_kiocb *req,
			     const struct io_uring_sqe *sqe)
{
	if (sqe->ioprio || sqe->buf_index || sqe->rw_flags)
		return -EINVAL;
	if (unlikely(req->ctx->flags & IORING_SETUP_IOPOLL))
		return -EINVAL;

	req->sync.off = READ_ONCE(sqe->off);
	req->sync.len = READ_ONCE(sqe->addr);
	req->sync.mode = READ_ONCE(sqe->len);
	req->fsize = rlimit(RLIMIT_FSIZE);
	return 0;
}

static int io_fallocate(struct io_kiocb *req, bool force_nonblock)
{
	int ret;

	/* fallocate always requiring blocking context */
	if (force_nonblock)
		return -EAGAIN;

	current->signal->rlim[RLIMIT_FSIZE].rlim_cur = req->fsize;
	ret = vfs_fallocate(req->file, req->sync.mode, req->sync.off,
				req->sync.len);
	current->signal->rlim[RLIMIT_FSIZE].rlim_cur = RLIM_INFINITY;
	if (ret < 0)
		req_set_fail_links(req);
	io_cqring_add_event(req, ret);
	io_put_req(req);
	return 0;
}

static int __io_openat_prep(struct io_kiocb *req, const struct io_uring_sqe *sqe)
{
	const char __user *fname;
	int ret;

	if (unlikely(req->ctx->flags & (IORING_SETUP_IOPOLL|IORING_SETUP_SQPOLL)))
		return -EINVAL;
	if (unlikely(sqe->ioprio || sqe->buf_index))
		return -EINVAL;
	if (unlikely(req->flags & REQ_F_FIXED_FILE))
		return -EBADF;

	/* open.how should be already initialised */
	if (!(req->open.how.flags & O_PATH) && force_o_largefile())
		req->open.how.flags |= O_LARGEFILE;

>>>>>>> 84569f32
	req->open.dfd = READ_ONCE(sqe->fd);
	fname = u64_to_user_ptr(READ_ONCE(sqe->addr));
	req->open.filename = getname(fname);
	if (IS_ERR(req->open.filename)) {
		ret = PTR_ERR(req->open.filename);
		req->open.filename = NULL;
		return ret;
	}
	req->open.nofile = rlimit(RLIMIT_NOFILE);
	req->flags |= REQ_F_NEED_CLEANUP;
	return 0;
}

static int io_openat_prep(struct io_kiocb *req, const struct io_uring_sqe *sqe)
{
	u64 flags, mode;

	if (req->flags & REQ_F_NEED_CLEANUP)
		return 0;
	mode = READ_ONCE(sqe->len);
	flags = READ_ONCE(sqe->open_flags);
	req->open.how = build_open_how(flags, mode);
	return __io_openat_prep(req, sqe);
}

static int io_openat2_prep(struct io_kiocb *req, const struct io_uring_sqe *sqe)
{
	struct open_how __user *how;
	size_t len;
	int ret;

	if (req->flags & REQ_F_NEED_CLEANUP)
		return 0;
	how = u64_to_user_ptr(READ_ONCE(sqe->addr2));
	len = READ_ONCE(sqe->len);
	if (len < OPEN_HOW_SIZE_VER0)
		return -EINVAL;

	ret = copy_struct_from_user(&req->open.how, sizeof(req->open.how), how,
					len);
	if (ret)
		return ret;

	return __io_openat_prep(req, sqe);
}

static int io_openat2(struct io_kiocb *req, bool force_nonblock)
{
	struct open_flags op;
	struct file *file;
	int ret;

	if (force_nonblock)
		return -EAGAIN;

	ret = build_open_flags(&req->open.how, &op);
	if (ret)
		goto err;

	ret = __get_unused_fd_flags(req->open.how.flags, req->open.nofile);
	if (ret < 0)
		goto err;

	file = do_filp_open(req->open.dfd, req->open.filename, &op);
	if (IS_ERR(file)) {
		put_unused_fd(ret);
		ret = PTR_ERR(file);
	} else {
		fsnotify_open(file);
		fd_install(ret, file);
	}
err:
	putname(req->open.filename);
	req->flags &= ~REQ_F_NEED_CLEANUP;
	if (ret < 0)
		req_set_fail_links(req);
	io_cqring_add_event(req, ret);
	io_put_req(req);
	return 0;
}

static int io_openat(struct io_kiocb *req, bool force_nonblock)
{
	return io_openat2(req, force_nonblock);
}

static int io_remove_buffers_prep(struct io_kiocb *req,
				  const struct io_uring_sqe *sqe)
{
	struct io_provide_buf *p = &req->pbuf;
	u64 tmp;

	if (sqe->ioprio || sqe->rw_flags || sqe->addr || sqe->len || sqe->off)
		return -EINVAL;

	tmp = READ_ONCE(sqe->fd);
	if (!tmp || tmp > USHRT_MAX)
		return -EINVAL;

	memset(p, 0, sizeof(*p));
	p->nbufs = tmp;
	p->bgid = READ_ONCE(sqe->buf_group);
	return 0;
}

static int __io_remove_buffers(struct io_ring_ctx *ctx, struct io_buffer *buf,
			       int bgid, unsigned nbufs)
{
	unsigned i = 0;

	/* shouldn't happen */
	if (!nbufs)
		return 0;

	/* the head kbuf is the list itself */
	while (!list_empty(&buf->list)) {
		struct io_buffer *nxt;

		nxt = list_first_entry(&buf->list, struct io_buffer, list);
		list_del(&nxt->list);
		kfree(nxt);
		if (++i == nbufs)
			return i;
	}
	i++;
	kfree(buf);
	idr_remove(&ctx->io_buffer_idr, bgid);

	return i;
}

static int io_remove_buffers(struct io_kiocb *req, bool force_nonblock)
{
	struct io_provide_buf *p = &req->pbuf;
	struct io_ring_ctx *ctx = req->ctx;
	struct io_buffer *head;
	int ret = 0;

	io_ring_submit_lock(ctx, !force_nonblock);

	lockdep_assert_held(&ctx->uring_lock);

	ret = -ENOENT;
	head = idr_find(&ctx->io_buffer_idr, p->bgid);
	if (head)
		ret = __io_remove_buffers(ctx, head, p->bgid, p->nbufs);

	io_ring_submit_lock(ctx, !force_nonblock);
	if (ret < 0)
		req_set_fail_links(req);
	io_cqring_add_event(req, ret);
	io_put_req(req);
	return 0;
}

static int io_provide_buffers_prep(struct io_kiocb *req,
				   const struct io_uring_sqe *sqe)
{
	struct io_provide_buf *p = &req->pbuf;
	u64 tmp;

	if (sqe->ioprio || sqe->rw_flags)
		return -EINVAL;

	tmp = READ_ONCE(sqe->fd);
	if (!tmp || tmp > USHRT_MAX)
		return -E2BIG;
	p->nbufs = tmp;
	p->addr = READ_ONCE(sqe->addr);
	p->len = READ_ONCE(sqe->len);

	if (!access_ok(u64_to_user_ptr(p->addr), (p->len * p->nbufs)))
		return -EFAULT;

	p->bgid = READ_ONCE(sqe->buf_group);
	tmp = READ_ONCE(sqe->off);
	if (tmp > USHRT_MAX)
		return -E2BIG;
	p->bid = tmp;
	return 0;
}

static int io_add_buffers(struct io_provide_buf *pbuf, struct io_buffer **head)
{
	struct io_buffer *buf;
	u64 addr = pbuf->addr;
	int i, bid = pbuf->bid;

	for (i = 0; i < pbuf->nbufs; i++) {
		buf = kmalloc(sizeof(*buf), GFP_KERNEL);
		if (!buf)
			break;

		buf->addr = addr;
		buf->len = pbuf->len;
		buf->bid = bid;
		addr += pbuf->len;
		bid++;
		if (!*head) {
			INIT_LIST_HEAD(&buf->list);
			*head = buf;
		} else {
			list_add_tail(&buf->list, &(*head)->list);
		}
	}

	return i ? i : -ENOMEM;
}

static int io_provide_buffers(struct io_kiocb *req, bool force_nonblock)
{
	struct io_provide_buf *p = &req->pbuf;
	struct io_ring_ctx *ctx = req->ctx;
	struct io_buffer *head, *list;
	int ret = 0;

	io_ring_submit_lock(ctx, !force_nonblock);

	lockdep_assert_held(&ctx->uring_lock);

	list = head = idr_find(&ctx->io_buffer_idr, p->bgid);

	ret = io_add_buffers(p, &head);
	if (ret < 0)
		goto out;

	if (!list) {
		ret = idr_alloc(&ctx->io_buffer_idr, head, p->bgid, p->bgid + 1,
					GFP_KERNEL);
		if (ret < 0) {
			__io_remove_buffers(ctx, head, p->bgid, -1U);
			goto out;
		}
	}
out:
	io_ring_submit_unlock(ctx, !force_nonblock);
	if (ret < 0)
		req_set_fail_links(req);
	io_cqring_add_event(req, ret);
	io_put_req(req);
	return 0;
}

static int io_epoll_ctl_prep(struct io_kiocb *req,
			     const struct io_uring_sqe *sqe)
{
#if defined(CONFIG_EPOLL)
	if (sqe->ioprio || sqe->buf_index)
		return -EINVAL;
	if (unlikely(req->ctx->flags & IORING_SETUP_IOPOLL))
		return -EINVAL;

	req->epoll.epfd = READ_ONCE(sqe->fd);
	req->epoll.op = READ_ONCE(sqe->len);
	req->epoll.fd = READ_ONCE(sqe->off);

	if (ep_op_has_event(req->epoll.op)) {
		struct epoll_event __user *ev;

		ev = u64_to_user_ptr(READ_ONCE(sqe->addr));
		if (copy_from_user(&req->epoll.event, ev, sizeof(*ev)))
			return -EFAULT;
	}

	return 0;
#else
	return -EOPNOTSUPP;
#endif
}

static int io_epoll_ctl(struct io_kiocb *req, bool force_nonblock)
{
#if defined(CONFIG_EPOLL)
	struct io_epoll *ie = &req->epoll;
	int ret;

	ret = do_epoll_ctl(ie->epfd, ie->op, ie->fd, &ie->event, force_nonblock);
	if (force_nonblock && ret == -EAGAIN)
		return -EAGAIN;

	if (ret < 0)
		req_set_fail_links(req);
	io_cqring_add_event(req, ret);
	io_put_req(req);
	return 0;
#else
	return -EOPNOTSUPP;
#endif
}

static int io_madvise_prep(struct io_kiocb *req, const struct io_uring_sqe *sqe)
{
#if defined(CONFIG_ADVISE_SYSCALLS) && defined(CONFIG_MMU)
	if (sqe->ioprio || sqe->buf_index || sqe->off)
		return -EINVAL;
	if (unlikely(req->ctx->flags & IORING_SETUP_IOPOLL))
		return -EINVAL;

	req->madvise.addr = READ_ONCE(sqe->addr);
	req->madvise.len = READ_ONCE(sqe->len);
	req->madvise.advice = READ_ONCE(sqe->fadvise_advice);
	return 0;
#else
	return -EOPNOTSUPP;
#endif
}

static int io_madvise(struct io_kiocb *req, bool force_nonblock)
{
#if defined(CONFIG_ADVISE_SYSCALLS) && defined(CONFIG_MMU)
	struct io_madvise *ma = &req->madvise;
	int ret;

	if (force_nonblock)
		return -EAGAIN;

	ret = do_madvise(ma->addr, ma->len, ma->advice);
	if (ret < 0)
		req_set_fail_links(req);
	io_cqring_add_event(req, ret);
	io_put_req(req);
	return 0;
#else
	return -EOPNOTSUPP;
#endif
}

static int io_fadvise_prep(struct io_kiocb *req, const struct io_uring_sqe *sqe)
{
	if (sqe->ioprio || sqe->buf_index || sqe->addr)
		return -EINVAL;
	if (unlikely(req->ctx->flags & IORING_SETUP_IOPOLL))
		return -EINVAL;

	req->fadvise.offset = READ_ONCE(sqe->off);
	req->fadvise.len = READ_ONCE(sqe->len);
	req->fadvise.advice = READ_ONCE(sqe->fadvise_advice);
	return 0;
}

static int io_fadvise(struct io_kiocb *req, bool force_nonblock)
{
	struct io_fadvise *fa = &req->fadvise;
	int ret;

	if (force_nonblock) {
		switch (fa->advice) {
		case POSIX_FADV_NORMAL:
		case POSIX_FADV_RANDOM:
		case POSIX_FADV_SEQUENTIAL:
			break;
		default:
			return -EAGAIN;
		}
	}

	ret = vfs_fadvise(req->file, fa->offset, fa->len, fa->advice);
	if (ret < 0)
		req_set_fail_links(req);
	io_cqring_add_event(req, ret);
	io_put_req(req);
	return 0;
}

static int io_statx_prep(struct io_kiocb *req, const struct io_uring_sqe *sqe)
{
	if (unlikely(req->ctx->flags & IORING_SETUP_IOPOLL))
		return -EINVAL;
	if (sqe->ioprio || sqe->buf_index)
		return -EINVAL;
	if (req->flags & REQ_F_FIXED_FILE)
		return -EBADF;
<<<<<<< HEAD

	req->statx.dfd = READ_ONCE(sqe->fd);
	req->statx.mask = READ_ONCE(sqe->len);
	req->statx.filename = u64_to_user_ptr(READ_ONCE(sqe->addr));
	req->statx.buffer = u64_to_user_ptr(READ_ONCE(sqe->addr2));
	req->statx.flags = READ_ONCE(sqe->statx_flags);

=======

	req->statx.dfd = READ_ONCE(sqe->fd);
	req->statx.mask = READ_ONCE(sqe->len);
	req->statx.filename = u64_to_user_ptr(READ_ONCE(sqe->addr));
	req->statx.buffer = u64_to_user_ptr(READ_ONCE(sqe->addr2));
	req->statx.flags = READ_ONCE(sqe->statx_flags);

>>>>>>> 84569f32
	return 0;
}

static int io_statx(struct io_kiocb *req, bool force_nonblock)
{
	struct io_statx *ctx = &req->statx;
	int ret;

	if (force_nonblock) {
		/* only need file table for an actual valid fd */
		if (ctx->dfd == -1 || ctx->dfd == AT_FDCWD)
			req->flags |= REQ_F_NO_FILE_TABLE;
		return -EAGAIN;
	}

	ret = do_statx(ctx->dfd, ctx->filename, ctx->flags, ctx->mask,
		       ctx->buffer);

	if (ret < 0)
		req_set_fail_links(req);
	io_cqring_add_event(req, ret);
	io_put_req(req);
	return 0;
}

static int io_close_prep(struct io_kiocb *req, const struct io_uring_sqe *sqe)
{
	/*
	 * If we queue this for async, it must not be cancellable. That would
	 * leave the 'file' in an undeterminate state, and here need to modify
	 * io_wq_work.flags, so initialize io_wq_work firstly.
	 */
	io_req_init_async(req);
	req->work.flags |= IO_WQ_WORK_NO_CANCEL;

	if (unlikely(req->ctx->flags & (IORING_SETUP_IOPOLL|IORING_SETUP_SQPOLL)))
		return -EINVAL;
	if (sqe->ioprio || sqe->off || sqe->addr || sqe->len ||
	    sqe->rw_flags || sqe->buf_index)
		return -EINVAL;
	if (req->flags & REQ_F_FIXED_FILE)
		return -EBADF;

	req->close.fd = READ_ONCE(sqe->fd);
	if ((req->file && req->file->f_op == &io_uring_fops) ||
	    req->close.fd == req->ctx->ring_fd)
		return -EBADF;

	req->close.put_file = NULL;
	return 0;
}

static int io_close(struct io_kiocb *req, bool force_nonblock)
{
	struct io_close *close = &req->close;
	int ret;

	/* might be already done during nonblock submission */
	if (!close->put_file) {
		ret = __close_fd_get_file(close->fd, &close->put_file);
		if (ret < 0)
			return (ret == -ENOENT) ? -EBADF : ret;
	}

	/* if the file has a flush method, be safe and punt to async */
	if (close->put_file->f_op->flush && force_nonblock) {
		/* avoid grabbing files - we don't need the files */
		req->flags |= REQ_F_NO_FILE_TABLE | REQ_F_MUST_PUNT;
		return -EAGAIN;
	}

	/* No ->flush() or already async, safely close from here */
	ret = filp_close(close->put_file, req->work.files);
	if (ret < 0)
		req_set_fail_links(req);
	io_cqring_add_event(req, ret);
	fput(close->put_file);
	close->put_file = NULL;
	io_put_req(req);
	return 0;
}

static int io_prep_sfr(struct io_kiocb *req, const struct io_uring_sqe *sqe)
{
	struct io_ring_ctx *ctx = req->ctx;

	if (!req->file)
		return -EBADF;

	if (unlikely(ctx->flags & IORING_SETUP_IOPOLL))
		return -EINVAL;
	if (unlikely(sqe->addr || sqe->ioprio || sqe->buf_index))
		return -EINVAL;

	req->sync.off = READ_ONCE(sqe->off);
	req->sync.len = READ_ONCE(sqe->len);
	req->sync.flags = READ_ONCE(sqe->sync_range_flags);
	return 0;
}

static int io_sync_file_range(struct io_kiocb *req, bool force_nonblock)
{
	int ret;

	/* sync_file_range always requires a blocking context */
	if (force_nonblock)
		return -EAGAIN;

	ret = sync_file_range(req->file, req->sync.off, req->sync.len,
				req->sync.flags);
	if (ret < 0)
		req_set_fail_links(req);
	io_cqring_add_event(req, ret);
	io_put_req(req);
	return 0;
}

#if defined(CONFIG_NET)
static int io_setup_async_msg(struct io_kiocb *req,
			      struct io_async_msghdr *kmsg)
{
	if (req->io)
		return -EAGAIN;
	if (io_alloc_async_ctx(req)) {
		if (kmsg->iov != kmsg->fast_iov)
			kfree(kmsg->iov);
		return -ENOMEM;
	}
	req->flags |= REQ_F_NEED_CLEANUP;
	memcpy(&req->io->msg, kmsg, sizeof(*kmsg));
	return -EAGAIN;
}

static int io_sendmsg_prep(struct io_kiocb *req, const struct io_uring_sqe *sqe)
{
	struct io_sr_msg *sr = &req->sr_msg;
	struct io_async_ctx *io = req->io;
	int ret;

	if (unlikely(req->ctx->flags & IORING_SETUP_IOPOLL))
		return -EINVAL;

	sr->msg_flags = READ_ONCE(sqe->msg_flags);
	sr->msg = u64_to_user_ptr(READ_ONCE(sqe->addr));
	sr->len = READ_ONCE(sqe->len);

#ifdef CONFIG_COMPAT
	if (req->ctx->compat)
		sr->msg_flags |= MSG_CMSG_COMPAT;
#endif

	if (!io || req->opcode == IORING_OP_SEND)
		return 0;
	/* iovec is already imported */
	if (req->flags & REQ_F_NEED_CLEANUP)
		return 0;

	io->msg.msg.msg_name = &io->msg.addr;
	io->msg.iov = io->msg.fast_iov;
	ret = sendmsg_copy_msghdr(&io->msg.msg, sr->msg, sr->msg_flags,
					&io->msg.iov);
	if (!ret)
		req->flags |= REQ_F_NEED_CLEANUP;
	return ret;
}

static int io_sendmsg(struct io_kiocb *req, bool force_nonblock)
{
	struct io_async_msghdr *kmsg = NULL;
	struct socket *sock;
	int ret;

	sock = sock_from_file(req->file, &ret);
	if (sock) {
		struct io_async_ctx io;
		unsigned flags;

		if (req->io) {
			kmsg = &req->io->msg;
			kmsg->msg.msg_name = &req->io->msg.addr;
			/* if iov is set, it's allocated already */
			if (!kmsg->iov)
				kmsg->iov = kmsg->fast_iov;
			kmsg->msg.msg_iter.iov = kmsg->iov;
		} else {
			struct io_sr_msg *sr = &req->sr_msg;

			kmsg = &io.msg;
			kmsg->msg.msg_name = &io.msg.addr;

			io.msg.iov = io.msg.fast_iov;
			ret = sendmsg_copy_msghdr(&io.msg.msg, sr->msg,
					sr->msg_flags, &io.msg.iov);
			if (ret)
				return ret;
		}

		flags = req->sr_msg.msg_flags;
		if (flags & MSG_DONTWAIT)
			req->flags |= REQ_F_NOWAIT;
		else if (force_nonblock)
			flags |= MSG_DONTWAIT;

		ret = __sys_sendmsg_sock(sock, &kmsg->msg, flags);
		if (force_nonblock && ret == -EAGAIN)
			return io_setup_async_msg(req, kmsg);
		if (ret == -ERESTARTSYS)
			ret = -EINTR;
	}

	if (kmsg && kmsg->iov != kmsg->fast_iov)
		kfree(kmsg->iov);
	req->flags &= ~REQ_F_NEED_CLEANUP;
	io_cqring_add_event(req, ret);
	if (ret < 0)
		req_set_fail_links(req);
	io_put_req(req);
	return 0;
}

static int io_send(struct io_kiocb *req, bool force_nonblock)
{
	struct socket *sock;
	int ret;

	sock = sock_from_file(req->file, &ret);
	if (sock) {
		struct io_sr_msg *sr = &req->sr_msg;
		struct msghdr msg;
		struct iovec iov;
		unsigned flags;

		ret = import_single_range(WRITE, sr->buf, sr->len, &iov,
						&msg.msg_iter);
		if (ret)
			return ret;

		msg.msg_name = NULL;
		msg.msg_control = NULL;
		msg.msg_controllen = 0;
		msg.msg_namelen = 0;

		flags = req->sr_msg.msg_flags;
		if (flags & MSG_DONTWAIT)
			req->flags |= REQ_F_NOWAIT;
		else if (force_nonblock)
			flags |= MSG_DONTWAIT;

		msg.msg_flags = flags;
		ret = sock_sendmsg(sock, &msg);
		if (force_nonblock && ret == -EAGAIN)
			return -EAGAIN;
		if (ret == -ERESTARTSYS)
			ret = -EINTR;
	}

	io_cqring_add_event(req, ret);
	if (ret < 0)
		req_set_fail_links(req);
	io_put_req(req);
	return 0;
}

static int __io_recvmsg_copy_hdr(struct io_kiocb *req, struct io_async_ctx *io)
{
	struct io_sr_msg *sr = &req->sr_msg;
	struct iovec __user *uiov;
	size_t iov_len;
	int ret;

	ret = __copy_msghdr_from_user(&io->msg.msg, sr->msg, &io->msg.uaddr,
					&uiov, &iov_len);
	if (ret)
		return ret;

	if (req->flags & REQ_F_BUFFER_SELECT) {
		if (iov_len > 1)
			return -EINVAL;
		if (copy_from_user(io->msg.iov, uiov, sizeof(*uiov)))
			return -EFAULT;
		sr->len = io->msg.iov[0].iov_len;
		iov_iter_init(&io->msg.msg.msg_iter, READ, io->msg.iov, 1,
				sr->len);
		io->msg.iov = NULL;
	} else {
		ret = import_iovec(READ, uiov, iov_len, UIO_FASTIOV,
					&io->msg.iov, &io->msg.msg.msg_iter);
		if (ret > 0)
			ret = 0;
	}

	return ret;
}

#ifdef CONFIG_COMPAT
static int __io_compat_recvmsg_copy_hdr(struct io_kiocb *req,
					struct io_async_ctx *io)
{
	struct compat_msghdr __user *msg_compat;
	struct io_sr_msg *sr = &req->sr_msg;
	struct compat_iovec __user *uiov;
	compat_uptr_t ptr;
	compat_size_t len;
	int ret;

	msg_compat = (struct compat_msghdr __user *) sr->msg;
	ret = __get_compat_msghdr(&io->msg.msg, msg_compat, &io->msg.uaddr,
					&ptr, &len);
	if (ret)
		return ret;

	uiov = compat_ptr(ptr);
	if (req->flags & REQ_F_BUFFER_SELECT) {
		compat_ssize_t clen;

		if (len > 1)
			return -EINVAL;
		if (!access_ok(uiov, sizeof(*uiov)))
			return -EFAULT;
		if (__get_user(clen, &uiov->iov_len))
			return -EFAULT;
		if (clen < 0)
			return -EINVAL;
		sr->len = io->msg.iov[0].iov_len;
		io->msg.iov = NULL;
	} else {
		ret = compat_import_iovec(READ, uiov, len, UIO_FASTIOV,
						&io->msg.iov,
						&io->msg.msg.msg_iter);
		if (ret < 0)
			return ret;
	}

	return 0;
}
#endif

static int io_recvmsg_copy_hdr(struct io_kiocb *req, struct io_async_ctx *io)
{
	io->msg.msg.msg_name = &io->msg.addr;
	io->msg.iov = io->msg.fast_iov;

#ifdef CONFIG_COMPAT
	if (req->ctx->compat)
		return __io_compat_recvmsg_copy_hdr(req, io);
#endif

	return __io_recvmsg_copy_hdr(req, io);
}

static struct io_buffer *io_recv_buffer_select(struct io_kiocb *req,
					       int *cflags, bool needs_lock)
{
	struct io_sr_msg *sr = &req->sr_msg;
	struct io_buffer *kbuf;

	if (!(req->flags & REQ_F_BUFFER_SELECT))
		return NULL;

	kbuf = io_buffer_select(req, &sr->len, sr->bgid, sr->kbuf, needs_lock);
	if (IS_ERR(kbuf))
		return kbuf;

	sr->kbuf = kbuf;
	req->flags |= REQ_F_BUFFER_SELECTED;

	*cflags = kbuf->bid << IORING_CQE_BUFFER_SHIFT;
	*cflags |= IORING_CQE_F_BUFFER;
	return kbuf;
}

static int io_recvmsg_prep(struct io_kiocb *req,
			   const struct io_uring_sqe *sqe)
{
	struct io_sr_msg *sr = &req->sr_msg;
	struct io_async_ctx *io = req->io;
	int ret;

	if (unlikely(req->ctx->flags & IORING_SETUP_IOPOLL))
		return -EINVAL;

	sr->msg_flags = READ_ONCE(sqe->msg_flags);
	sr->msg = u64_to_user_ptr(READ_ONCE(sqe->addr));
	sr->len = READ_ONCE(sqe->len);
	sr->bgid = READ_ONCE(sqe->buf_group);

#ifdef CONFIG_COMPAT
	if (req->ctx->compat)
		sr->msg_flags |= MSG_CMSG_COMPAT;
#endif

	if (!io || req->opcode == IORING_OP_RECV)
		return 0;
	/* iovec is already imported */
	if (req->flags & REQ_F_NEED_CLEANUP)
		return 0;

	ret = io_recvmsg_copy_hdr(req, io);
	if (!ret)
		req->flags |= REQ_F_NEED_CLEANUP;
	return ret;
}

static int io_recvmsg(struct io_kiocb *req, bool force_nonblock)
{
	struct io_async_msghdr *kmsg = NULL;
	struct socket *sock;
	int ret, cflags = 0;

	sock = sock_from_file(req->file, &ret);
	if (sock) {
		struct io_buffer *kbuf;
		struct io_async_ctx io;
		unsigned flags;

		if (req->io) {
			kmsg = &req->io->msg;
			kmsg->msg.msg_name = &req->io->msg.addr;
			/* if iov is set, it's allocated already */
			if (!kmsg->iov)
				kmsg->iov = kmsg->fast_iov;
			kmsg->msg.msg_iter.iov = kmsg->iov;
		} else {
			kmsg = &io.msg;
			kmsg->msg.msg_name = &io.msg.addr;

			ret = io_recvmsg_copy_hdr(req, &io);
			if (ret)
				return ret;
		}

		kbuf = io_recv_buffer_select(req, &cflags, !force_nonblock);
		if (IS_ERR(kbuf)) {
			return PTR_ERR(kbuf);
		} else if (kbuf) {
			kmsg->fast_iov[0].iov_base = u64_to_user_ptr(kbuf->addr);
			iov_iter_init(&kmsg->msg.msg_iter, READ, kmsg->iov,
					1, req->sr_msg.len);
		}

		flags = req->sr_msg.msg_flags;
		if (flags & MSG_DONTWAIT)
			req->flags |= REQ_F_NOWAIT;
		else if (force_nonblock)
			flags |= MSG_DONTWAIT;

		ret = __sys_recvmsg_sock(sock, &kmsg->msg, req->sr_msg.msg,
						kmsg->uaddr, flags);
		if (force_nonblock && ret == -EAGAIN) {
			ret = io_setup_async_msg(req, kmsg);
			if (ret != -EAGAIN)
				kfree(kbuf);
			return ret;
		}
		if (ret == -ERESTARTSYS)
			ret = -EINTR;
		if (kbuf)
			kfree(kbuf);
	}

	if (kmsg && kmsg->iov != kmsg->fast_iov)
		kfree(kmsg->iov);
	req->flags &= ~REQ_F_NEED_CLEANUP;
	__io_cqring_add_event(req, ret, cflags);
	if (ret < 0)
		req_set_fail_links(req);
	io_put_req(req);
	return 0;
}

static int io_recv(struct io_kiocb *req, bool force_nonblock)
{
	struct io_buffer *kbuf = NULL;
	struct socket *sock;
	int ret, cflags = 0;

	sock = sock_from_file(req->file, &ret);
	if (sock) {
		struct io_sr_msg *sr = &req->sr_msg;
		void __user *buf = sr->buf;
		struct msghdr msg;
		struct iovec iov;
		unsigned flags;

		kbuf = io_recv_buffer_select(req, &cflags, !force_nonblock);
		if (IS_ERR(kbuf))
			return PTR_ERR(kbuf);
		else if (kbuf)
			buf = u64_to_user_ptr(kbuf->addr);

		ret = import_single_range(READ, buf, sr->len, &iov,
						&msg.msg_iter);
		if (ret) {
			kfree(kbuf);
			return ret;
		}

		req->flags |= REQ_F_NEED_CLEANUP;
		msg.msg_name = NULL;
		msg.msg_control = NULL;
		msg.msg_controllen = 0;
		msg.msg_namelen = 0;
		msg.msg_iocb = NULL;
		msg.msg_flags = 0;

		flags = req->sr_msg.msg_flags;
		if (flags & MSG_DONTWAIT)
			req->flags |= REQ_F_NOWAIT;
		else if (force_nonblock)
			flags |= MSG_DONTWAIT;

		ret = sock_recvmsg(sock, &msg, flags);
		if (force_nonblock && ret == -EAGAIN)
			return -EAGAIN;
		if (ret == -ERESTARTSYS)
			ret = -EINTR;
	}

	kfree(kbuf);
	req->flags &= ~REQ_F_NEED_CLEANUP;
	__io_cqring_add_event(req, ret, cflags);
	if (ret < 0)
		req_set_fail_links(req);
	io_put_req(req);
	return 0;
}

static int io_accept_prep(struct io_kiocb *req, const struct io_uring_sqe *sqe)
{
	struct io_accept *accept = &req->accept;

	if (unlikely(req->ctx->flags & (IORING_SETUP_IOPOLL|IORING_SETUP_SQPOLL)))
		return -EINVAL;
	if (sqe->ioprio || sqe->len || sqe->buf_index)
		return -EINVAL;

	accept->addr = u64_to_user_ptr(READ_ONCE(sqe->addr));
	accept->addr_len = u64_to_user_ptr(READ_ONCE(sqe->addr2));
	accept->flags = READ_ONCE(sqe->accept_flags);
	accept->nofile = rlimit(RLIMIT_NOFILE);
	return 0;
}

static int io_accept(struct io_kiocb *req, bool force_nonblock)
{
	struct io_accept *accept = &req->accept;
	unsigned int file_flags = force_nonblock ? O_NONBLOCK : 0;
	int ret;

	if (req->file->f_flags & O_NONBLOCK)
		req->flags |= REQ_F_NOWAIT;

	ret = __sys_accept4_file(req->file, file_flags, accept->addr,
					accept->addr_len, accept->flags,
					accept->nofile);
	if (ret == -EAGAIN && force_nonblock)
		return -EAGAIN;
	if (ret < 0) {
		if (ret == -ERESTARTSYS)
			ret = -EINTR;
		req_set_fail_links(req);
	}
	io_cqring_add_event(req, ret);
	io_put_req(req);
	return 0;
}

static int io_connect_prep(struct io_kiocb *req, const struct io_uring_sqe *sqe)
{
	struct io_connect *conn = &req->connect;
	struct io_async_ctx *io = req->io;

	if (unlikely(req->ctx->flags & (IORING_SETUP_IOPOLL|IORING_SETUP_SQPOLL)))
		return -EINVAL;
	if (sqe->ioprio || sqe->len || sqe->buf_index || sqe->rw_flags)
		return -EINVAL;

	conn->addr = u64_to_user_ptr(READ_ONCE(sqe->addr));
	conn->addr_len =  READ_ONCE(sqe->addr2);

	if (!io)
		return 0;

	return move_addr_to_kernel(conn->addr, conn->addr_len,
					&io->connect.address);
}

static int io_connect(struct io_kiocb *req, bool force_nonblock)
{
	struct io_async_ctx __io, *io;
	unsigned file_flags;
	int ret;

	if (req->io) {
		io = req->io;
	} else {
		ret = move_addr_to_kernel(req->connect.addr,
						req->connect.addr_len,
						&__io.connect.address);
		if (ret)
			goto out;
		io = &__io;
	}

	file_flags = force_nonblock ? O_NONBLOCK : 0;

	ret = __sys_connect_file(req->file, &io->connect.address,
					req->connect.addr_len, file_flags);
	if ((ret == -EAGAIN || ret == -EINPROGRESS) && force_nonblock) {
		if (req->io)
			return -EAGAIN;
		if (io_alloc_async_ctx(req)) {
			ret = -ENOMEM;
			goto out;
		}
		memcpy(&req->io->connect, &__io.connect, sizeof(__io.connect));
		return -EAGAIN;
	}
	if (ret == -ERESTARTSYS)
		ret = -EINTR;
out:
	if (ret < 0)
		req_set_fail_links(req);
	io_cqring_add_event(req, ret);
	io_put_req(req);
	return 0;
}
#else /* !CONFIG_NET */
static int io_sendmsg_prep(struct io_kiocb *req, const struct io_uring_sqe *sqe)
{
	return -EOPNOTSUPP;
}

static int io_sendmsg(struct io_kiocb *req, bool force_nonblock)
{
	return -EOPNOTSUPP;
}

static int io_send(struct io_kiocb *req, bool force_nonblock)
{
	return -EOPNOTSUPP;
}

static int io_recvmsg_prep(struct io_kiocb *req,
			   const struct io_uring_sqe *sqe)
{
	return -EOPNOTSUPP;
}

static int io_recvmsg(struct io_kiocb *req, bool force_nonblock)
{
	return -EOPNOTSUPP;
}

static int io_recv(struct io_kiocb *req, bool force_nonblock)
{
	return -EOPNOTSUPP;
}

static int io_accept_prep(struct io_kiocb *req, const struct io_uring_sqe *sqe)
{
	return -EOPNOTSUPP;
}

static int io_accept(struct io_kiocb *req, bool force_nonblock)
{
	return -EOPNOTSUPP;
}

static int io_connect_prep(struct io_kiocb *req, const struct io_uring_sqe *sqe)
{
	return -EOPNOTSUPP;
}
<<<<<<< HEAD

static int io_connect(struct io_kiocb *req, bool force_nonblock)
{
	return -EOPNOTSUPP;
=======

static int io_connect(struct io_kiocb *req, bool force_nonblock)
{
	return -EOPNOTSUPP;
}
#endif /* CONFIG_NET */

struct io_poll_table {
	struct poll_table_struct pt;
	struct io_kiocb *req;
	int error;
};

static int io_req_task_work_add(struct io_kiocb *req, struct callback_head *cb)
{
	struct task_struct *tsk = req->task;
	struct io_ring_ctx *ctx = req->ctx;
	int ret, notify = TWA_RESUME;

	/*
	 * SQPOLL kernel thread doesn't need notification, just a wakeup.
	 * If we're not using an eventfd, then TWA_RESUME is always fine,
	 * as we won't have dependencies between request completions for
	 * other kernel wait conditions.
	 */
	if (ctx->flags & IORING_SETUP_SQPOLL)
		notify = 0;
	else if (ctx->cq_ev_fd)
		notify = TWA_SIGNAL;

	ret = task_work_add(tsk, cb, notify);
	if (!ret)
		wake_up_process(tsk);
	return ret;
>>>>>>> 84569f32
}
#endif /* CONFIG_NET */

struct io_poll_table {
	struct poll_table_struct pt;
	struct io_kiocb *req;
	int error;
};

static int __io_async_wake(struct io_kiocb *req, struct io_poll_iocb *poll,
			   __poll_t mask, task_work_func_t func)
{
	struct task_struct *tsk;
	int ret;

	/* for instances that support it check for an event match first: */
	if (mask && !(mask & poll->events))
		return 0;

	trace_io_uring_task_add(req->ctx, req->opcode, req->user_data, mask);

	list_del_init(&poll->wait.entry);

	tsk = req->task;
	req->result = mask;
	init_task_work(&req->task_work, func);
	/*
	 * If this fails, then the task is exiting. When a task exits, the
	 * work gets canceled, so just cancel this request as well instead
	 * of executing it. We can't safely execute it anyway, as we may not
	 * have the needed state needed for it anyway.
	 */
	ret = io_req_task_work_add(req, &req->task_work);
	if (unlikely(ret)) {
		WRITE_ONCE(poll->canceled, true);
		tsk = io_wq_get_task(req->ctx->io_wq);
		task_work_add(tsk, &req->task_work, 0);
		wake_up_process(tsk);
	}
	return 1;
}

static bool io_poll_rewait(struct io_kiocb *req, struct io_poll_iocb *poll)
	__acquires(&req->ctx->completion_lock)
{
	struct io_ring_ctx *ctx = req->ctx;

	if (!req->result && !READ_ONCE(poll->canceled)) {
		struct poll_table_struct pt = { ._key = poll->events };

		req->result = vfs_poll(req->file, &pt) & poll->events;
	}

	spin_lock_irq(&ctx->completion_lock);
	if (!req->result && !READ_ONCE(poll->canceled)) {
		add_wait_queue(poll->head, &poll->wait);
		return true;
	}

	return false;
}

static void io_poll_remove_double(struct io_kiocb *req, void *data)
{
	struct io_poll_iocb *poll = data;

	lockdep_assert_held(&req->ctx->completion_lock);

	if (poll && poll->head) {
		struct wait_queue_head *head = poll->head;

		spin_lock(&head->lock);
		list_del_init(&poll->wait.entry);
		if (poll->wait.private)
			refcount_dec(&req->refs);
		poll->head = NULL;
		spin_unlock(&head->lock);
	}
}

static void io_poll_complete(struct io_kiocb *req, __poll_t mask, int error)
{
	struct io_ring_ctx *ctx = req->ctx;

	io_poll_remove_double(req, req->io);
	req->poll.done = true;
	io_cqring_fill_event(req, error ? error : mangle_poll(mask));
	io_commit_cqring(ctx);
}

static void io_poll_task_handler(struct io_kiocb *req, struct io_kiocb **nxt)
{
	struct io_ring_ctx *ctx = req->ctx;

	if (io_poll_rewait(req, &req->poll)) {
		spin_unlock_irq(&ctx->completion_lock);
		return;
	}

	hash_del(&req->hash_node);
	io_poll_complete(req, req->result, 0);
	req->flags |= REQ_F_COMP_LOCKED;
	io_put_req_find_next(req, nxt);
	spin_unlock_irq(&ctx->completion_lock);

	io_cqring_ev_posted(ctx);
}

static void io_poll_task_func(struct callback_head *cb)
{
	struct io_kiocb *req = container_of(cb, struct io_kiocb, task_work);
	struct io_kiocb *nxt = NULL;

	io_poll_task_handler(req, &nxt);
	if (nxt) {
		struct io_ring_ctx *ctx = nxt->ctx;

		mutex_lock(&ctx->uring_lock);
		__io_queue_sqe(nxt, NULL);
		mutex_unlock(&ctx->uring_lock);
	}
}

static int io_poll_double_wake(struct wait_queue_entry *wait, unsigned mode,
			       int sync, void *key)
{
	struct io_kiocb *req = wait->private;
	struct io_poll_iocb *poll = req->apoll->double_poll;
	__poll_t mask = key_to_poll(key);

	/* for instances that support it check for an event match first: */
	if (mask && !(mask & poll->events))
		return 0;

	if (poll && poll->head) {
		bool done;

		spin_lock(&poll->head->lock);
		done = list_empty(&poll->wait.entry);
		if (!done)
			list_del_init(&poll->wait.entry);
		spin_unlock(&poll->head->lock);
		if (!done)
			__io_async_wake(req, poll, mask, io_poll_task_func);
	}
	refcount_dec(&req->refs);
	return 1;
}

static void io_init_poll_iocb(struct io_poll_iocb *poll, __poll_t events,
			      wait_queue_func_t wake_func)
{
	poll->head = NULL;
	poll->done = false;
	poll->canceled = false;
	poll->events = events;
	INIT_LIST_HEAD(&poll->wait.entry);
	init_waitqueue_func_entry(&poll->wait, wake_func);
}

static void __io_queue_proc(struct io_poll_iocb *poll, struct io_poll_table *pt,
			    struct wait_queue_head *head,
			    struct io_poll_iocb **poll_ptr)
{
	struct io_kiocb *req = pt->req;

	/*
	 * If poll->head is already set, it's because the file being polled
	 * uses multiple waitqueues for poll handling (eg one for read, one
	 * for write). Setup a separate io_poll_iocb if this happens.
	 */
	if (unlikely(poll->head)) {
		/* already have a 2nd entry, fail a third attempt */
		if (*poll_ptr) {
			pt->error = -EINVAL;
			return;
		}
		poll = kmalloc(sizeof(*poll), GFP_ATOMIC);
		if (!poll) {
			pt->error = -ENOMEM;
			return;
		}
		io_init_poll_iocb(poll, req->poll.events, io_poll_double_wake);
		refcount_inc(&req->refs);
		poll->wait.private = req;
		*poll_ptr = poll;
	}

	pt->error = 0;
	poll->head = head;
	add_wait_queue(head, &poll->wait);
}

static void io_async_queue_proc(struct file *file, struct wait_queue_head *head,
			       struct poll_table_struct *p)
{
	struct io_poll_table *pt = container_of(p, struct io_poll_table, pt);
	struct async_poll *apoll = pt->req->apoll;

	__io_queue_proc(&apoll->poll, pt, head, &apoll->double_poll);
}

static void io_sq_thread_drop_mm(struct io_ring_ctx *ctx)
{
	struct mm_struct *mm = current->mm;

	if (mm) {
		kthread_unuse_mm(mm);
		mmput(mm);
	}
}

static int io_sq_thread_acquire_mm(struct io_ring_ctx *ctx,
				   struct io_kiocb *req)
{
	if (io_op_defs[req->opcode].needs_mm && !current->mm) {
		if (unlikely(!mmget_not_zero(ctx->sqo_mm)))
			return -EFAULT;
		kthread_use_mm(ctx->sqo_mm);
	}

	return 0;
}

static void io_poll_remove_double(struct io_kiocb *req)
{
	struct io_poll_iocb *poll = (struct io_poll_iocb *) req->io;

	lockdep_assert_held(&req->ctx->completion_lock);

	if (poll && poll->head) {
		struct wait_queue_head *head = poll->head;

		spin_lock(&head->lock);
		list_del_init(&poll->wait.entry);
		if (poll->wait.private)
			refcount_dec(&req->refs);
		poll->head = NULL;
		spin_unlock(&head->lock);
	}
}

static void io_poll_complete(struct io_kiocb *req, __poll_t mask, int error)
{
	struct io_ring_ctx *ctx = req->ctx;

	io_poll_remove_double(req);
	req->poll.done = true;
	io_cqring_fill_event(req, error ? error : mangle_poll(mask));
	io_commit_cqring(ctx);
}

static void io_poll_task_handler(struct io_kiocb *req, struct io_kiocb **nxt)
{
	struct io_ring_ctx *ctx = req->ctx;

	if (io_poll_rewait(req, &req->poll)) {
		spin_unlock_irq(&ctx->completion_lock);
		return;
	}

	hash_del(&req->hash_node);
	io_poll_complete(req, req->result, 0);
	req->flags |= REQ_F_COMP_LOCKED;
	io_put_req_find_next(req, nxt);
	spin_unlock_irq(&ctx->completion_lock);

	io_cqring_ev_posted(ctx);
}

static void io_poll_task_func(struct callback_head *cb)
{
	struct io_kiocb *req = container_of(cb, struct io_kiocb, task_work);
	struct io_kiocb *nxt = NULL;

	io_poll_task_handler(req, &nxt);
	if (nxt) {
		struct io_ring_ctx *ctx = nxt->ctx;

		mutex_lock(&ctx->uring_lock);
		__io_queue_sqe(nxt, NULL);
		mutex_unlock(&ctx->uring_lock);
	}
}

static int io_poll_double_wake(struct wait_queue_entry *wait, unsigned mode,
			       int sync, void *key)
{
	struct io_kiocb *req = wait->private;
	struct io_poll_iocb *poll = (struct io_poll_iocb *) req->io;
	__poll_t mask = key_to_poll(key);

	/* for instances that support it check for an event match first: */
	if (mask && !(mask & poll->events))
		return 0;

	if (req->poll.head) {
		bool done;

		spin_lock(&req->poll.head->lock);
		done = list_empty(&req->poll.wait.entry);
		if (!done)
			list_del_init(&req->poll.wait.entry);
		spin_unlock(&req->poll.head->lock);
		if (!done)
			__io_async_wake(req, poll, mask, io_poll_task_func);
	}
	refcount_dec(&req->refs);
	return 1;
}

static void io_init_poll_iocb(struct io_poll_iocb *poll, __poll_t events,
			      wait_queue_func_t wake_func)
{
	poll->head = NULL;
	poll->done = false;
	poll->canceled = false;
	poll->events = events;
	INIT_LIST_HEAD(&poll->wait.entry);
	init_waitqueue_func_entry(&poll->wait, wake_func);
}

static void __io_queue_proc(struct io_poll_iocb *poll, struct io_poll_table *pt,
			    struct wait_queue_head *head)
{
	struct io_kiocb *req = pt->req;

	/*
	 * If poll->head is already set, it's because the file being polled
	 * uses multiple waitqueues for poll handling (eg one for read, one
	 * for write). Setup a separate io_poll_iocb if this happens.
	 */
	if (unlikely(poll->head)) {
		/* already have a 2nd entry, fail a third attempt */
		if (req->io) {
			pt->error = -EINVAL;
			return;
		}
		poll = kmalloc(sizeof(*poll), GFP_ATOMIC);
		if (!poll) {
			pt->error = -ENOMEM;
			return;
		}
		io_init_poll_iocb(poll, req->poll.events, io_poll_double_wake);
		refcount_inc(&req->refs);
		poll->wait.private = req;
		req->io = (void *) poll;
	}

	pt->error = 0;
	poll->head = head;
	add_wait_queue(head, &poll->wait);
}

static void io_async_queue_proc(struct file *file, struct wait_queue_head *head,
			       struct poll_table_struct *p)
{
	struct io_poll_table *pt = container_of(p, struct io_poll_table, pt);

	__io_queue_proc(&pt->req->apoll->poll, pt, head);
}

static void io_async_task_func(struct callback_head *cb)
{
	struct io_kiocb *req = container_of(cb, struct io_kiocb, task_work);
	struct async_poll *apoll = req->apoll;
	struct io_ring_ctx *ctx = req->ctx;
	bool canceled = false;

	trace_io_uring_task_run(req->ctx, req->opcode, req->user_data);

	if (io_poll_rewait(req, &apoll->poll)) {
		spin_unlock_irq(&ctx->completion_lock);
		return;
	}

	/* If req is still hashed, it cannot have been canceled. Don't check. */
	if (hash_hashed(&req->hash_node)) {
		hash_del(&req->hash_node);
	} else {
		canceled = READ_ONCE(apoll->poll.canceled);
		if (canceled) {
			io_cqring_fill_event(req, -ECANCELED);
			io_commit_cqring(ctx);
		}
	}

	io_poll_remove_double(req, apoll->double_poll);
	spin_unlock_irq(&ctx->completion_lock);

	/* restore ->work in case we need to retry again */
	if (req->flags & REQ_F_WORK_INITIALIZED)
		memcpy(&req->work, &apoll->work, sizeof(req->work));
<<<<<<< HEAD
=======
	kfree(apoll->double_poll);
>>>>>>> 84569f32
	kfree(apoll);

	if (!canceled) {
		__set_current_state(TASK_RUNNING);
<<<<<<< HEAD
=======
		if (io_sq_thread_acquire_mm(ctx, req)) {
			io_cqring_add_event(req, -EFAULT);
			goto end_req;
		}
>>>>>>> 84569f32
		mutex_lock(&ctx->uring_lock);
		__io_queue_sqe(req, NULL);
		mutex_unlock(&ctx->uring_lock);
	} else {
		io_cqring_ev_posted(ctx);
end_req:
		req_set_fail_links(req);
		io_double_put_req(req);
	}
}

static int io_async_wake(struct wait_queue_entry *wait, unsigned mode, int sync,
			void *key)
{
	struct io_kiocb *req = wait->private;
	struct io_poll_iocb *poll = &req->apoll->poll;

	trace_io_uring_poll_wake(req->ctx, req->opcode, req->user_data,
					key_to_poll(key));

	return __io_async_wake(req, poll, key_to_poll(key), io_async_task_func);
}

static void io_poll_req_insert(struct io_kiocb *req)
{
	struct io_ring_ctx *ctx = req->ctx;
	struct hlist_head *list;

	list = &ctx->cancel_hash[hash_long(req->user_data, ctx->cancel_hash_bits)];
	hlist_add_head(&req->hash_node, list);
}

static __poll_t __io_arm_poll_handler(struct io_kiocb *req,
				      struct io_poll_iocb *poll,
				      struct io_poll_table *ipt, __poll_t mask,
				      wait_queue_func_t wake_func)
	__acquires(&ctx->completion_lock)
{
	struct io_ring_ctx *ctx = req->ctx;
	bool cancel = false;

	poll->file = req->file;
	io_init_poll_iocb(poll, mask, wake_func);
	poll->wait.private = req;

	ipt->pt._key = mask;
	ipt->req = req;
	ipt->error = -EINVAL;

	mask = vfs_poll(req->file, &ipt->pt) & poll->events;

	spin_lock_irq(&ctx->completion_lock);
	if (likely(poll->head)) {
		spin_lock(&poll->head->lock);
		if (unlikely(list_empty(&poll->wait.entry))) {
			if (ipt->error)
				cancel = true;
			ipt->error = 0;
			mask = 0;
		}
		if (mask || ipt->error)
			list_del_init(&poll->wait.entry);
		else if (cancel)
			WRITE_ONCE(poll->canceled, true);
		else if (!poll->done) /* actually waiting for an event */
			io_poll_req_insert(req);
		spin_unlock(&poll->head->lock);
	}

	return mask;
}

static bool io_arm_poll_handler(struct io_kiocb *req)
{
	const struct io_op_def *def = &io_op_defs[req->opcode];
	struct io_ring_ctx *ctx = req->ctx;
	struct async_poll *apoll;
	struct io_poll_table ipt;
	__poll_t mask, ret;
	bool had_io;

	if (!req->file || !file_can_poll(req->file))
		return false;
	if (req->flags & (REQ_F_MUST_PUNT | REQ_F_POLLED))
		return false;
	if (!def->pollin && !def->pollout)
		return false;

	apoll = kmalloc(sizeof(*apoll), GFP_ATOMIC);
	if (unlikely(!apoll))
		return false;
	apoll->double_poll = NULL;

	req->flags |= REQ_F_POLLED;
	if (req->flags & REQ_F_WORK_INITIALIZED)
		memcpy(&apoll->work, &req->work, sizeof(req->work));
<<<<<<< HEAD
	had_io = req->io != NULL;
=======
>>>>>>> 84569f32

	io_get_req_task(req);
	req->apoll = apoll;
	INIT_HLIST_NODE(&req->hash_node);

	mask = 0;
	if (def->pollin)
		mask |= POLLIN | POLLRDNORM;
	if (def->pollout)
		mask |= POLLOUT | POLLWRNORM;
	mask |= POLLERR | POLLPRI;

	ipt.pt._qproc = io_async_queue_proc;

	ret = __io_arm_poll_handler(req, &apoll->poll, &ipt, mask,
					io_async_wake);
	if (ret) {
<<<<<<< HEAD
		ipt.error = 0;
		/* only remove double add if we did it here */
		if (!had_io)
			io_poll_remove_double(req);
		spin_unlock_irq(&ctx->completion_lock);
		if (req->flags & REQ_F_WORK_INITIALIZED)
			memcpy(&req->work, &apoll->work, sizeof(req->work));
=======
		io_poll_remove_double(req, apoll->double_poll);
		spin_unlock_irq(&ctx->completion_lock);
		if (req->flags & REQ_F_WORK_INITIALIZED)
			memcpy(&req->work, &apoll->work, sizeof(req->work));
		kfree(apoll->double_poll);
>>>>>>> 84569f32
		kfree(apoll);
		return false;
	}
	spin_unlock_irq(&ctx->completion_lock);
	trace_io_uring_poll_arm(ctx, req->opcode, req->user_data, mask,
					apoll->poll.events);
	return true;
}

static bool __io_poll_remove_one(struct io_kiocb *req,
				 struct io_poll_iocb *poll)
{
	bool do_complete = false;

	spin_lock(&poll->head->lock);
	WRITE_ONCE(poll->canceled, true);
	if (!list_empty(&poll->wait.entry)) {
		list_del_init(&poll->wait.entry);
		do_complete = true;
	}
	spin_unlock(&poll->head->lock);
	hash_del(&req->hash_node);
	return do_complete;
}

static bool io_poll_remove_one(struct io_kiocb *req)
{
	bool do_complete;

	if (req->opcode == IORING_OP_POLL_ADD) {
<<<<<<< HEAD
		io_poll_remove_double(req);
=======
		io_poll_remove_double(req, req->io);
>>>>>>> 84569f32
		do_complete = __io_poll_remove_one(req, &req->poll);
	} else {
		struct async_poll *apoll = req->apoll;

<<<<<<< HEAD
=======
		io_poll_remove_double(req, apoll->double_poll);

>>>>>>> 84569f32
		/* non-poll requests have submit ref still */
		do_complete = __io_poll_remove_one(req, &apoll->poll);
		if (do_complete) {
			io_put_req(req);
			/*
			 * restore ->work because we will call
			 * io_req_work_drop_env below when dropping the
			 * final reference.
			 */
			if (req->flags & REQ_F_WORK_INITIALIZED)
				memcpy(&req->work, &apoll->work,
				       sizeof(req->work));
<<<<<<< HEAD
=======
			kfree(apoll->double_poll);
>>>>>>> 84569f32
			kfree(apoll);
		}
	}

	if (do_complete) {
		io_cqring_fill_event(req, -ECANCELED);
		io_commit_cqring(req->ctx);
		req->flags |= REQ_F_COMP_LOCKED;
		io_put_req(req);
	}

	return do_complete;
}

static void io_poll_remove_all(struct io_ring_ctx *ctx)
{
	struct hlist_node *tmp;
	struct io_kiocb *req;
	int posted = 0, i;

	spin_lock_irq(&ctx->completion_lock);
	for (i = 0; i < (1U << ctx->cancel_hash_bits); i++) {
		struct hlist_head *list;

		list = &ctx->cancel_hash[i];
		hlist_for_each_entry_safe(req, tmp, list, hash_node)
			posted += io_poll_remove_one(req);
	}
	spin_unlock_irq(&ctx->completion_lock);

	if (posted)
		io_cqring_ev_posted(ctx);
}

static int io_poll_cancel(struct io_ring_ctx *ctx, __u64 sqe_addr)
{
	struct hlist_head *list;
	struct io_kiocb *req;

	list = &ctx->cancel_hash[hash_long(sqe_addr, ctx->cancel_hash_bits)];
	hlist_for_each_entry(req, list, hash_node) {
		if (sqe_addr != req->user_data)
			continue;
		if (io_poll_remove_one(req))
			return 0;
		return -EALREADY;
	}

	return -ENOENT;
}

static int io_poll_remove_prep(struct io_kiocb *req,
			       const struct io_uring_sqe *sqe)
{
	if (unlikely(req->ctx->flags & IORING_SETUP_IOPOLL))
		return -EINVAL;
	if (sqe->ioprio || sqe->off || sqe->len || sqe->buf_index ||
	    sqe->poll_events)
		return -EINVAL;

	req->poll.addr = READ_ONCE(sqe->addr);
	return 0;
}

/*
 * Find a running poll command that matches one specified in sqe->addr,
 * and remove it if found.
 */
static int io_poll_remove(struct io_kiocb *req)
{
	struct io_ring_ctx *ctx = req->ctx;
	u64 addr;
	int ret;

	addr = req->poll.addr;
	spin_lock_irq(&ctx->completion_lock);
	ret = io_poll_cancel(ctx, addr);
	spin_unlock_irq(&ctx->completion_lock);

	io_cqring_add_event(req, ret);
	if (ret < 0)
		req_set_fail_links(req);
	io_put_req(req);
	return 0;
}

static int io_poll_wake(struct wait_queue_entry *wait, unsigned mode, int sync,
			void *key)
{
	struct io_kiocb *req = wait->private;
	struct io_poll_iocb *poll = &req->poll;

	return __io_async_wake(req, poll, key_to_poll(key), io_poll_task_func);
}

static void io_poll_queue_proc(struct file *file, struct wait_queue_head *head,
			       struct poll_table_struct *p)
{
	struct io_poll_table *pt = container_of(p, struct io_poll_table, pt);

	__io_queue_proc(&pt->req->poll, pt, head, (struct io_poll_iocb **) &pt->req->io);
}

static int io_poll_add_prep(struct io_kiocb *req, const struct io_uring_sqe *sqe)
{
	struct io_poll_iocb *poll = &req->poll;
	u16 events;

	if (unlikely(req->ctx->flags & IORING_SETUP_IOPOLL))
		return -EINVAL;
	if (sqe->addr || sqe->ioprio || sqe->off || sqe->len || sqe->buf_index)
		return -EINVAL;
	if (!poll->file)
		return -EBADF;

	events = READ_ONCE(sqe->poll_events);
	poll->events = demangle_poll(events) | EPOLLERR | EPOLLHUP;

	io_get_req_task(req);
	return 0;
}

static int io_poll_add(struct io_kiocb *req)
{
	struct io_poll_iocb *poll = &req->poll;
	struct io_ring_ctx *ctx = req->ctx;
	struct io_poll_table ipt;
	__poll_t mask;

	INIT_HLIST_NODE(&req->hash_node);
	INIT_LIST_HEAD(&req->list);
	ipt.pt._qproc = io_poll_queue_proc;

	mask = __io_arm_poll_handler(req, &req->poll, &ipt, poll->events,
					io_poll_wake);

	if (mask) { /* no async, we'd stolen it */
		ipt.error = 0;
		io_poll_complete(req, mask, 0);
	}
	spin_unlock_irq(&ctx->completion_lock);

	if (mask) {
		io_cqring_ev_posted(ctx);
		io_put_req(req);
	}
	return ipt.error;
}

static enum hrtimer_restart io_timeout_fn(struct hrtimer *timer)
{
	struct io_timeout_data *data = container_of(timer,
						struct io_timeout_data, timer);
	struct io_kiocb *req = data->req;
	struct io_ring_ctx *ctx = req->ctx;
	unsigned long flags;

	atomic_inc(&ctx->cq_timeouts);

	spin_lock_irqsave(&ctx->completion_lock, flags);
	/*
	 * We could be racing with timeout deletion. If the list is empty,
	 * then timeout lookup already found it and will be handling it.
	 */
	if (!list_empty(&req->list))
		list_del_init(&req->list);

	io_cqring_fill_event(req, -ETIME);
	io_commit_cqring(ctx);
	spin_unlock_irqrestore(&ctx->completion_lock, flags);

	io_cqring_ev_posted(ctx);
	req_set_fail_links(req);
	io_put_req(req);
	return HRTIMER_NORESTART;
}

static int io_timeout_cancel(struct io_ring_ctx *ctx, __u64 user_data)
{
	struct io_kiocb *req;
	int ret = -ENOENT;

	list_for_each_entry(req, &ctx->timeout_list, list) {
		if (user_data == req->user_data) {
			list_del_init(&req->list);
			ret = 0;
			break;
		}
	}

	if (ret == -ENOENT)
		return ret;

	ret = hrtimer_try_to_cancel(&req->io->timeout.timer);
	if (ret == -1)
		return -EALREADY;

	req_set_fail_links(req);
	io_cqring_fill_event(req, -ECANCELED);
	io_put_req(req);
	return 0;
}

static int io_timeout_remove_prep(struct io_kiocb *req,
				  const struct io_uring_sqe *sqe)
{
	if (unlikely(req->ctx->flags & IORING_SETUP_IOPOLL))
		return -EINVAL;
	if (unlikely(req->flags & (REQ_F_FIXED_FILE | REQ_F_BUFFER_SELECT)))
		return -EINVAL;
	if (sqe->ioprio || sqe->buf_index || sqe->len)
		return -EINVAL;

	req->timeout.addr = READ_ONCE(sqe->addr);
	req->timeout.flags = READ_ONCE(sqe->timeout_flags);
	if (req->timeout.flags)
		return -EINVAL;

	return 0;
}

/*
 * Remove or update an existing timeout command
 */
static int io_timeout_remove(struct io_kiocb *req)
{
	struct io_ring_ctx *ctx = req->ctx;
	int ret;

	spin_lock_irq(&ctx->completion_lock);
	ret = io_timeout_cancel(ctx, req->timeout.addr);

	io_cqring_fill_event(req, ret);
	io_commit_cqring(ctx);
	spin_unlock_irq(&ctx->completion_lock);
	io_cqring_ev_posted(ctx);
	if (ret < 0)
		req_set_fail_links(req);
	io_put_req(req);
	return 0;
}

static int io_timeout_prep(struct io_kiocb *req, const struct io_uring_sqe *sqe,
			   bool is_timeout_link)
{
	struct io_timeout_data *data;
	unsigned flags;
	u32 off = READ_ONCE(sqe->off);

	if (unlikely(req->ctx->flags & IORING_SETUP_IOPOLL))
		return -EINVAL;
	if (sqe->ioprio || sqe->buf_index || sqe->len != 1)
		return -EINVAL;
	if (off && is_timeout_link)
		return -EINVAL;
	flags = READ_ONCE(sqe->timeout_flags);
	if (flags & ~IORING_TIMEOUT_ABS)
		return -EINVAL;

	req->timeout.off = off;

	if (!req->io && io_alloc_async_ctx(req))
		return -ENOMEM;

	data = &req->io->timeout;
	data->req = req;
	req->flags |= REQ_F_TIMEOUT;

	if (get_timespec64(&data->ts, u64_to_user_ptr(sqe->addr)))
		return -EFAULT;

	if (flags & IORING_TIMEOUT_ABS)
		data->mode = HRTIMER_MODE_ABS;
	else
		data->mode = HRTIMER_MODE_REL;

	hrtimer_init(&data->timer, CLOCK_MONOTONIC, data->mode);
	return 0;
}

static int io_timeout(struct io_kiocb *req)
{
	struct io_ring_ctx *ctx = req->ctx;
	struct io_timeout_data *data = &req->io->timeout;
	struct list_head *entry;
	u32 tail, off = req->timeout.off;

	spin_lock_irq(&ctx->completion_lock);

	/*
	 * sqe->off holds how many events that need to occur for this
	 * timeout event to be satisfied. If it isn't set, then this is
	 * a pure timeout request, sequence isn't used.
	 */
	if (!off) {
		req->flags |= REQ_F_TIMEOUT_NOSEQ;
		entry = ctx->timeout_list.prev;
		goto add;
	}

	tail = ctx->cached_cq_tail - atomic_read(&ctx->cq_timeouts);
	req->timeout.target_seq = tail + off;

	/*
	 * Insertion sort, ensuring the first entry in the list is always
	 * the one we need first.
	 */
	list_for_each_prev(entry, &ctx->timeout_list) {
		struct io_kiocb *nxt = list_entry(entry, struct io_kiocb, list);

		if (nxt->flags & REQ_F_TIMEOUT_NOSEQ)
			continue;
		/* nxt.seq is behind @tail, otherwise would've been completed */
		if (off >= nxt->timeout.target_seq - tail)
			break;
	}
add:
	list_add(&req->list, entry);
	data->timer.function = io_timeout_fn;
	hrtimer_start(&data->timer, timespec64_to_ktime(data->ts), data->mode);
	spin_unlock_irq(&ctx->completion_lock);
	return 0;
}

static bool io_cancel_cb(struct io_wq_work *work, void *data)
{
	struct io_kiocb *req = container_of(work, struct io_kiocb, work);

	return req->user_data == (unsigned long) data;
}

static int io_async_cancel_one(struct io_ring_ctx *ctx, void *sqe_addr)
{
	enum io_wq_cancel cancel_ret;
	int ret = 0;

	cancel_ret = io_wq_cancel_cb(ctx->io_wq, io_cancel_cb, sqe_addr, false);
	switch (cancel_ret) {
	case IO_WQ_CANCEL_OK:
		ret = 0;
		break;
	case IO_WQ_CANCEL_RUNNING:
		ret = -EALREADY;
		break;
	case IO_WQ_CANCEL_NOTFOUND:
		ret = -ENOENT;
		break;
	}

	return ret;
}

static void io_async_find_and_cancel(struct io_ring_ctx *ctx,
				     struct io_kiocb *req, __u64 sqe_addr,
				     int success_ret)
{
	unsigned long flags;
	int ret;

	ret = io_async_cancel_one(ctx, (void *) (unsigned long) sqe_addr);
	if (ret != -ENOENT) {
		spin_lock_irqsave(&ctx->completion_lock, flags);
		goto done;
	}

	spin_lock_irqsave(&ctx->completion_lock, flags);
	ret = io_timeout_cancel(ctx, sqe_addr);
	if (ret != -ENOENT)
		goto done;
	ret = io_poll_cancel(ctx, sqe_addr);
done:
	if (!ret)
		ret = success_ret;
	io_cqring_fill_event(req, ret);
	io_commit_cqring(ctx);
	spin_unlock_irqrestore(&ctx->completion_lock, flags);
	io_cqring_ev_posted(ctx);

	if (ret < 0)
		req_set_fail_links(req);
	io_put_req(req);
}

static int io_async_cancel_prep(struct io_kiocb *req,
				const struct io_uring_sqe *sqe)
{
	if (unlikely(req->ctx->flags & IORING_SETUP_IOPOLL))
		return -EINVAL;
	if (unlikely(req->flags & (REQ_F_FIXED_FILE | REQ_F_BUFFER_SELECT)))
		return -EINVAL;
	if (sqe->ioprio || sqe->off || sqe->len || sqe->cancel_flags)
		return -EINVAL;

	req->cancel.addr = READ_ONCE(sqe->addr);
	return 0;
}

static int io_async_cancel(struct io_kiocb *req)
{
	struct io_ring_ctx *ctx = req->ctx;

	io_async_find_and_cancel(ctx, req, req->cancel.addr, 0);
	return 0;
}

static int io_files_update_prep(struct io_kiocb *req,
				const struct io_uring_sqe *sqe)
{
	if (unlikely(req->flags & (REQ_F_FIXED_FILE | REQ_F_BUFFER_SELECT)))
		return -EINVAL;
	if (sqe->ioprio || sqe->rw_flags)
		return -EINVAL;

	req->files_update.offset = READ_ONCE(sqe->off);
	req->files_update.nr_args = READ_ONCE(sqe->len);
	if (!req->files_update.nr_args)
		return -EINVAL;
	req->files_update.arg = READ_ONCE(sqe->addr);
	return 0;
}

static int io_files_update(struct io_kiocb *req, bool force_nonblock)
{
	struct io_ring_ctx *ctx = req->ctx;
	struct io_uring_files_update up;
	int ret;

	if (force_nonblock)
		return -EAGAIN;

	up.offset = req->files_update.offset;
	up.fds = req->files_update.arg;

	mutex_lock(&ctx->uring_lock);
	ret = __io_sqe_files_update(ctx, &up, req->files_update.nr_args);
	mutex_unlock(&ctx->uring_lock);

	if (ret < 0)
		req_set_fail_links(req);
	io_cqring_add_event(req, ret);
	io_put_req(req);
	return 0;
}

static int io_req_defer_prep(struct io_kiocb *req,
			     const struct io_uring_sqe *sqe)
{
	ssize_t ret = 0;

	if (!sqe)
		return 0;

	io_req_init_async(req);

	if (io_op_defs[req->opcode].file_table) {
		ret = io_grab_files(req);
		if (unlikely(ret))
			return ret;
	}

	io_req_work_grab_env(req, &io_op_defs[req->opcode]);

	switch (req->opcode) {
	case IORING_OP_NOP:
		break;
	case IORING_OP_READV:
	case IORING_OP_READ_FIXED:
	case IORING_OP_READ:
		ret = io_read_prep(req, sqe, true);
		break;
	case IORING_OP_WRITEV:
	case IORING_OP_WRITE_FIXED:
	case IORING_OP_WRITE:
		ret = io_write_prep(req, sqe, true);
		break;
	case IORING_OP_POLL_ADD:
		ret = io_poll_add_prep(req, sqe);
		break;
	case IORING_OP_POLL_REMOVE:
		ret = io_poll_remove_prep(req, sqe);
		break;
	case IORING_OP_FSYNC:
		ret = io_prep_fsync(req, sqe);
		break;
	case IORING_OP_SYNC_FILE_RANGE:
		ret = io_prep_sfr(req, sqe);
		break;
	case IORING_OP_SENDMSG:
	case IORING_OP_SEND:
		ret = io_sendmsg_prep(req, sqe);
		break;
	case IORING_OP_RECVMSG:
	case IORING_OP_RECV:
		ret = io_recvmsg_prep(req, sqe);
		break;
	case IORING_OP_CONNECT:
		ret = io_connect_prep(req, sqe);
		break;
	case IORING_OP_TIMEOUT:
		ret = io_timeout_prep(req, sqe, false);
		break;
	case IORING_OP_TIMEOUT_REMOVE:
		ret = io_timeout_remove_prep(req, sqe);
		break;
	case IORING_OP_ASYNC_CANCEL:
		ret = io_async_cancel_prep(req, sqe);
		break;
	case IORING_OP_LINK_TIMEOUT:
		ret = io_timeout_prep(req, sqe, true);
		break;
	case IORING_OP_ACCEPT:
		ret = io_accept_prep(req, sqe);
		break;
	case IORING_OP_FALLOCATE:
		ret = io_fallocate_prep(req, sqe);
		break;
	case IORING_OP_OPENAT:
		ret = io_openat_prep(req, sqe);
		break;
	case IORING_OP_CLOSE:
		ret = io_close_prep(req, sqe);
		break;
	case IORING_OP_FILES_UPDATE:
		ret = io_files_update_prep(req, sqe);
		break;
	case IORING_OP_STATX:
		ret = io_statx_prep(req, sqe);
		break;
	case IORING_OP_FADVISE:
		ret = io_fadvise_prep(req, sqe);
		break;
	case IORING_OP_MADVISE:
		ret = io_madvise_prep(req, sqe);
		break;
	case IORING_OP_OPENAT2:
		ret = io_openat2_prep(req, sqe);
		break;
	case IORING_OP_EPOLL_CTL:
		ret = io_epoll_ctl_prep(req, sqe);
		break;
	case IORING_OP_SPLICE:
		ret = io_splice_prep(req, sqe);
		break;
	case IORING_OP_PROVIDE_BUFFERS:
		ret = io_provide_buffers_prep(req, sqe);
		break;
	case IORING_OP_REMOVE_BUFFERS:
		ret = io_remove_buffers_prep(req, sqe);
		break;
	case IORING_OP_TEE:
		ret = io_tee_prep(req, sqe);
		break;
	default:
		printk_once(KERN_WARNING "io_uring: unhandled opcode %d\n",
				req->opcode);
		ret = -EINVAL;
		break;
	}

	return ret;
}

static int io_req_defer(struct io_kiocb *req, const struct io_uring_sqe *sqe)
{
	struct io_ring_ctx *ctx = req->ctx;
	int ret;

	/* Still need defer if there is pending req in defer list. */
	if (!req_need_defer(req) && list_empty_careful(&ctx->defer_list))
		return 0;

	if (!req->io) {
		if (io_alloc_async_ctx(req))
			return -EAGAIN;
		ret = io_req_defer_prep(req, sqe);
		if (ret < 0)
			return ret;
	}

	spin_lock_irq(&ctx->completion_lock);
	if (!req_need_defer(req) && list_empty(&ctx->defer_list)) {
		spin_unlock_irq(&ctx->completion_lock);
		return 0;
	}

	trace_io_uring_defer(ctx, req, req->user_data);
	list_add_tail(&req->list, &ctx->defer_list);
	spin_unlock_irq(&ctx->completion_lock);
	return -EIOCBQUEUED;
}

static void io_cleanup_req(struct io_kiocb *req)
{
	struct io_async_ctx *io = req->io;

	switch (req->opcode) {
	case IORING_OP_READV:
	case IORING_OP_READ_FIXED:
	case IORING_OP_READ:
		if (req->flags & REQ_F_BUFFER_SELECTED)
			kfree((void *)(unsigned long)req->rw.addr);
		/* fallthrough */
	case IORING_OP_WRITEV:
	case IORING_OP_WRITE_FIXED:
	case IORING_OP_WRITE:
		if (io->rw.iov != io->rw.fast_iov)
			kfree(io->rw.iov);
		break;
	case IORING_OP_RECVMSG:
		if (req->flags & REQ_F_BUFFER_SELECTED)
			kfree(req->sr_msg.kbuf);
		/* fallthrough */
	case IORING_OP_SENDMSG:
		if (io->msg.iov != io->msg.fast_iov)
			kfree(io->msg.iov);
		break;
	case IORING_OP_RECV:
		if (req->flags & REQ_F_BUFFER_SELECTED)
			kfree(req->sr_msg.kbuf);
		break;
	case IORING_OP_OPENAT:
	case IORING_OP_OPENAT2:
		break;
	case IORING_OP_SPLICE:
	case IORING_OP_TEE:
		io_put_file(req, req->splice.file_in,
			    (req->splice.flags & SPLICE_F_FD_IN_FIXED));
		break;
	}

	req->flags &= ~REQ_F_NEED_CLEANUP;
}

static int io_issue_sqe(struct io_kiocb *req, const struct io_uring_sqe *sqe,
			bool force_nonblock)
{
	struct io_ring_ctx *ctx = req->ctx;
	int ret;

	switch (req->opcode) {
	case IORING_OP_NOP:
		ret = io_nop(req);
		break;
	case IORING_OP_READV:
	case IORING_OP_READ_FIXED:
	case IORING_OP_READ:
		if (sqe) {
			ret = io_read_prep(req, sqe, force_nonblock);
			if (ret < 0)
				break;
		}
		ret = io_read(req, force_nonblock);
		break;
	case IORING_OP_WRITEV:
	case IORING_OP_WRITE_FIXED:
	case IORING_OP_WRITE:
		if (sqe) {
			ret = io_write_prep(req, sqe, force_nonblock);
			if (ret < 0)
				break;
		}
		ret = io_write(req, force_nonblock);
		break;
	case IORING_OP_FSYNC:
		if (sqe) {
			ret = io_prep_fsync(req, sqe);
			if (ret < 0)
				break;
		}
		ret = io_fsync(req, force_nonblock);
		break;
	case IORING_OP_POLL_ADD:
		if (sqe) {
			ret = io_poll_add_prep(req, sqe);
			if (ret)
				break;
		}
		ret = io_poll_add(req);
		break;
	case IORING_OP_POLL_REMOVE:
		if (sqe) {
			ret = io_poll_remove_prep(req, sqe);
			if (ret < 0)
				break;
		}
		ret = io_poll_remove(req);
		break;
	case IORING_OP_SYNC_FILE_RANGE:
		if (sqe) {
			ret = io_prep_sfr(req, sqe);
			if (ret < 0)
				break;
		}
		ret = io_sync_file_range(req, force_nonblock);
		break;
	case IORING_OP_SENDMSG:
	case IORING_OP_SEND:
		if (sqe) {
			ret = io_sendmsg_prep(req, sqe);
			if (ret < 0)
				break;
		}
		if (req->opcode == IORING_OP_SENDMSG)
			ret = io_sendmsg(req, force_nonblock);
		else
			ret = io_send(req, force_nonblock);
		break;
	case IORING_OP_RECVMSG:
	case IORING_OP_RECV:
		if (sqe) {
			ret = io_recvmsg_prep(req, sqe);
			if (ret)
				break;
		}
		if (req->opcode == IORING_OP_RECVMSG)
			ret = io_recvmsg(req, force_nonblock);
		else
			ret = io_recv(req, force_nonblock);
		break;
	case IORING_OP_TIMEOUT:
		if (sqe) {
			ret = io_timeout_prep(req, sqe, false);
			if (ret)
				break;
		}
		ret = io_timeout(req);
		break;
	case IORING_OP_TIMEOUT_REMOVE:
		if (sqe) {
			ret = io_timeout_remove_prep(req, sqe);
			if (ret)
				break;
		}
		ret = io_timeout_remove(req);
		break;
	case IORING_OP_ACCEPT:
		if (sqe) {
			ret = io_accept_prep(req, sqe);
			if (ret)
				break;
		}
		ret = io_accept(req, force_nonblock);
		break;
	case IORING_OP_CONNECT:
		if (sqe) {
			ret = io_connect_prep(req, sqe);
			if (ret)
				break;
		}
		ret = io_connect(req, force_nonblock);
		break;
	case IORING_OP_ASYNC_CANCEL:
		if (sqe) {
			ret = io_async_cancel_prep(req, sqe);
			if (ret)
				break;
		}
		ret = io_async_cancel(req);
		break;
	case IORING_OP_FALLOCATE:
		if (sqe) {
			ret = io_fallocate_prep(req, sqe);
			if (ret)
				break;
		}
		ret = io_fallocate(req, force_nonblock);
		break;
	case IORING_OP_OPENAT:
		if (sqe) {
			ret = io_openat_prep(req, sqe);
			if (ret)
				break;
		}
		ret = io_openat(req, force_nonblock);
		break;
	case IORING_OP_CLOSE:
		if (sqe) {
			ret = io_close_prep(req, sqe);
			if (ret)
				break;
		}
		ret = io_close(req, force_nonblock);
		break;
	case IORING_OP_FILES_UPDATE:
		if (sqe) {
			ret = io_files_update_prep(req, sqe);
			if (ret)
				break;
		}
		ret = io_files_update(req, force_nonblock);
		break;
	case IORING_OP_STATX:
		if (sqe) {
			ret = io_statx_prep(req, sqe);
			if (ret)
				break;
		}
		ret = io_statx(req, force_nonblock);
		break;
	case IORING_OP_FADVISE:
		if (sqe) {
			ret = io_fadvise_prep(req, sqe);
			if (ret)
				break;
		}
		ret = io_fadvise(req, force_nonblock);
		break;
	case IORING_OP_MADVISE:
		if (sqe) {
			ret = io_madvise_prep(req, sqe);
			if (ret)
				break;
		}
		ret = io_madvise(req, force_nonblock);
		break;
	case IORING_OP_OPENAT2:
		if (sqe) {
			ret = io_openat2_prep(req, sqe);
			if (ret)
				break;
		}
		ret = io_openat2(req, force_nonblock);
		break;
	case IORING_OP_EPOLL_CTL:
		if (sqe) {
			ret = io_epoll_ctl_prep(req, sqe);
			if (ret)
				break;
		}
		ret = io_epoll_ctl(req, force_nonblock);
		break;
	case IORING_OP_SPLICE:
		if (sqe) {
			ret = io_splice_prep(req, sqe);
			if (ret < 0)
				break;
		}
		ret = io_splice(req, force_nonblock);
		break;
	case IORING_OP_PROVIDE_BUFFERS:
		if (sqe) {
			ret = io_provide_buffers_prep(req, sqe);
			if (ret)
				break;
		}
		ret = io_provide_buffers(req, force_nonblock);
		break;
	case IORING_OP_REMOVE_BUFFERS:
		if (sqe) {
			ret = io_remove_buffers_prep(req, sqe);
			if (ret)
				break;
		}
		ret = io_remove_buffers(req, force_nonblock);
		break;
	case IORING_OP_TEE:
		if (sqe) {
			ret = io_tee_prep(req, sqe);
			if (ret < 0)
				break;
		}
		ret = io_tee(req, force_nonblock);
		break;
	default:
		ret = -EINVAL;
		break;
	}

	if (ret)
		return ret;

	/* If the op doesn't have a file, we're not polling for it */
	if ((ctx->flags & IORING_SETUP_IOPOLL) && req->file) {
		const bool in_async = io_wq_current_is_worker();

		/* workqueue context doesn't hold uring_lock, grab it now */
		if (in_async)
			mutex_lock(&ctx->uring_lock);

		io_iopoll_req_issued(req);

		if (in_async)
			mutex_unlock(&ctx->uring_lock);
	}

	return 0;
}

static void io_arm_async_linked_timeout(struct io_kiocb *req)
{
	struct io_kiocb *link;

	/* link head's timeout is queued in io_queue_async_work() */
	if (!(req->flags & REQ_F_QUEUE_TIMEOUT))
		return;

	link = list_first_entry(&req->link_list, struct io_kiocb, link_list);
	io_queue_linked_timeout(link);
}

static void io_wq_submit_work(struct io_wq_work **workptr)
{
	struct io_wq_work *work = *workptr;
	struct io_kiocb *req = container_of(work, struct io_kiocb, work);
	int ret = 0;

	io_arm_async_linked_timeout(req);

	/* if NO_CANCEL is set, we must still run the work */
	if ((work->flags & (IO_WQ_WORK_CANCEL|IO_WQ_WORK_NO_CANCEL)) ==
				IO_WQ_WORK_CANCEL) {
		ret = -ECANCELED;
	}

	if (!ret) {
		do {
			ret = io_issue_sqe(req, NULL, false);
			/*
			 * We can get EAGAIN for polled IO even though we're
			 * forcing a sync submission from here, since we can't
			 * wait for request slots on the block side.
			 */
			if (ret != -EAGAIN)
				break;
			cond_resched();
		} while (1);
	}

	if (ret) {
		req_set_fail_links(req);
		io_cqring_add_event(req, ret);
		io_put_req(req);
	}

	io_steal_work(req, workptr);
}

static inline struct file *io_file_from_index(struct io_ring_ctx *ctx,
					      int index)
{
	struct fixed_file_table *table;

	table = &ctx->file_data->table[index >> IORING_FILE_TABLE_SHIFT];
	return table->files[index & IORING_FILE_TABLE_MASK];
}

static int io_file_get(struct io_submit_state *state, struct io_kiocb *req,
			int fd, struct file **out_file, bool fixed)
{
	struct io_ring_ctx *ctx = req->ctx;
	struct file *file;

	if (fixed) {
		if (unlikely(!ctx->file_data ||
		    (unsigned) fd >= ctx->nr_user_files))
			return -EBADF;
		fd = array_index_nospec(fd, ctx->nr_user_files);
		file = io_file_from_index(ctx, fd);
		if (file) {
			req->fixed_file_refs = ctx->file_data->cur_refs;
			percpu_ref_get(req->fixed_file_refs);
		}
	} else {
		trace_io_uring_file_get(ctx, fd);
		file = __io_file_get(state, fd);
	}

	if (file || io_op_defs[req->opcode].needs_file_no_error) {
		*out_file = file;
		return 0;
	}
	return -EBADF;
}

static int io_req_set_file(struct io_submit_state *state, struct io_kiocb *req,
			   int fd)
{
	bool fixed;

	fixed = (req->flags & REQ_F_FIXED_FILE) != 0;
	if (unlikely(!fixed && io_async_submit(req->ctx)))
		return -EBADF;

	return io_file_get(state, req, fd, &req->file, fixed);
}

static int io_grab_files(struct io_kiocb *req)
{
	int ret = -EBADF;
	struct io_ring_ctx *ctx = req->ctx;

	if (req->work.files || (req->flags & REQ_F_NO_FILE_TABLE))
		return 0;
	if (!ctx->ring_file)
		return -EBADF;

	rcu_read_lock();
	spin_lock_irq(&ctx->inflight_lock);
	/*
	 * We use the f_ops->flush() handler to ensure that we can flush
	 * out work accessing these files if the fd is closed. Check if
	 * the fd has changed since we started down this path, and disallow
	 * this operation if it has.
	 */
	if (fcheck(ctx->ring_fd) == ctx->ring_file) {
		list_add(&req->inflight_entry, &ctx->inflight_list);
		req->flags |= REQ_F_INFLIGHT;
		req->work.files = current->files;
		ret = 0;
	}
	spin_unlock_irq(&ctx->inflight_lock);
	rcu_read_unlock();

	return ret;
}

static enum hrtimer_restart io_link_timeout_fn(struct hrtimer *timer)
{
	struct io_timeout_data *data = container_of(timer,
						struct io_timeout_data, timer);
	struct io_kiocb *req = data->req;
	struct io_ring_ctx *ctx = req->ctx;
	struct io_kiocb *prev = NULL;
	unsigned long flags;

	spin_lock_irqsave(&ctx->completion_lock, flags);

	/*
	 * We don't expect the list to be empty, that will only happen if we
	 * race with the completion of the linked work.
	 */
	if (!list_empty(&req->link_list)) {
		prev = list_entry(req->link_list.prev, struct io_kiocb,
				  link_list);
		if (refcount_inc_not_zero(&prev->refs)) {
			list_del_init(&req->link_list);
			prev->flags &= ~REQ_F_LINK_TIMEOUT;
		} else
			prev = NULL;
	}

	spin_unlock_irqrestore(&ctx->completion_lock, flags);

	if (prev) {
		req_set_fail_links(prev);
		io_async_find_and_cancel(ctx, req, prev->user_data, -ETIME);
		io_put_req(prev);
	} else {
		io_cqring_add_event(req, -ETIME);
		io_put_req(req);
	}
	return HRTIMER_NORESTART;
}

static void io_queue_linked_timeout(struct io_kiocb *req)
{
	struct io_ring_ctx *ctx = req->ctx;

	/*
	 * If the list is now empty, then our linked request finished before
	 * we got a chance to setup the timer
	 */
	spin_lock_irq(&ctx->completion_lock);
	if (!list_empty(&req->link_list)) {
		struct io_timeout_data *data = &req->io->timeout;

		data->timer.function = io_link_timeout_fn;
		hrtimer_start(&data->timer, timespec64_to_ktime(data->ts),
				data->mode);
	}
	spin_unlock_irq(&ctx->completion_lock);

	/* drop submission reference */
	io_put_req(req);
}

static struct io_kiocb *io_prep_linked_timeout(struct io_kiocb *req)
{
	struct io_kiocb *nxt;

	if (!(req->flags & REQ_F_LINK_HEAD))
		return NULL;
	/* for polled retry, if flag is set, we already went through here */
	if (req->flags & REQ_F_POLLED)
		return NULL;

	nxt = list_first_entry_or_null(&req->link_list, struct io_kiocb,
					link_list);
	if (!nxt || nxt->opcode != IORING_OP_LINK_TIMEOUT)
		return NULL;

	req->flags |= REQ_F_LINK_TIMEOUT;
	return nxt;
}

static void __io_queue_sqe(struct io_kiocb *req, const struct io_uring_sqe *sqe)
{
	struct io_kiocb *linked_timeout;
	struct io_kiocb *nxt;
	const struct cred *old_creds = NULL;
	int ret;

again:
	linked_timeout = io_prep_linked_timeout(req);

	if ((req->flags & REQ_F_WORK_INITIALIZED) && req->work.creds &&
	    req->work.creds != current_cred()) {
		if (old_creds)
			revert_creds(old_creds);
		if (old_creds == req->work.creds)
			old_creds = NULL; /* restored original creds */
		else
			old_creds = override_creds(req->work.creds);
	}

	ret = io_issue_sqe(req, sqe, true);

	/*
	 * We async punt it if the file wasn't marked NOWAIT, or if the file
	 * doesn't support non-blocking read/write attempts
	 */
	if (ret == -EAGAIN && (!(req->flags & REQ_F_NOWAIT) ||
	    (req->flags & REQ_F_MUST_PUNT))) {
		if (io_arm_poll_handler(req)) {
			if (linked_timeout)
				io_queue_linked_timeout(linked_timeout);
			goto exit;
		}
punt:
		io_req_init_async(req);

		if (io_op_defs[req->opcode].file_table) {
			ret = io_grab_files(req);
			if (ret)
				goto err;
		}

		/*
		 * Queued up for async execution, worker will release
		 * submit reference when the iocb is actually submitted.
		 */
		io_queue_async_work(req);
		goto exit;
	}

err:
	nxt = NULL;
	/* drop submission reference */
	io_put_req_find_next(req, &nxt);

	if (linked_timeout) {
		if (!ret)
			io_queue_linked_timeout(linked_timeout);
		else
			io_put_req(linked_timeout);
	}

	/* and drop final reference, if we failed */
	if (ret) {
		io_cqring_add_event(req, ret);
		req_set_fail_links(req);
		io_put_req(req);
	}
	if (nxt) {
		req = nxt;

		if (req->flags & REQ_F_FORCE_ASYNC)
			goto punt;
		goto again;
	}
exit:
	if (old_creds)
		revert_creds(old_creds);
}

static void io_queue_sqe(struct io_kiocb *req, const struct io_uring_sqe *sqe)
{
	int ret;

	ret = io_req_defer(req, sqe);
	if (ret) {
		if (ret != -EIOCBQUEUED) {
fail_req:
			io_cqring_add_event(req, ret);
			req_set_fail_links(req);
			io_double_put_req(req);
		}
	} else if (req->flags & REQ_F_FORCE_ASYNC) {
		if (!req->io) {
			ret = -EAGAIN;
			if (io_alloc_async_ctx(req))
				goto fail_req;
			ret = io_req_defer_prep(req, sqe);
			if (unlikely(ret < 0))
				goto fail_req;
		}

		/*
		 * Never try inline submit of IOSQE_ASYNC is set, go straight
		 * to async execution.
		 */
		io_req_init_async(req);
		req->work.flags |= IO_WQ_WORK_CONCURRENT;
		io_queue_async_work(req);
	} else {
		__io_queue_sqe(req, sqe);
	}
}

static inline void io_queue_link_head(struct io_kiocb *req)
{
	if (unlikely(req->flags & REQ_F_FAIL_LINK)) {
		io_cqring_add_event(req, -ECANCELED);
		io_double_put_req(req);
	} else
		io_queue_sqe(req, NULL);
}

static int io_submit_sqe(struct io_kiocb *req, const struct io_uring_sqe *sqe,
			 struct io_kiocb **link)
{
	struct io_ring_ctx *ctx = req->ctx;
	int ret;

	/*
	 * If we already have a head request, queue this one for async
	 * submittal once the head completes. If we don't have a head but
	 * IOSQE_IO_LINK is set in the sqe, start a new head. This one will be
	 * submitted sync once the chain is complete. If none of those
	 * conditions are true (normal request), then just queue it.
	 */
	if (*link) {
		struct io_kiocb *head = *link;

		/*
		 * Taking sequential execution of a link, draining both sides
		 * of the link also fullfils IOSQE_IO_DRAIN semantics for all
		 * requests in the link. So, it drains the head and the
		 * next after the link request. The last one is done via
		 * drain_next flag to persist the effect across calls.
		 */
		if (req->flags & REQ_F_IO_DRAIN) {
			head->flags |= REQ_F_IO_DRAIN;
			ctx->drain_next = 1;
		}
		if (io_alloc_async_ctx(req))
			return -EAGAIN;

		ret = io_req_defer_prep(req, sqe);
		if (ret) {
			/* fail even hard links since we don't submit */
			head->flags |= REQ_F_FAIL_LINK;
			return ret;
		}
		trace_io_uring_link(ctx, req, head);
		list_add_tail(&req->link_list, &head->link_list);

		/* last request of a link, enqueue the link */
		if (!(req->flags & (REQ_F_LINK | REQ_F_HARDLINK))) {
			io_queue_link_head(head);
			*link = NULL;
		}
	} else {
		if (unlikely(ctx->drain_next)) {
			req->flags |= REQ_F_IO_DRAIN;
			ctx->drain_next = 0;
		}
		if (req->flags & (REQ_F_LINK | REQ_F_HARDLINK)) {
			req->flags |= REQ_F_LINK_HEAD;
			INIT_LIST_HEAD(&req->link_list);

			if (io_alloc_async_ctx(req))
				return -EAGAIN;

			ret = io_req_defer_prep(req, sqe);
			if (ret)
				req->flags |= REQ_F_FAIL_LINK;
			*link = req;
		} else {
			io_queue_sqe(req, sqe);
		}
	}

	return 0;
}

/*
 * Batched submission is done, ensure local IO is flushed out.
 */
static void io_submit_state_end(struct io_submit_state *state)
{
	blk_finish_plug(&state->plug);
	io_state_file_put(state);
	if (state->free_reqs)
		kmem_cache_free_bulk(req_cachep, state->free_reqs, state->reqs);
}

/*
 * Start submission side cache.
 */
static void io_submit_state_start(struct io_submit_state *state,
				  unsigned int max_ios)
{
	blk_start_plug(&state->plug);
	state->free_reqs = 0;
	state->file = NULL;
	state->ios_left = max_ios;
}

static void io_commit_sqring(struct io_ring_ctx *ctx)
{
	struct io_rings *rings = ctx->rings;

	/*
	 * Ensure any loads from the SQEs are done at this point,
	 * since once we write the new head, the application could
	 * write new data to them.
	 */
	smp_store_release(&rings->sq.head, ctx->cached_sq_head);
}

/*
 * Fetch an sqe, if one is available. Note that sqe_ptr will point to memory
 * that is mapped by userspace. This means that care needs to be taken to
 * ensure that reads are stable, as we cannot rely on userspace always
 * being a good citizen. If members of the sqe are validated and then later
 * used, it's important that those reads are done through READ_ONCE() to
 * prevent a re-load down the line.
 */
static const struct io_uring_sqe *io_get_sqe(struct io_ring_ctx *ctx)
{
	u32 *sq_array = ctx->sq_array;
	unsigned head;

	/*
	 * The cached sq head (or cq tail) serves two purposes:
	 *
	 * 1) allows us to batch the cost of updating the user visible
	 *    head updates.
	 * 2) allows the kernel side to track the head on its own, even
	 *    though the application is the one updating it.
	 */
	head = READ_ONCE(sq_array[ctx->cached_sq_head & ctx->sq_mask]);
	if (likely(head < ctx->sq_entries))
		return &ctx->sq_sqes[head];

	/* drop invalid entries */
	ctx->cached_sq_dropped++;
	WRITE_ONCE(ctx->rings->sq_dropped, ctx->cached_sq_dropped);
	return NULL;
}

static inline void io_consume_sqe(struct io_ring_ctx *ctx)
{
	ctx->cached_sq_head++;
}

#define SQE_VALID_FLAGS	(IOSQE_FIXED_FILE|IOSQE_IO_DRAIN|IOSQE_IO_LINK|	\
				IOSQE_IO_HARDLINK | IOSQE_ASYNC | \
				IOSQE_BUFFER_SELECT)

static int io_init_req(struct io_ring_ctx *ctx, struct io_kiocb *req,
		       const struct io_uring_sqe *sqe,
		       struct io_submit_state *state)
{
	unsigned int sqe_flags;
	int id;

	/*
	 * All io need record the previous position, if LINK vs DARIN,
	 * it can be used to mark the position of the first IO in the
	 * link list.
	 */
	req->sequence = ctx->cached_sq_head - ctx->cached_sq_dropped;
	req->opcode = READ_ONCE(sqe->opcode);
	req->user_data = READ_ONCE(sqe->user_data);
	req->io = NULL;
	req->file = NULL;
	req->ctx = ctx;
	req->flags = 0;
	/* one is dropped after submission, the other at completion */
	refcount_set(&req->refs, 2);
	req->task = current;
	req->result = 0;

	if (unlikely(req->opcode >= IORING_OP_LAST))
		return -EINVAL;

<<<<<<< HEAD
	if (io_op_defs[req->opcode].needs_mm && !current->mm) {
		if (unlikely(!mmget_not_zero(ctx->sqo_mm)))
			return -EFAULT;
		kthread_use_mm(ctx->sqo_mm);
	}
=======
	if (unlikely(io_sq_thread_acquire_mm(ctx, req)))
		return -EFAULT;
>>>>>>> 84569f32

	sqe_flags = READ_ONCE(sqe->flags);
	/* enforce forwards compatibility on users */
	if (unlikely(sqe_flags & ~SQE_VALID_FLAGS))
		return -EINVAL;

	if ((sqe_flags & IOSQE_BUFFER_SELECT) &&
	    !io_op_defs[req->opcode].buffer_select)
		return -EOPNOTSUPP;

	id = READ_ONCE(sqe->personality);
	if (id) {
		io_req_init_async(req);
		req->work.creds = idr_find(&ctx->personality_idr, id);
		if (unlikely(!req->work.creds))
			return -EINVAL;
		get_cred(req->work.creds);
	}

	/* same numerical values with corresponding REQ_F_*, safe to copy */
	req->flags |= sqe_flags;

	if (!io_op_defs[req->opcode].needs_file)
		return 0;

	return io_req_set_file(state, req, READ_ONCE(sqe->fd));
}

static int io_submit_sqes(struct io_ring_ctx *ctx, unsigned int nr,
			  struct file *ring_file, int ring_fd)
{
	struct io_submit_state state, *statep = NULL;
	struct io_kiocb *link = NULL;
	int i, submitted = 0;

	/* if we have a backlog and couldn't flush it all, return BUSY */
	if (test_bit(0, &ctx->sq_check_overflow)) {
		if (!list_empty(&ctx->cq_overflow_list) &&
		    !io_cqring_overflow_flush(ctx, false))
			return -EBUSY;
	}

	/* make sure SQ entry isn't read before tail */
	nr = min3(nr, ctx->sq_entries, io_sqring_entries(ctx));

	if (!percpu_ref_tryget_many(&ctx->refs, nr))
		return -EAGAIN;

	if (nr > IO_PLUG_THRESHOLD) {
		io_submit_state_start(&state, nr);
		statep = &state;
	}

	ctx->ring_fd = ring_fd;
	ctx->ring_file = ring_file;

	for (i = 0; i < nr; i++) {
		const struct io_uring_sqe *sqe;
		struct io_kiocb *req;
		int err;

		sqe = io_get_sqe(ctx);
		if (unlikely(!sqe)) {
			io_consume_sqe(ctx);
			break;
		}
		req = io_alloc_req(ctx, statep);
		if (unlikely(!req)) {
			if (!submitted)
				submitted = -EAGAIN;
			break;
		}

		err = io_init_req(ctx, req, sqe, statep);
		io_consume_sqe(ctx);
		/* will complete beyond this point, count as submitted */
		submitted++;

		if (unlikely(err)) {
fail_req:
			io_cqring_add_event(req, err);
			io_double_put_req(req);
			break;
		}

		trace_io_uring_submit_sqe(ctx, req->opcode, req->user_data,
						true, io_async_submit(ctx));
		err = io_submit_sqe(req, sqe, &link);
		if (err)
			goto fail_req;
	}

	if (unlikely(submitted != nr)) {
		int ref_used = (submitted == -EAGAIN) ? 0 : submitted;

		percpu_ref_put_many(&ctx->refs, nr - ref_used);
	}
	if (link)
		io_queue_link_head(link);
	if (statep)
		io_submit_state_end(&state);

	 /* Commit SQ ring head once we've consumed and submitted all SQEs */
	io_commit_sqring(ctx);

	return submitted;
}

<<<<<<< HEAD
static inline void io_sq_thread_drop_mm(struct io_ring_ctx *ctx)
{
	struct mm_struct *mm = current->mm;

	if (mm) {
		kthread_unuse_mm(mm);
		mmput(mm);
	}
}

=======
>>>>>>> 84569f32
static int io_sq_thread(void *data)
{
	struct io_ring_ctx *ctx = data;
	const struct cred *old_cred;
	DEFINE_WAIT(wait);
	unsigned long timeout;
	int ret = 0;

	complete(&ctx->sq_thread_comp);

	old_cred = override_creds(ctx->creds);

	timeout = jiffies + ctx->sq_thread_idle;
	while (!kthread_should_park()) {
		unsigned int to_submit;

		if (!list_empty(&ctx->poll_list)) {
			unsigned nr_events = 0;

			mutex_lock(&ctx->uring_lock);
			if (!list_empty(&ctx->poll_list))
				io_iopoll_getevents(ctx, &nr_events, 0);
			else
				timeout = jiffies + ctx->sq_thread_idle;
			mutex_unlock(&ctx->uring_lock);
		}

		to_submit = io_sqring_entries(ctx);

		/*
		 * If submit got -EBUSY, flag us as needing the application
		 * to enter the kernel to reap and flush events.
		 */
		if (!to_submit || ret == -EBUSY || need_resched()) {
			/*
			 * Drop cur_mm before scheduling, we can't hold it for
			 * long periods (or over schedule()). Do this before
			 * adding ourselves to the waitqueue, as the unuse/drop
			 * may sleep.
			 */
			io_sq_thread_drop_mm(ctx);

			/*
			 * We're polling. If we're within the defined idle
			 * period, then let us spin without work before going
			 * to sleep. The exception is if we got EBUSY doing
			 * more IO, we should wait for the application to
			 * reap events and wake us up.
			 */
			if (!list_empty(&ctx->poll_list) || need_resched() ||
			    (!time_after(jiffies, timeout) && ret != -EBUSY &&
			    !percpu_ref_is_dying(&ctx->refs))) {
				if (current->task_works)
					task_work_run();
				cond_resched();
				continue;
			}

			prepare_to_wait(&ctx->sqo_wait, &wait,
						TASK_INTERRUPTIBLE);

			/*
			 * While doing polled IO, before going to sleep, we need
			 * to check if there are new reqs added to poll_list, it
			 * is because reqs may have been punted to io worker and
			 * will be added to poll_list later, hence check the
			 * poll_list again.
			 */
			if ((ctx->flags & IORING_SETUP_IOPOLL) &&
			    !list_empty_careful(&ctx->poll_list)) {
				finish_wait(&ctx->sqo_wait, &wait);
				continue;
			}

			/* Tell userspace we may need a wakeup call */
			spin_lock_irq(&ctx->completion_lock);
			ctx->rings->sq_flags |= IORING_SQ_NEED_WAKEUP;
			spin_unlock_irq(&ctx->completion_lock);

			to_submit = io_sqring_entries(ctx);
			if (!to_submit || ret == -EBUSY) {
				if (kthread_should_park()) {
					finish_wait(&ctx->sqo_wait, &wait);
					break;
				}
				if (current->task_works) {
					task_work_run();
					finish_wait(&ctx->sqo_wait, &wait);
					continue;
				}
				if (signal_pending(current))
					flush_signals(current);
				schedule();
				finish_wait(&ctx->sqo_wait, &wait);

				spin_lock_irq(&ctx->completion_lock);
				ctx->rings->sq_flags &= ~IORING_SQ_NEED_WAKEUP;
				spin_unlock_irq(&ctx->completion_lock);
				ret = 0;
				continue;
			}
			finish_wait(&ctx->sqo_wait, &wait);

			spin_lock_irq(&ctx->completion_lock);
			ctx->rings->sq_flags &= ~IORING_SQ_NEED_WAKEUP;
			spin_unlock_irq(&ctx->completion_lock);
		}

		mutex_lock(&ctx->uring_lock);
		if (likely(!percpu_ref_is_dying(&ctx->refs)))
			ret = io_submit_sqes(ctx, to_submit, NULL, -1);
		mutex_unlock(&ctx->uring_lock);
		timeout = jiffies + ctx->sq_thread_idle;
	}

	if (current->task_works)
		task_work_run();

	io_sq_thread_drop_mm(ctx);
	revert_creds(old_cred);

	kthread_parkme();

	return 0;
}

struct io_wait_queue {
	struct wait_queue_entry wq;
	struct io_ring_ctx *ctx;
	unsigned to_wait;
	unsigned nr_timeouts;
};

static inline bool io_should_wake(struct io_wait_queue *iowq, bool noflush)
{
	struct io_ring_ctx *ctx = iowq->ctx;

	/*
	 * Wake up if we have enough events, or if a timeout occurred since we
	 * started waiting. For timeouts, we always want to return to userspace,
	 * regardless of event count.
	 */
	return io_cqring_events(ctx, noflush) >= iowq->to_wait ||
			atomic_read(&ctx->cq_timeouts) != iowq->nr_timeouts;
}

static int io_wake_function(struct wait_queue_entry *curr, unsigned int mode,
			    int wake_flags, void *key)
{
	struct io_wait_queue *iowq = container_of(curr, struct io_wait_queue,
							wq);

	/* use noflush == true, as we can't safely rely on locking context */
	if (!io_should_wake(iowq, true))
		return -1;

	return autoremove_wake_function(curr, mode, wake_flags, key);
}

/*
 * Wait until events become available, if we don't already have some. The
 * application must reap them itself, as they reside on the shared cq ring.
 */
static int io_cqring_wait(struct io_ring_ctx *ctx, int min_events,
			  const sigset_t __user *sig, size_t sigsz)
{
	struct io_wait_queue iowq = {
		.wq = {
			.private	= current,
			.func		= io_wake_function,
			.entry		= LIST_HEAD_INIT(iowq.wq.entry),
		},
		.ctx		= ctx,
		.to_wait	= min_events,
	};
	struct io_rings *rings = ctx->rings;
	int ret = 0;

	do {
		if (io_cqring_events(ctx, false) >= min_events)
			return 0;
		if (!current->task_works)
			break;
		task_work_run();
	} while (1);

	if (sig) {
#ifdef CONFIG_COMPAT
		if (in_compat_syscall())
			ret = set_compat_user_sigmask((const compat_sigset_t __user *)sig,
						      sigsz);
		else
#endif
			ret = set_user_sigmask(sig, sigsz);

		if (ret)
			return ret;
	}

	iowq.nr_timeouts = atomic_read(&ctx->cq_timeouts);
	trace_io_uring_cqring_wait(ctx, min_events);
	do {
		prepare_to_wait_exclusive(&ctx->wait, &iowq.wq,
						TASK_INTERRUPTIBLE);
		/* make sure we run task_work before checking for signals */
		if (current->task_works)
			task_work_run();
		if (signal_pending(current)) {
			if (current->jobctl & JOBCTL_TASK_WORK) {
				spin_lock_irq(&current->sighand->siglock);
				current->jobctl &= ~JOBCTL_TASK_WORK;
				recalc_sigpending();
				spin_unlock_irq(&current->sighand->siglock);
				continue;
			}
			ret = -EINTR;
			break;
		}
		if (io_should_wake(&iowq, false))
			break;
		schedule();
	} while (1);
	finish_wait(&ctx->wait, &iowq.wq);

	restore_saved_sigmask_unless(ret == -EINTR);

	return READ_ONCE(rings->cq.head) == READ_ONCE(rings->cq.tail) ? ret : 0;
}

static void __io_sqe_files_unregister(struct io_ring_ctx *ctx)
{
#if defined(CONFIG_UNIX)
	if (ctx->ring_sock) {
		struct sock *sock = ctx->ring_sock->sk;
		struct sk_buff *skb;

		while ((skb = skb_dequeue(&sock->sk_receive_queue)) != NULL)
			kfree_skb(skb);
	}
#else
	int i;

	for (i = 0; i < ctx->nr_user_files; i++) {
		struct file *file;

		file = io_file_from_index(ctx, i);
		if (file)
			fput(file);
	}
#endif
}

static void io_file_ref_kill(struct percpu_ref *ref)
{
	struct fixed_file_data *data;

	data = container_of(ref, struct fixed_file_data, refs);
	complete(&data->done);
}

static int io_sqe_files_unregister(struct io_ring_ctx *ctx)
{
	struct fixed_file_data *data = ctx->file_data;
	struct fixed_file_ref_node *ref_node = NULL;
	unsigned nr_tables, i;

	if (!data)
		return -ENXIO;

	spin_lock(&data->lock);
	if (!list_empty(&data->ref_list))
		ref_node = list_first_entry(&data->ref_list,
				struct fixed_file_ref_node, node);
	spin_unlock(&data->lock);
	if (ref_node)
		percpu_ref_kill(&ref_node->refs);

	percpu_ref_kill(&data->refs);

	/* wait for all refs nodes to complete */
	flush_delayed_work(&ctx->file_put_work);
	wait_for_completion(&data->done);

	__io_sqe_files_unregister(ctx);
	nr_tables = DIV_ROUND_UP(ctx->nr_user_files, IORING_MAX_FILES_TABLE);
	for (i = 0; i < nr_tables; i++)
		kfree(data->table[i].files);
	kfree(data->table);
	percpu_ref_exit(&data->refs);
	kfree(data);
	ctx->file_data = NULL;
	ctx->nr_user_files = 0;
	return 0;
}

static void io_sq_thread_stop(struct io_ring_ctx *ctx)
{
	if (ctx->sqo_thread) {
		wait_for_completion(&ctx->sq_thread_comp);
		/*
		 * The park is a bit of a work-around, without it we get
		 * warning spews on shutdown with SQPOLL set and affinity
		 * set to a single CPU.
		 */
		kthread_park(ctx->sqo_thread);
		kthread_stop(ctx->sqo_thread);
		ctx->sqo_thread = NULL;
	}
}

static void io_finish_async(struct io_ring_ctx *ctx)
{
	io_sq_thread_stop(ctx);

	if (ctx->io_wq) {
		io_wq_destroy(ctx->io_wq);
		ctx->io_wq = NULL;
	}
}

#if defined(CONFIG_UNIX)
/*
 * Ensure the UNIX gc is aware of our file set, so we are certain that
 * the io_uring can be safely unregistered on process exit, even if we have
 * loops in the file referencing.
 */
static int __io_sqe_files_scm(struct io_ring_ctx *ctx, int nr, int offset)
{
	struct sock *sk = ctx->ring_sock->sk;
	struct scm_fp_list *fpl;
	struct sk_buff *skb;
	int i, nr_files;

	fpl = kzalloc(sizeof(*fpl), GFP_KERNEL);
	if (!fpl)
		return -ENOMEM;

	skb = alloc_skb(0, GFP_KERNEL);
	if (!skb) {
		kfree(fpl);
		return -ENOMEM;
	}

	skb->sk = sk;

	nr_files = 0;
	fpl->user = get_uid(ctx->user);
	for (i = 0; i < nr; i++) {
		struct file *file = io_file_from_index(ctx, i + offset);

		if (!file)
			continue;
		fpl->fp[nr_files] = get_file(file);
		unix_inflight(fpl->user, fpl->fp[nr_files]);
		nr_files++;
	}

	if (nr_files) {
		fpl->max = SCM_MAX_FD;
		fpl->count = nr_files;
		UNIXCB(skb).fp = fpl;
		skb->destructor = unix_destruct_scm;
		refcount_add(skb->truesize, &sk->sk_wmem_alloc);
		skb_queue_head(&sk->sk_receive_queue, skb);

		for (i = 0; i < nr_files; i++)
			fput(fpl->fp[i]);
	} else {
		kfree_skb(skb);
		kfree(fpl);
	}

	return 0;
}

/*
 * If UNIX sockets are enabled, fd passing can cause a reference cycle which
 * causes regular reference counting to break down. We rely on the UNIX
 * garbage collection to take care of this problem for us.
 */
static int io_sqe_files_scm(struct io_ring_ctx *ctx)
{
	unsigned left, total;
	int ret = 0;

	total = 0;
	left = ctx->nr_user_files;
	while (left) {
		unsigned this_files = min_t(unsigned, left, SCM_MAX_FD);

		ret = __io_sqe_files_scm(ctx, this_files, total);
		if (ret)
			break;
		left -= this_files;
		total += this_files;
	}

	if (!ret)
		return 0;

	while (total < ctx->nr_user_files) {
		struct file *file = io_file_from_index(ctx, total);

		if (file)
			fput(file);
		total++;
	}

	return ret;
}
#else
static int io_sqe_files_scm(struct io_ring_ctx *ctx)
{
	return 0;
}
#endif

static int io_sqe_alloc_file_tables(struct io_ring_ctx *ctx, unsigned nr_tables,
				    unsigned nr_files)
{
	int i;

	for (i = 0; i < nr_tables; i++) {
		struct fixed_file_table *table = &ctx->file_data->table[i];
		unsigned this_files;

		this_files = min(nr_files, IORING_MAX_FILES_TABLE);
		table->files = kcalloc(this_files, sizeof(struct file *),
					GFP_KERNEL);
		if (!table->files)
			break;
		nr_files -= this_files;
	}

	if (i == nr_tables)
		return 0;

	for (i = 0; i < nr_tables; i++) {
		struct fixed_file_table *table = &ctx->file_data->table[i];
		kfree(table->files);
	}
	return 1;
}

static void io_ring_file_put(struct io_ring_ctx *ctx, struct file *file)
{
#if defined(CONFIG_UNIX)
	struct sock *sock = ctx->ring_sock->sk;
	struct sk_buff_head list, *head = &sock->sk_receive_queue;
	struct sk_buff *skb;
	int i;

	__skb_queue_head_init(&list);

	/*
	 * Find the skb that holds this file in its SCM_RIGHTS. When found,
	 * remove this entry and rearrange the file array.
	 */
	skb = skb_dequeue(head);
	while (skb) {
		struct scm_fp_list *fp;

		fp = UNIXCB(skb).fp;
		for (i = 0; i < fp->count; i++) {
			int left;

			if (fp->fp[i] != file)
				continue;

			unix_notinflight(fp->user, fp->fp[i]);
			left = fp->count - 1 - i;
			if (left) {
				memmove(&fp->fp[i], &fp->fp[i + 1],
						left * sizeof(struct file *));
			}
			fp->count--;
			if (!fp->count) {
				kfree_skb(skb);
				skb = NULL;
			} else {
				__skb_queue_tail(&list, skb);
			}
			fput(file);
			file = NULL;
			break;
		}

		if (!file)
			break;

		__skb_queue_tail(&list, skb);

		skb = skb_dequeue(head);
	}

	if (skb_peek(&list)) {
		spin_lock_irq(&head->lock);
		while ((skb = __skb_dequeue(&list)) != NULL)
			__skb_queue_tail(head, skb);
		spin_unlock_irq(&head->lock);
	}
#else
	fput(file);
#endif
}

struct io_file_put {
	struct list_head list;
	struct file *file;
};

static void __io_file_put_work(struct fixed_file_ref_node *ref_node)
{
	struct fixed_file_data *file_data = ref_node->file_data;
	struct io_ring_ctx *ctx = file_data->ctx;
	struct io_file_put *pfile, *tmp;

	list_for_each_entry_safe(pfile, tmp, &ref_node->file_list, list) {
		list_del(&pfile->list);
		io_ring_file_put(ctx, pfile->file);
		kfree(pfile);
	}

	spin_lock(&file_data->lock);
	list_del(&ref_node->node);
	spin_unlock(&file_data->lock);

	percpu_ref_exit(&ref_node->refs);
	kfree(ref_node);
	percpu_ref_put(&file_data->refs);
}

static void io_file_put_work(struct work_struct *work)
{
	struct io_ring_ctx *ctx;
	struct llist_node *node;

	ctx = container_of(work, struct io_ring_ctx, file_put_work.work);
	node = llist_del_all(&ctx->file_put_llist);

	while (node) {
		struct fixed_file_ref_node *ref_node;
		struct llist_node *next = node->next;

		ref_node = llist_entry(node, struct fixed_file_ref_node, llist);
		__io_file_put_work(ref_node);
		node = next;
	}
}

static void io_file_data_ref_zero(struct percpu_ref *ref)
{
	struct fixed_file_ref_node *ref_node;
	struct io_ring_ctx *ctx;
	bool first_add;
	int delay = HZ;

	ref_node = container_of(ref, struct fixed_file_ref_node, refs);
	ctx = ref_node->file_data->ctx;
<<<<<<< HEAD

	if (percpu_ref_is_dying(&ctx->file_data->refs))
		delay = 0;

=======

	if (percpu_ref_is_dying(&ctx->file_data->refs))
		delay = 0;

>>>>>>> 84569f32
	first_add = llist_add(&ref_node->llist, &ctx->file_put_llist);
	if (!delay)
		mod_delayed_work(system_wq, &ctx->file_put_work, 0);
	else if (first_add)
		queue_delayed_work(system_wq, &ctx->file_put_work, delay);
}

static struct fixed_file_ref_node *alloc_fixed_file_ref_node(
			struct io_ring_ctx *ctx)
{
	struct fixed_file_ref_node *ref_node;

	ref_node = kzalloc(sizeof(*ref_node), GFP_KERNEL);
	if (!ref_node)
		return ERR_PTR(-ENOMEM);

	if (percpu_ref_init(&ref_node->refs, io_file_data_ref_zero,
			    0, GFP_KERNEL)) {
		kfree(ref_node);
		return ERR_PTR(-ENOMEM);
	}
	INIT_LIST_HEAD(&ref_node->node);
	INIT_LIST_HEAD(&ref_node->file_list);
	ref_node->file_data = ctx->file_data;
	return ref_node;
}

static void destroy_fixed_file_ref_node(struct fixed_file_ref_node *ref_node)
{
	percpu_ref_exit(&ref_node->refs);
	kfree(ref_node);
}

static int io_sqe_files_register(struct io_ring_ctx *ctx, void __user *arg,
				 unsigned nr_args)
{
	__s32 __user *fds = (__s32 __user *) arg;
	unsigned nr_tables;
	struct file *file;
	int fd, ret = 0;
	unsigned i;
	struct fixed_file_ref_node *ref_node;

	if (ctx->file_data)
		return -EBUSY;
	if (!nr_args)
		return -EINVAL;
	if (nr_args > IORING_MAX_FIXED_FILES)
		return -EMFILE;

	ctx->file_data = kzalloc(sizeof(*ctx->file_data), GFP_KERNEL);
	if (!ctx->file_data)
		return -ENOMEM;
	ctx->file_data->ctx = ctx;
	init_completion(&ctx->file_data->done);
	INIT_LIST_HEAD(&ctx->file_data->ref_list);
	spin_lock_init(&ctx->file_data->lock);

	nr_tables = DIV_ROUND_UP(nr_args, IORING_MAX_FILES_TABLE);
	ctx->file_data->table = kcalloc(nr_tables,
					sizeof(struct fixed_file_table),
					GFP_KERNEL);
	if (!ctx->file_data->table) {
		kfree(ctx->file_data);
		ctx->file_data = NULL;
		return -ENOMEM;
	}

	if (percpu_ref_init(&ctx->file_data->refs, io_file_ref_kill,
				PERCPU_REF_ALLOW_REINIT, GFP_KERNEL)) {
		kfree(ctx->file_data->table);
		kfree(ctx->file_data);
		ctx->file_data = NULL;
		return -ENOMEM;
	}

	if (io_sqe_alloc_file_tables(ctx, nr_tables, nr_args)) {
		percpu_ref_exit(&ctx->file_data->refs);
		kfree(ctx->file_data->table);
		kfree(ctx->file_data);
		ctx->file_data = NULL;
		return -ENOMEM;
	}

	for (i = 0; i < nr_args; i++, ctx->nr_user_files++) {
		struct fixed_file_table *table;
		unsigned index;

		ret = -EFAULT;
		if (copy_from_user(&fd, &fds[i], sizeof(fd)))
			break;
		/* allow sparse sets */
		if (fd == -1) {
			ret = 0;
			continue;
		}

		table = &ctx->file_data->table[i >> IORING_FILE_TABLE_SHIFT];
		index = i & IORING_FILE_TABLE_MASK;
		file = fget(fd);

		ret = -EBADF;
		if (!file)
			break;

		/*
		 * Don't allow io_uring instances to be registered. If UNIX
		 * isn't enabled, then this causes a reference cycle and this
		 * instance can never get freed. If UNIX is enabled we'll
		 * handle it just fine, but there's still no point in allowing
		 * a ring fd as it doesn't support regular read/write anyway.
		 */
		if (file->f_op == &io_uring_fops) {
			fput(file);
			break;
		}
		ret = 0;
		table->files[index] = file;
	}

	if (ret) {
		for (i = 0; i < ctx->nr_user_files; i++) {
			file = io_file_from_index(ctx, i);
			if (file)
				fput(file);
		}
		for (i = 0; i < nr_tables; i++)
			kfree(ctx->file_data->table[i].files);

		percpu_ref_exit(&ctx->file_data->refs);
		kfree(ctx->file_data->table);
		kfree(ctx->file_data);
		ctx->file_data = NULL;
		ctx->nr_user_files = 0;
		return ret;
	}

	ret = io_sqe_files_scm(ctx);
	if (ret) {
		io_sqe_files_unregister(ctx);
		return ret;
	}

	ref_node = alloc_fixed_file_ref_node(ctx);
	if (IS_ERR(ref_node)) {
		io_sqe_files_unregister(ctx);
		return PTR_ERR(ref_node);
	}

	ctx->file_data->cur_refs = &ref_node->refs;
	spin_lock(&ctx->file_data->lock);
	list_add(&ref_node->node, &ctx->file_data->ref_list);
	spin_unlock(&ctx->file_data->lock);
	percpu_ref_get(&ctx->file_data->refs);
	return ret;
}

static int io_sqe_file_register(struct io_ring_ctx *ctx, struct file *file,
				int index)
{
#if defined(CONFIG_UNIX)
	struct sock *sock = ctx->ring_sock->sk;
	struct sk_buff_head *head = &sock->sk_receive_queue;
	struct sk_buff *skb;

	/*
	 * See if we can merge this file into an existing skb SCM_RIGHTS
	 * file set. If there's no room, fall back to allocating a new skb
	 * and filling it in.
	 */
	spin_lock_irq(&head->lock);
	skb = skb_peek(head);
	if (skb) {
		struct scm_fp_list *fpl = UNIXCB(skb).fp;

		if (fpl->count < SCM_MAX_FD) {
			__skb_unlink(skb, head);
			spin_unlock_irq(&head->lock);
			fpl->fp[fpl->count] = get_file(file);
			unix_inflight(fpl->user, fpl->fp[fpl->count]);
			fpl->count++;
			spin_lock_irq(&head->lock);
			__skb_queue_head(head, skb);
		} else {
			skb = NULL;
		}
	}
	spin_unlock_irq(&head->lock);

	if (skb) {
		fput(file);
		return 0;
	}

	return __io_sqe_files_scm(ctx, 1, index);
#else
	return 0;
#endif
}

static int io_queue_file_removal(struct fixed_file_data *data,
				 struct file *file)
{
	struct io_file_put *pfile;
	struct percpu_ref *refs = data->cur_refs;
	struct fixed_file_ref_node *ref_node;

	pfile = kzalloc(sizeof(*pfile), GFP_KERNEL);
	if (!pfile)
		return -ENOMEM;

	ref_node = container_of(refs, struct fixed_file_ref_node, refs);
	pfile->file = file;
	list_add(&pfile->list, &ref_node->file_list);

	return 0;
}

static int __io_sqe_files_update(struct io_ring_ctx *ctx,
				 struct io_uring_files_update *up,
				 unsigned nr_args)
{
	struct fixed_file_data *data = ctx->file_data;
	struct fixed_file_ref_node *ref_node;
	struct file *file;
	__s32 __user *fds;
	int fd, i, err;
	__u32 done;
	bool needs_switch = false;

	if (check_add_overflow(up->offset, nr_args, &done))
		return -EOVERFLOW;
	if (done > ctx->nr_user_files)
		return -EINVAL;

	ref_node = alloc_fixed_file_ref_node(ctx);
	if (IS_ERR(ref_node))
		return PTR_ERR(ref_node);

	done = 0;
	fds = u64_to_user_ptr(up->fds);
	while (nr_args) {
		struct fixed_file_table *table;
		unsigned index;

		err = 0;
		if (copy_from_user(&fd, &fds[done], sizeof(fd))) {
			err = -EFAULT;
			break;
		}
		i = array_index_nospec(up->offset, ctx->nr_user_files);
		table = &ctx->file_data->table[i >> IORING_FILE_TABLE_SHIFT];
		index = i & IORING_FILE_TABLE_MASK;
		if (table->files[index]) {
			file = io_file_from_index(ctx, index);
			err = io_queue_file_removal(data, file);
			if (err)
				break;
			table->files[index] = NULL;
			needs_switch = true;
		}
		if (fd != -1) {
			file = fget(fd);
			if (!file) {
				err = -EBADF;
				break;
			}
			/*
			 * Don't allow io_uring instances to be registered. If
			 * UNIX isn't enabled, then this causes a reference
			 * cycle and this instance can never get freed. If UNIX
			 * is enabled we'll handle it just fine, but there's
			 * still no point in allowing a ring fd as it doesn't
			 * support regular read/write anyway.
			 */
			if (file->f_op == &io_uring_fops) {
				fput(file);
				err = -EBADF;
				break;
			}
			table->files[index] = file;
			err = io_sqe_file_register(ctx, file, i);
			if (err) {
				fput(file);
				break;
			}
		}
		nr_args--;
		done++;
		up->offset++;
	}

	if (needs_switch) {
		percpu_ref_kill(data->cur_refs);
		spin_lock(&data->lock);
		list_add(&ref_node->node, &data->ref_list);
		data->cur_refs = &ref_node->refs;
		spin_unlock(&data->lock);
		percpu_ref_get(&ctx->file_data->refs);
	} else
		destroy_fixed_file_ref_node(ref_node);

	return done ? done : err;
}

static int io_sqe_files_update(struct io_ring_ctx *ctx, void __user *arg,
			       unsigned nr_args)
{
	struct io_uring_files_update up;

	if (!ctx->file_data)
		return -ENXIO;
	if (!nr_args)
		return -EINVAL;
	if (copy_from_user(&up, arg, sizeof(up)))
		return -EFAULT;
	if (up.resv)
		return -EINVAL;

	return __io_sqe_files_update(ctx, &up, nr_args);
}

static void io_free_work(struct io_wq_work *work)
{
	struct io_kiocb *req = container_of(work, struct io_kiocb, work);

	/* Consider that io_steal_work() relies on this ref */
	io_put_req(req);
}

static int io_init_wq_offload(struct io_ring_ctx *ctx,
			      struct io_uring_params *p)
{
	struct io_wq_data data;
	struct fd f;
	struct io_ring_ctx *ctx_attach;
	unsigned int concurrency;
	int ret = 0;

	data.user = ctx->user;
	data.free_work = io_free_work;
	data.do_work = io_wq_submit_work;

	if (!(p->flags & IORING_SETUP_ATTACH_WQ)) {
		/* Do QD, or 4 * CPUS, whatever is smallest */
		concurrency = min(ctx->sq_entries, 4 * num_online_cpus());

		ctx->io_wq = io_wq_create(concurrency, &data);
		if (IS_ERR(ctx->io_wq)) {
			ret = PTR_ERR(ctx->io_wq);
			ctx->io_wq = NULL;
		}
		return ret;
	}

	f = fdget(p->wq_fd);
	if (!f.file)
		return -EBADF;

	if (f.file->f_op != &io_uring_fops) {
		ret = -EINVAL;
		goto out_fput;
	}

	ctx_attach = f.file->private_data;
	/* @io_wq is protected by holding the fd */
	if (!io_wq_get(ctx_attach->io_wq, &data)) {
		ret = -EINVAL;
		goto out_fput;
	}

	ctx->io_wq = ctx_attach->io_wq;
out_fput:
	fdput(f);
	return ret;
}

static int io_sq_offload_start(struct io_ring_ctx *ctx,
			       struct io_uring_params *p)
{
	int ret;

	mmgrab(current->mm);
	ctx->sqo_mm = current->mm;

	if (ctx->flags & IORING_SETUP_SQPOLL) {
		ret = -EPERM;
		if (!capable(CAP_SYS_ADMIN))
			goto err;

		ctx->sq_thread_idle = msecs_to_jiffies(p->sq_thread_idle);
		if (!ctx->sq_thread_idle)
			ctx->sq_thread_idle = HZ;

		if (p->flags & IORING_SETUP_SQ_AFF) {
			int cpu = p->sq_thread_cpu;

			ret = -EINVAL;
			if (cpu >= nr_cpu_ids)
				goto err;
			if (!cpu_online(cpu))
				goto err;

			ctx->sqo_thread = kthread_create_on_cpu(io_sq_thread,
							ctx, cpu,
							"io_uring-sq");
		} else {
			ctx->sqo_thread = kthread_create(io_sq_thread, ctx,
							"io_uring-sq");
		}
		if (IS_ERR(ctx->sqo_thread)) {
			ret = PTR_ERR(ctx->sqo_thread);
			ctx->sqo_thread = NULL;
			goto err;
		}
		wake_up_process(ctx->sqo_thread);
	} else if (p->flags & IORING_SETUP_SQ_AFF) {
		/* Can't have SQ_AFF without SQPOLL */
		ret = -EINVAL;
		goto err;
	}

	ret = io_init_wq_offload(ctx, p);
	if (ret)
		goto err;

	return 0;
err:
	io_finish_async(ctx);
	mmdrop(ctx->sqo_mm);
	ctx->sqo_mm = NULL;
	return ret;
}

static void io_unaccount_mem(struct user_struct *user, unsigned long nr_pages)
{
	atomic_long_sub(nr_pages, &user->locked_vm);
}

static int io_account_mem(struct user_struct *user, unsigned long nr_pages)
{
	unsigned long page_limit, cur_pages, new_pages;

	/* Don't allow more pages than we can safely lock */
	page_limit = rlimit(RLIMIT_MEMLOCK) >> PAGE_SHIFT;

	do {
		cur_pages = atomic_long_read(&user->locked_vm);
		new_pages = cur_pages + nr_pages;
		if (new_pages > page_limit)
			return -ENOMEM;
	} while (atomic_long_cmpxchg(&user->locked_vm, cur_pages,
					new_pages) != cur_pages);

	return 0;
}

static void io_mem_free(void *ptr)
{
	struct page *page;

	if (!ptr)
		return;

	page = virt_to_head_page(ptr);
	if (put_page_testzero(page))
		free_compound_page(page);
}

static void *io_mem_alloc(size_t size)
{
	gfp_t gfp_flags = GFP_KERNEL | __GFP_ZERO | __GFP_NOWARN | __GFP_COMP |
				__GFP_NORETRY;

	return (void *) __get_free_pages(gfp_flags, get_order(size));
}

static unsigned long rings_size(unsigned sq_entries, unsigned cq_entries,
				size_t *sq_offset)
{
	struct io_rings *rings;
	size_t off, sq_array_size;

	off = struct_size(rings, cqes, cq_entries);
	if (off == SIZE_MAX)
		return SIZE_MAX;

#ifdef CONFIG_SMP
	off = ALIGN(off, SMP_CACHE_BYTES);
	if (off == 0)
		return SIZE_MAX;
#endif

	sq_array_size = array_size(sizeof(u32), sq_entries);
	if (sq_array_size == SIZE_MAX)
		return SIZE_MAX;

	if (check_add_overflow(off, sq_array_size, &off))
		return SIZE_MAX;

	if (sq_offset)
		*sq_offset = off;

	return off;
}

static unsigned long ring_pages(unsigned sq_entries, unsigned cq_entries)
{
	size_t pages;

	pages = (size_t)1 << get_order(
		rings_size(sq_entries, cq_entries, NULL));
	pages += (size_t)1 << get_order(
		array_size(sizeof(struct io_uring_sqe), sq_entries));

	return pages;
}

static int io_sqe_buffer_unregister(struct io_ring_ctx *ctx)
{
	int i, j;

	if (!ctx->user_bufs)
		return -ENXIO;

	for (i = 0; i < ctx->nr_user_bufs; i++) {
		struct io_mapped_ubuf *imu = &ctx->user_bufs[i];

		for (j = 0; j < imu->nr_bvecs; j++)
			unpin_user_page(imu->bvec[j].bv_page);

		if (ctx->account_mem)
			io_unaccount_mem(ctx->user, imu->nr_bvecs);
		kvfree(imu->bvec);
		imu->nr_bvecs = 0;
	}

	kfree(ctx->user_bufs);
	ctx->user_bufs = NULL;
	ctx->nr_user_bufs = 0;
	return 0;
}

static int io_copy_iov(struct io_ring_ctx *ctx, struct iovec *dst,
		       void __user *arg, unsigned index)
{
	struct iovec __user *src;

#ifdef CONFIG_COMPAT
	if (ctx->compat) {
		struct compat_iovec __user *ciovs;
		struct compat_iovec ciov;

		ciovs = (struct compat_iovec __user *) arg;
		if (copy_from_user(&ciov, &ciovs[index], sizeof(ciov)))
			return -EFAULT;

		dst->iov_base = u64_to_user_ptr((u64)ciov.iov_base);
		dst->iov_len = ciov.iov_len;
		return 0;
	}
#endif
	src = (struct iovec __user *) arg;
	if (copy_from_user(dst, &src[index], sizeof(*dst)))
		return -EFAULT;
	return 0;
}

static int io_sqe_buffer_register(struct io_ring_ctx *ctx, void __user *arg,
				  unsigned nr_args)
{
	struct vm_area_struct **vmas = NULL;
	struct page **pages = NULL;
	int i, j, got_pages = 0;
	int ret = -EINVAL;

	if (ctx->user_bufs)
		return -EBUSY;
	if (!nr_args || nr_args > UIO_MAXIOV)
		return -EINVAL;

	ctx->user_bufs = kcalloc(nr_args, sizeof(struct io_mapped_ubuf),
					GFP_KERNEL);
	if (!ctx->user_bufs)
		return -ENOMEM;

	for (i = 0; i < nr_args; i++) {
		struct io_mapped_ubuf *imu = &ctx->user_bufs[i];
		unsigned long off, start, end, ubuf;
		int pret, nr_pages;
		struct iovec iov;
		size_t size;

		ret = io_copy_iov(ctx, &iov, arg, i);
		if (ret)
			goto err;

		/*
		 * Don't impose further limits on the size and buffer
		 * constraints here, we'll -EINVAL later when IO is
		 * submitted if they are wrong.
		 */
		ret = -EFAULT;
		if (!iov.iov_base || !iov.iov_len)
			goto err;

		/* arbitrary limit, but we need something */
		if (iov.iov_len > SZ_1G)
			goto err;

		ubuf = (unsigned long) iov.iov_base;
		end = (ubuf + iov.iov_len + PAGE_SIZE - 1) >> PAGE_SHIFT;
		start = ubuf >> PAGE_SHIFT;
		nr_pages = end - start;

		if (ctx->account_mem) {
			ret = io_account_mem(ctx->user, nr_pages);
			if (ret)
				goto err;
		}

		ret = 0;
		if (!pages || nr_pages > got_pages) {
			kvfree(vmas);
			kvfree(pages);
			pages = kvmalloc_array(nr_pages, sizeof(struct page *),
						GFP_KERNEL);
			vmas = kvmalloc_array(nr_pages,
					sizeof(struct vm_area_struct *),
					GFP_KERNEL);
			if (!pages || !vmas) {
				ret = -ENOMEM;
				if (ctx->account_mem)
					io_unaccount_mem(ctx->user, nr_pages);
				goto err;
			}
			got_pages = nr_pages;
		}

		imu->bvec = kvmalloc_array(nr_pages, sizeof(struct bio_vec),
						GFP_KERNEL);
		ret = -ENOMEM;
		if (!imu->bvec) {
			if (ctx->account_mem)
				io_unaccount_mem(ctx->user, nr_pages);
			goto err;
		}

		ret = 0;
		mmap_read_lock(current->mm);
		pret = pin_user_pages(ubuf, nr_pages,
				      FOLL_WRITE | FOLL_LONGTERM,
				      pages, vmas);
		if (pret == nr_pages) {
			/* don't support file backed memory */
			for (j = 0; j < nr_pages; j++) {
				struct vm_area_struct *vma = vmas[j];

				if (vma->vm_file &&
				    !is_file_hugepages(vma->vm_file)) {
					ret = -EOPNOTSUPP;
					break;
				}
			}
		} else {
			ret = pret < 0 ? pret : -EFAULT;
		}
		mmap_read_unlock(current->mm);
		if (ret) {
			/*
			 * if we did partial map, or found file backed vmas,
			 * release any pages we did get
			 */
			if (pret > 0)
				unpin_user_pages(pages, pret);
			if (ctx->account_mem)
				io_unaccount_mem(ctx->user, nr_pages);
			kvfree(imu->bvec);
			goto err;
		}

		off = ubuf & ~PAGE_MASK;
		size = iov.iov_len;
		for (j = 0; j < nr_pages; j++) {
			size_t vec_len;

			vec_len = min_t(size_t, size, PAGE_SIZE - off);
			imu->bvec[j].bv_page = pages[j];
			imu->bvec[j].bv_len = vec_len;
			imu->bvec[j].bv_offset = off;
			off = 0;
			size -= vec_len;
		}
		/* store original address for later verification */
		imu->ubuf = ubuf;
		imu->len = iov.iov_len;
		imu->nr_bvecs = nr_pages;

		ctx->nr_user_bufs++;
	}
	kvfree(pages);
	kvfree(vmas);
	return 0;
err:
	kvfree(pages);
	kvfree(vmas);
	io_sqe_buffer_unregister(ctx);
	return ret;
}

static int io_eventfd_register(struct io_ring_ctx *ctx, void __user *arg)
{
	__s32 __user *fds = arg;
	int fd;

	if (ctx->cq_ev_fd)
		return -EBUSY;

	if (copy_from_user(&fd, fds, sizeof(*fds)))
		return -EFAULT;

	ctx->cq_ev_fd = eventfd_ctx_fdget(fd);
	if (IS_ERR(ctx->cq_ev_fd)) {
		int ret = PTR_ERR(ctx->cq_ev_fd);
		ctx->cq_ev_fd = NULL;
		return ret;
	}

	return 0;
}

static int io_eventfd_unregister(struct io_ring_ctx *ctx)
{
	if (ctx->cq_ev_fd) {
		eventfd_ctx_put(ctx->cq_ev_fd);
		ctx->cq_ev_fd = NULL;
		return 0;
	}

	return -ENXIO;
}

static int __io_destroy_buffers(int id, void *p, void *data)
{
	struct io_ring_ctx *ctx = data;
	struct io_buffer *buf = p;

	__io_remove_buffers(ctx, buf, id, -1U);
	return 0;
}

static void io_destroy_buffers(struct io_ring_ctx *ctx)
{
	idr_for_each(&ctx->io_buffer_idr, __io_destroy_buffers, ctx);
	idr_destroy(&ctx->io_buffer_idr);
}

static void io_ring_ctx_free(struct io_ring_ctx *ctx)
{
	io_finish_async(ctx);
	if (ctx->sqo_mm)
		mmdrop(ctx->sqo_mm);

	io_iopoll_reap_events(ctx);
	io_sqe_buffer_unregister(ctx);
	io_sqe_files_unregister(ctx);
	io_eventfd_unregister(ctx);
	io_destroy_buffers(ctx);
	idr_destroy(&ctx->personality_idr);

#if defined(CONFIG_UNIX)
	if (ctx->ring_sock) {
		ctx->ring_sock->file = NULL; /* so that iput() is called */
		sock_release(ctx->ring_sock);
	}
#endif

	io_mem_free(ctx->rings);
	io_mem_free(ctx->sq_sqes);

	percpu_ref_exit(&ctx->refs);
	free_uid(ctx->user);
	put_cred(ctx->creds);
	kfree(ctx->cancel_hash);
	kmem_cache_free(req_cachep, ctx->fallback_req);
	kfree(ctx);
}

static __poll_t io_uring_poll(struct file *file, poll_table *wait)
{
	struct io_ring_ctx *ctx = file->private_data;
	__poll_t mask = 0;

	poll_wait(file, &ctx->cq_wait, wait);
	/*
	 * synchronizes with barrier from wq_has_sleeper call in
	 * io_commit_cqring
	 */
	smp_rmb();
	if (READ_ONCE(ctx->rings->sq.tail) - ctx->cached_sq_head !=
	    ctx->rings->sq_ring_entries)
		mask |= EPOLLOUT | EPOLLWRNORM;
	if (io_cqring_events(ctx, false))
		mask |= EPOLLIN | EPOLLRDNORM;

	return mask;
}

static int io_uring_fasync(int fd, struct file *file, int on)
{
	struct io_ring_ctx *ctx = file->private_data;

	return fasync_helper(fd, file, on, &ctx->cq_fasync);
}

static int io_remove_personalities(int id, void *p, void *data)
{
	struct io_ring_ctx *ctx = data;
	const struct cred *cred;

	cred = idr_remove(&ctx->personality_idr, id);
	if (cred)
		put_cred(cred);
	return 0;
}

static void io_ring_exit_work(struct work_struct *work)
{
	struct io_ring_ctx *ctx;

	ctx = container_of(work, struct io_ring_ctx, exit_work);
	if (ctx->rings)
		io_cqring_overflow_flush(ctx, true);

<<<<<<< HEAD
	wait_for_completion(&ctx->ref_comp);
=======
	/*
	 * If we're doing polled IO and end up having requests being
	 * submitted async (out-of-line), then completions can come in while
	 * we're waiting for refs to drop. We need to reap these manually,
	 * as nobody else will be looking for them.
	 */
	while (!wait_for_completion_timeout(&ctx->ref_comp, HZ/20)) {
		io_iopoll_reap_events(ctx);
		if (ctx->rings)
			io_cqring_overflow_flush(ctx, true);
	}
>>>>>>> 84569f32
	io_ring_ctx_free(ctx);
}

static void io_ring_ctx_wait_and_kill(struct io_ring_ctx *ctx)
{
	mutex_lock(&ctx->uring_lock);
	percpu_ref_kill(&ctx->refs);
	mutex_unlock(&ctx->uring_lock);

	io_kill_timeouts(ctx);
	io_poll_remove_all(ctx);

	if (ctx->io_wq)
		io_wq_cancel_all(ctx->io_wq);

	io_iopoll_reap_events(ctx);
	/* if we failed setting up the ctx, we might not have any rings */
	if (ctx->rings)
		io_cqring_overflow_flush(ctx, true);
	idr_for_each(&ctx->personality_idr, io_remove_personalities, ctx);

	/*
	 * Do this upfront, so we won't have a grace period where the ring
	 * is closed but resources aren't reaped yet. This can cause
	 * spurious failure in setting up a new ring.
	 */
	if (ctx->account_mem)
		io_unaccount_mem(ctx->user,
				ring_pages(ctx->sq_entries, ctx->cq_entries));

	INIT_WORK(&ctx->exit_work, io_ring_exit_work);
	queue_work(system_wq, &ctx->exit_work);
}

static int io_uring_release(struct inode *inode, struct file *file)
{
	struct io_ring_ctx *ctx = file->private_data;

	file->private_data = NULL;
	io_ring_ctx_wait_and_kill(ctx);
	return 0;
}

static bool io_wq_files_match(struct io_wq_work *work, void *data)
{
	struct files_struct *files = data;

	return work->files == files;
}

static void io_uring_cancel_files(struct io_ring_ctx *ctx,
				  struct files_struct *files)
{
	if (list_empty_careful(&ctx->inflight_list))
		return;

	/* cancel all at once, should be faster than doing it one by one*/
	io_wq_cancel_cb(ctx->io_wq, io_wq_files_match, files, true);

	while (!list_empty_careful(&ctx->inflight_list)) {
		struct io_kiocb *cancel_req = NULL, *req;
		DEFINE_WAIT(wait);

		spin_lock_irq(&ctx->inflight_lock);
		list_for_each_entry(req, &ctx->inflight_list, inflight_entry) {
			if (req->work.files != files)
				continue;
			/* req is being completed, ignore */
			if (!refcount_inc_not_zero(&req->refs))
				continue;
			cancel_req = req;
			break;
		}
		if (cancel_req)
			prepare_to_wait(&ctx->inflight_wait, &wait,
						TASK_UNINTERRUPTIBLE);
		spin_unlock_irq(&ctx->inflight_lock);

		/* We need to keep going until we don't find a matching req */
		if (!cancel_req)
			break;

		if (cancel_req->flags & REQ_F_OVERFLOW) {
			spin_lock_irq(&ctx->completion_lock);
			list_del(&cancel_req->list);
			cancel_req->flags &= ~REQ_F_OVERFLOW;
			if (list_empty(&ctx->cq_overflow_list)) {
				clear_bit(0, &ctx->sq_check_overflow);
				clear_bit(0, &ctx->cq_check_overflow);
				ctx->rings->sq_flags &= ~IORING_SQ_CQ_OVERFLOW;
			}
			spin_unlock_irq(&ctx->completion_lock);

			WRITE_ONCE(ctx->rings->cq_overflow,
				atomic_inc_return(&ctx->cached_cq_overflow));

			/*
			 * Put inflight ref and overflow ref. If that's
			 * all we had, then we're done with this request.
			 */
			if (refcount_sub_and_test(2, &cancel_req->refs)) {
				io_free_req(cancel_req);
				finish_wait(&ctx->inflight_wait, &wait);
				continue;
			}
		} else {
			io_wq_cancel_work(ctx->io_wq, &cancel_req->work);
			io_put_req(cancel_req);
		}

		schedule();
		finish_wait(&ctx->inflight_wait, &wait);
	}
}

static bool io_cancel_task_cb(struct io_wq_work *work, void *data)
{
	struct io_kiocb *req = container_of(work, struct io_kiocb, work);
	struct task_struct *task = data;

	return req->task == task;
}

static int io_uring_flush(struct file *file, void *data)
{
	struct io_ring_ctx *ctx = file->private_data;

	io_uring_cancel_files(ctx, data);

	/*
	 * If the task is going away, cancel work it may have pending
	 */
	if (fatal_signal_pending(current) || (current->flags & PF_EXITING))
		io_wq_cancel_cb(ctx->io_wq, io_cancel_task_cb, current, true);

	return 0;
}

static void *io_uring_validate_mmap_request(struct file *file,
					    loff_t pgoff, size_t sz)
{
	struct io_ring_ctx *ctx = file->private_data;
	loff_t offset = pgoff << PAGE_SHIFT;
	struct page *page;
	void *ptr;

	switch (offset) {
	case IORING_OFF_SQ_RING:
	case IORING_OFF_CQ_RING:
		ptr = ctx->rings;
		break;
	case IORING_OFF_SQES:
		ptr = ctx->sq_sqes;
		break;
	default:
		return ERR_PTR(-EINVAL);
	}

	page = virt_to_head_page(ptr);
	if (sz > page_size(page))
		return ERR_PTR(-EINVAL);

	return ptr;
}

#ifdef CONFIG_MMU

static int io_uring_mmap(struct file *file, struct vm_area_struct *vma)
{
	size_t sz = vma->vm_end - vma->vm_start;
	unsigned long pfn;
	void *ptr;

	ptr = io_uring_validate_mmap_request(file, vma->vm_pgoff, sz);
	if (IS_ERR(ptr))
		return PTR_ERR(ptr);

	pfn = virt_to_phys(ptr) >> PAGE_SHIFT;
	return remap_pfn_range(vma, vma->vm_start, pfn, sz, vma->vm_page_prot);
}

#else /* !CONFIG_MMU */

static int io_uring_mmap(struct file *file, struct vm_area_struct *vma)
{
	return vma->vm_flags & (VM_SHARED | VM_MAYSHARE) ? 0 : -EINVAL;
}

static unsigned int io_uring_nommu_mmap_capabilities(struct file *file)
{
	return NOMMU_MAP_DIRECT | NOMMU_MAP_READ | NOMMU_MAP_WRITE;
}

static unsigned long io_uring_nommu_get_unmapped_area(struct file *file,
	unsigned long addr, unsigned long len,
	unsigned long pgoff, unsigned long flags)
{
	void *ptr;

	ptr = io_uring_validate_mmap_request(file, pgoff, len);
	if (IS_ERR(ptr))
		return PTR_ERR(ptr);

	return (unsigned long) ptr;
}

#endif /* !CONFIG_MMU */

SYSCALL_DEFINE6(io_uring_enter, unsigned int, fd, u32, to_submit,
		u32, min_complete, u32, flags, const sigset_t __user *, sig,
		size_t, sigsz)
{
	struct io_ring_ctx *ctx;
	long ret = -EBADF;
	int submitted = 0;
	struct fd f;

	if (current->task_works)
		task_work_run();

	if (flags & ~(IORING_ENTER_GETEVENTS | IORING_ENTER_SQ_WAKEUP))
		return -EINVAL;

	f = fdget(fd);
	if (!f.file)
		return -EBADF;

	ret = -EOPNOTSUPP;
	if (f.file->f_op != &io_uring_fops)
		goto out_fput;

	ret = -ENXIO;
	ctx = f.file->private_data;
	if (!percpu_ref_tryget(&ctx->refs))
		goto out_fput;

	/*
	 * For SQ polling, the thread will do all submissions and completions.
	 * Just return the requested submit count, and wake the thread if
	 * we were asked to.
	 */
	ret = 0;
	if (ctx->flags & IORING_SETUP_SQPOLL) {
		if (!list_empty_careful(&ctx->cq_overflow_list))
			io_cqring_overflow_flush(ctx, false);
		if (flags & IORING_ENTER_SQ_WAKEUP)
			wake_up(&ctx->sqo_wait);
		submitted = to_submit;
	} else if (to_submit) {
		mutex_lock(&ctx->uring_lock);
		submitted = io_submit_sqes(ctx, to_submit, f.file, fd);
		mutex_unlock(&ctx->uring_lock);

		if (submitted != to_submit)
			goto out;
	}
	if (flags & IORING_ENTER_GETEVENTS) {
		unsigned nr_events = 0;

		min_complete = min(min_complete, ctx->cq_entries);

		/*
		 * When SETUP_IOPOLL and SETUP_SQPOLL are both enabled, user
		 * space applications don't need to do io completion events
		 * polling again, they can rely on io_sq_thread to do polling
		 * work, which can reduce cpu usage and uring_lock contention.
		 */
		if (ctx->flags & IORING_SETUP_IOPOLL &&
		    !(ctx->flags & IORING_SETUP_SQPOLL)) {
			ret = io_iopoll_check(ctx, &nr_events, min_complete);
		} else {
			ret = io_cqring_wait(ctx, min_complete, sig, sigsz);
		}
	}

out:
	percpu_ref_put(&ctx->refs);
out_fput:
	fdput(f);
	return submitted ? submitted : ret;
}

#ifdef CONFIG_PROC_FS
static int io_uring_show_cred(int id, void *p, void *data)
{
	const struct cred *cred = p;
	struct seq_file *m = data;
	struct user_namespace *uns = seq_user_ns(m);
	struct group_info *gi;
	kernel_cap_t cap;
	unsigned __capi;
	int g;

	seq_printf(m, "%5d\n", id);
	seq_put_decimal_ull(m, "\tUid:\t", from_kuid_munged(uns, cred->uid));
	seq_put_decimal_ull(m, "\t\t", from_kuid_munged(uns, cred->euid));
	seq_put_decimal_ull(m, "\t\t", from_kuid_munged(uns, cred->suid));
	seq_put_decimal_ull(m, "\t\t", from_kuid_munged(uns, cred->fsuid));
	seq_put_decimal_ull(m, "\n\tGid:\t", from_kgid_munged(uns, cred->gid));
	seq_put_decimal_ull(m, "\t\t", from_kgid_munged(uns, cred->egid));
	seq_put_decimal_ull(m, "\t\t", from_kgid_munged(uns, cred->sgid));
	seq_put_decimal_ull(m, "\t\t", from_kgid_munged(uns, cred->fsgid));
	seq_puts(m, "\n\tGroups:\t");
	gi = cred->group_info;
	for (g = 0; g < gi->ngroups; g++) {
		seq_put_decimal_ull(m, g ? " " : "",
					from_kgid_munged(uns, gi->gid[g]));
	}
	seq_puts(m, "\n\tCapEff:\t");
	cap = cred->cap_effective;
	CAP_FOR_EACH_U32(__capi)
		seq_put_hex_ll(m, NULL, cap.cap[CAP_LAST_U32 - __capi], 8);
	seq_putc(m, '\n');
	return 0;
}

static void __io_uring_show_fdinfo(struct io_ring_ctx *ctx, struct seq_file *m)
{
	int i;

	mutex_lock(&ctx->uring_lock);
	seq_printf(m, "UserFiles:\t%u\n", ctx->nr_user_files);
	for (i = 0; i < ctx->nr_user_files; i++) {
		struct fixed_file_table *table;
		struct file *f;

		table = &ctx->file_data->table[i >> IORING_FILE_TABLE_SHIFT];
		f = table->files[i & IORING_FILE_TABLE_MASK];
		if (f)
			seq_printf(m, "%5u: %s\n", i, file_dentry(f)->d_iname);
		else
			seq_printf(m, "%5u: <none>\n", i);
	}
	seq_printf(m, "UserBufs:\t%u\n", ctx->nr_user_bufs);
	for (i = 0; i < ctx->nr_user_bufs; i++) {
		struct io_mapped_ubuf *buf = &ctx->user_bufs[i];

		seq_printf(m, "%5u: 0x%llx/%u\n", i, buf->ubuf,
						(unsigned int) buf->len);
	}
	if (!idr_is_empty(&ctx->personality_idr)) {
		seq_printf(m, "Personalities:\n");
		idr_for_each(&ctx->personality_idr, io_uring_show_cred, m);
	}
	seq_printf(m, "PollList:\n");
	spin_lock_irq(&ctx->completion_lock);
	for (i = 0; i < (1U << ctx->cancel_hash_bits); i++) {
		struct hlist_head *list = &ctx->cancel_hash[i];
		struct io_kiocb *req;

		hlist_for_each_entry(req, list, hash_node)
			seq_printf(m, "  op=%d, task_works=%d\n", req->opcode,
					req->task->task_works != NULL);
	}
	spin_unlock_irq(&ctx->completion_lock);
	mutex_unlock(&ctx->uring_lock);
}

static void io_uring_show_fdinfo(struct seq_file *m, struct file *f)
{
	struct io_ring_ctx *ctx = f->private_data;

	if (percpu_ref_tryget(&ctx->refs)) {
		__io_uring_show_fdinfo(ctx, m);
		percpu_ref_put(&ctx->refs);
	}
}
#endif

static const struct file_operations io_uring_fops = {
	.release	= io_uring_release,
	.flush		= io_uring_flush,
	.mmap		= io_uring_mmap,
#ifndef CONFIG_MMU
	.get_unmapped_area = io_uring_nommu_get_unmapped_area,
	.mmap_capabilities = io_uring_nommu_mmap_capabilities,
#endif
	.poll		= io_uring_poll,
	.fasync		= io_uring_fasync,
#ifdef CONFIG_PROC_FS
	.show_fdinfo	= io_uring_show_fdinfo,
#endif
};

static int io_allocate_scq_urings(struct io_ring_ctx *ctx,
				  struct io_uring_params *p)
{
	struct io_rings *rings;
	size_t size, sq_array_offset;

	size = rings_size(p->sq_entries, p->cq_entries, &sq_array_offset);
	if (size == SIZE_MAX)
		return -EOVERFLOW;

	rings = io_mem_alloc(size);
	if (!rings)
		return -ENOMEM;

	ctx->rings = rings;
	ctx->sq_array = (u32 *)((char *)rings + sq_array_offset);
	rings->sq_ring_mask = p->sq_entries - 1;
	rings->cq_ring_mask = p->cq_entries - 1;
	rings->sq_ring_entries = p->sq_entries;
	rings->cq_ring_entries = p->cq_entries;
	ctx->sq_mask = rings->sq_ring_mask;
	ctx->cq_mask = rings->cq_ring_mask;
	ctx->sq_entries = rings->sq_ring_entries;
	ctx->cq_entries = rings->cq_ring_entries;

	size = array_size(sizeof(struct io_uring_sqe), p->sq_entries);
	if (size == SIZE_MAX) {
		io_mem_free(ctx->rings);
		ctx->rings = NULL;
		return -EOVERFLOW;
	}

	ctx->sq_sqes = io_mem_alloc(size);
	if (!ctx->sq_sqes) {
		io_mem_free(ctx->rings);
		ctx->rings = NULL;
		return -ENOMEM;
	}

	return 0;
}

/*
 * Allocate an anonymous fd, this is what constitutes the application
 * visible backing of an io_uring instance. The application mmaps this
 * fd to gain access to the SQ/CQ ring details. If UNIX sockets are enabled,
 * we have to tie this fd to a socket for file garbage collection purposes.
 */
static int io_uring_get_fd(struct io_ring_ctx *ctx)
{
	struct file *file;
	int ret;

#if defined(CONFIG_UNIX)
	ret = sock_create_kern(&init_net, PF_UNIX, SOCK_RAW, IPPROTO_IP,
				&ctx->ring_sock);
	if (ret)
		return ret;
#endif

	ret = get_unused_fd_flags(O_RDWR | O_CLOEXEC);
	if (ret < 0)
		goto err;

	file = anon_inode_getfile("[io_uring]", &io_uring_fops, ctx,
					O_RDWR | O_CLOEXEC);
	if (IS_ERR(file)) {
		put_unused_fd(ret);
		ret = PTR_ERR(file);
		goto err;
	}

#if defined(CONFIG_UNIX)
	ctx->ring_sock->file = file;
#endif
	fd_install(ret, file);
	return ret;
err:
#if defined(CONFIG_UNIX)
	sock_release(ctx->ring_sock);
	ctx->ring_sock = NULL;
#endif
	return ret;
}

static int io_uring_create(unsigned entries, struct io_uring_params *p,
			   struct io_uring_params __user *params)
{
	struct user_struct *user = NULL;
	struct io_ring_ctx *ctx;
	bool account_mem;
	int ret;

	if (!entries)
		return -EINVAL;
	if (entries > IORING_MAX_ENTRIES) {
		if (!(p->flags & IORING_SETUP_CLAMP))
			return -EINVAL;
		entries = IORING_MAX_ENTRIES;
	}

	/*
	 * Use twice as many entries for the CQ ring. It's possible for the
	 * application to drive a higher depth than the size of the SQ ring,
	 * since the sqes are only used at submission time. This allows for
	 * some flexibility in overcommitting a bit. If the application has
	 * set IORING_SETUP_CQSIZE, it will have passed in the desired number
	 * of CQ ring entries manually.
	 */
	p->sq_entries = roundup_pow_of_two(entries);
	if (p->flags & IORING_SETUP_CQSIZE) {
		/*
		 * If IORING_SETUP_CQSIZE is set, we do the same roundup
		 * to a power-of-two, if it isn't already. We do NOT impose
		 * any cq vs sq ring sizing.
		 */
		if (p->cq_entries < p->sq_entries)
			return -EINVAL;
		if (p->cq_entries > IORING_MAX_CQ_ENTRIES) {
			if (!(p->flags & IORING_SETUP_CLAMP))
				return -EINVAL;
			p->cq_entries = IORING_MAX_CQ_ENTRIES;
		}
		p->cq_entries = roundup_pow_of_two(p->cq_entries);
	} else {
		p->cq_entries = 2 * p->sq_entries;
	}

	user = get_uid(current_user());
	account_mem = !capable(CAP_IPC_LOCK);

	if (account_mem) {
		ret = io_account_mem(user,
				ring_pages(p->sq_entries, p->cq_entries));
		if (ret) {
			free_uid(user);
			return ret;
		}
	}

	ctx = io_ring_ctx_alloc(p);
	if (!ctx) {
		if (account_mem)
			io_unaccount_mem(user, ring_pages(p->sq_entries,
								p->cq_entries));
		free_uid(user);
		return -ENOMEM;
	}
	ctx->compat = in_compat_syscall();
	ctx->account_mem = account_mem;
	ctx->user = user;
	ctx->creds = get_current_cred();

	ret = io_allocate_scq_urings(ctx, p);
	if (ret)
		goto err;

	ret = io_sq_offload_start(ctx, p);
	if (ret)
		goto err;

	memset(&p->sq_off, 0, sizeof(p->sq_off));
	p->sq_off.head = offsetof(struct io_rings, sq.head);
	p->sq_off.tail = offsetof(struct io_rings, sq.tail);
	p->sq_off.ring_mask = offsetof(struct io_rings, sq_ring_mask);
	p->sq_off.ring_entries = offsetof(struct io_rings, sq_ring_entries);
	p->sq_off.flags = offsetof(struct io_rings, sq_flags);
	p->sq_off.dropped = offsetof(struct io_rings, sq_dropped);
	p->sq_off.array = (char *)ctx->sq_array - (char *)ctx->rings;

	memset(&p->cq_off, 0, sizeof(p->cq_off));
	p->cq_off.head = offsetof(struct io_rings, cq.head);
	p->cq_off.tail = offsetof(struct io_rings, cq.tail);
	p->cq_off.ring_mask = offsetof(struct io_rings, cq_ring_mask);
	p->cq_off.ring_entries = offsetof(struct io_rings, cq_ring_entries);
	p->cq_off.overflow = offsetof(struct io_rings, cq_overflow);
	p->cq_off.cqes = offsetof(struct io_rings, cqes);
	p->cq_off.flags = offsetof(struct io_rings, cq_flags);

	p->features = IORING_FEAT_SINGLE_MMAP | IORING_FEAT_NODROP |
			IORING_FEAT_SUBMIT_STABLE | IORING_FEAT_RW_CUR_POS |
			IORING_FEAT_CUR_PERSONALITY | IORING_FEAT_FAST_POLL;

	if (copy_to_user(params, p, sizeof(*p))) {
		ret = -EFAULT;
		goto err;
	}
	/*
	 * Install ring fd as the very last thing, so we don't risk someone
	 * having closed it before we finish setup
	 */
	ret = io_uring_get_fd(ctx);
	if (ret < 0)
		goto err;

	trace_io_uring_create(ret, ctx, p->sq_entries, p->cq_entries, p->flags);
	return ret;
err:
	io_ring_ctx_wait_and_kill(ctx);
	return ret;
}

/*
 * Sets up an aio uring context, and returns the fd. Applications asks for a
 * ring size, we return the actual sq/cq ring sizes (among other things) in the
 * params structure passed in.
 */
static long io_uring_setup(u32 entries, struct io_uring_params __user *params)
{
	struct io_uring_params p;
	int i;

	if (copy_from_user(&p, params, sizeof(p)))
		return -EFAULT;
	for (i = 0; i < ARRAY_SIZE(p.resv); i++) {
		if (p.resv[i])
			return -EINVAL;
	}

	if (p.flags & ~(IORING_SETUP_IOPOLL | IORING_SETUP_SQPOLL |
			IORING_SETUP_SQ_AFF | IORING_SETUP_CQSIZE |
			IORING_SETUP_CLAMP | IORING_SETUP_ATTACH_WQ))
		return -EINVAL;

	return  io_uring_create(entries, &p, params);
}

SYSCALL_DEFINE2(io_uring_setup, u32, entries,
		struct io_uring_params __user *, params)
{
	return io_uring_setup(entries, params);
}

static int io_probe(struct io_ring_ctx *ctx, void __user *arg, unsigned nr_args)
{
	struct io_uring_probe *p;
	size_t size;
	int i, ret;

	size = struct_size(p, ops, nr_args);
	if (size == SIZE_MAX)
		return -EOVERFLOW;
	p = kzalloc(size, GFP_KERNEL);
	if (!p)
		return -ENOMEM;

	ret = -EFAULT;
	if (copy_from_user(p, arg, size))
		goto out;
	ret = -EINVAL;
	if (memchr_inv(p, 0, size))
		goto out;

	p->last_op = IORING_OP_LAST - 1;
	if (nr_args > IORING_OP_LAST)
		nr_args = IORING_OP_LAST;

	for (i = 0; i < nr_args; i++) {
		p->ops[i].op = i;
		if (!io_op_defs[i].not_supported)
			p->ops[i].flags = IO_URING_OP_SUPPORTED;
	}
	p->ops_len = i;

	ret = 0;
	if (copy_to_user(arg, p, size))
		ret = -EFAULT;
out:
	kfree(p);
	return ret;
}

static int io_register_personality(struct io_ring_ctx *ctx)
{
	const struct cred *creds = get_current_cred();
	int id;

	id = idr_alloc_cyclic(&ctx->personality_idr, (void *) creds, 1,
				USHRT_MAX, GFP_KERNEL);
	if (id < 0)
		put_cred(creds);
	return id;
}

static int io_unregister_personality(struct io_ring_ctx *ctx, unsigned id)
{
	const struct cred *old_creds;

	old_creds = idr_remove(&ctx->personality_idr, id);
	if (old_creds) {
		put_cred(old_creds);
		return 0;
	}

	return -EINVAL;
}

static bool io_register_op_must_quiesce(int op)
{
	switch (op) {
	case IORING_UNREGISTER_FILES:
	case IORING_REGISTER_FILES_UPDATE:
	case IORING_REGISTER_PROBE:
	case IORING_REGISTER_PERSONALITY:
	case IORING_UNREGISTER_PERSONALITY:
		return false;
	default:
		return true;
	}
}

static int __io_uring_register(struct io_ring_ctx *ctx, unsigned opcode,
			       void __user *arg, unsigned nr_args)
	__releases(ctx->uring_lock)
	__acquires(ctx->uring_lock)
{
	int ret;

	/*
	 * We're inside the ring mutex, if the ref is already dying, then
	 * someone else killed the ctx or is already going through
	 * io_uring_register().
	 */
	if (percpu_ref_is_dying(&ctx->refs))
		return -ENXIO;

	if (io_register_op_must_quiesce(opcode)) {
		percpu_ref_kill(&ctx->refs);

		/*
		 * Drop uring mutex before waiting for references to exit. If
		 * another thread is currently inside io_uring_enter() it might
		 * need to grab the uring_lock to make progress. If we hold it
		 * here across the drain wait, then we can deadlock. It's safe
		 * to drop the mutex here, since no new references will come in
		 * after we've killed the percpu ref.
		 */
		mutex_unlock(&ctx->uring_lock);
		ret = wait_for_completion_interruptible(&ctx->ref_comp);
		mutex_lock(&ctx->uring_lock);
		if (ret) {
			percpu_ref_resurrect(&ctx->refs);
			ret = -EINTR;
			goto out;
		}
	}

	switch (opcode) {
	case IORING_REGISTER_BUFFERS:
		ret = io_sqe_buffer_register(ctx, arg, nr_args);
		break;
	case IORING_UNREGISTER_BUFFERS:
		ret = -EINVAL;
		if (arg || nr_args)
			break;
		ret = io_sqe_buffer_unregister(ctx);
		break;
	case IORING_REGISTER_FILES:
		ret = io_sqe_files_register(ctx, arg, nr_args);
		break;
	case IORING_UNREGISTER_FILES:
		ret = -EINVAL;
		if (arg || nr_args)
			break;
		ret = io_sqe_files_unregister(ctx);
		break;
	case IORING_REGISTER_FILES_UPDATE:
		ret = io_sqe_files_update(ctx, arg, nr_args);
		break;
	case IORING_REGISTER_EVENTFD:
	case IORING_REGISTER_EVENTFD_ASYNC:
		ret = -EINVAL;
		if (nr_args != 1)
			break;
		ret = io_eventfd_register(ctx, arg);
		if (ret)
			break;
		if (opcode == IORING_REGISTER_EVENTFD_ASYNC)
			ctx->eventfd_async = 1;
		else
			ctx->eventfd_async = 0;
		break;
	case IORING_UNREGISTER_EVENTFD:
		ret = -EINVAL;
		if (arg || nr_args)
			break;
		ret = io_eventfd_unregister(ctx);
		break;
	case IORING_REGISTER_PROBE:
		ret = -EINVAL;
		if (!arg || nr_args > 256)
			break;
		ret = io_probe(ctx, arg, nr_args);
		break;
	case IORING_REGISTER_PERSONALITY:
		ret = -EINVAL;
		if (arg || nr_args)
			break;
		ret = io_register_personality(ctx);
		break;
	case IORING_UNREGISTER_PERSONALITY:
		ret = -EINVAL;
		if (arg)
			break;
		ret = io_unregister_personality(ctx, nr_args);
		break;
	default:
		ret = -EINVAL;
		break;
	}

	if (io_register_op_must_quiesce(opcode)) {
		/* bring the ctx back to life */
		percpu_ref_reinit(&ctx->refs);
out:
		reinit_completion(&ctx->ref_comp);
	}
	return ret;
}

SYSCALL_DEFINE4(io_uring_register, unsigned int, fd, unsigned int, opcode,
		void __user *, arg, unsigned int, nr_args)
{
	struct io_ring_ctx *ctx;
	long ret = -EBADF;
	struct fd f;

	f = fdget(fd);
	if (!f.file)
		return -EBADF;

	ret = -EOPNOTSUPP;
	if (f.file->f_op != &io_uring_fops)
		goto out_fput;

	ctx = f.file->private_data;

	mutex_lock(&ctx->uring_lock);
	ret = __io_uring_register(ctx, opcode, arg, nr_args);
	mutex_unlock(&ctx->uring_lock);
	trace_io_uring_register(ctx, opcode, ctx->nr_user_files, ctx->nr_user_bufs,
							ctx->cq_ev_fd != NULL, ret);
out_fput:
	fdput(f);
	return ret;
}

static int __init io_uring_init(void)
{
#define __BUILD_BUG_VERIFY_ELEMENT(stype, eoffset, etype, ename) do { \
	BUILD_BUG_ON(offsetof(stype, ename) != eoffset); \
	BUILD_BUG_ON(sizeof(etype) != sizeof_field(stype, ename)); \
} while (0)

#define BUILD_BUG_SQE_ELEM(eoffset, etype, ename) \
	__BUILD_BUG_VERIFY_ELEMENT(struct io_uring_sqe, eoffset, etype, ename)
	BUILD_BUG_ON(sizeof(struct io_uring_sqe) != 64);
	BUILD_BUG_SQE_ELEM(0,  __u8,   opcode);
	BUILD_BUG_SQE_ELEM(1,  __u8,   flags);
	BUILD_BUG_SQE_ELEM(2,  __u16,  ioprio);
	BUILD_BUG_SQE_ELEM(4,  __s32,  fd);
	BUILD_BUG_SQE_ELEM(8,  __u64,  off);
	BUILD_BUG_SQE_ELEM(8,  __u64,  addr2);
	BUILD_BUG_SQE_ELEM(16, __u64,  addr);
	BUILD_BUG_SQE_ELEM(16, __u64,  splice_off_in);
	BUILD_BUG_SQE_ELEM(24, __u32,  len);
	BUILD_BUG_SQE_ELEM(28,     __kernel_rwf_t, rw_flags);
	BUILD_BUG_SQE_ELEM(28, /* compat */   int, rw_flags);
	BUILD_BUG_SQE_ELEM(28, /* compat */ __u32, rw_flags);
	BUILD_BUG_SQE_ELEM(28, __u32,  fsync_flags);
	BUILD_BUG_SQE_ELEM(28, __u16,  poll_events);
	BUILD_BUG_SQE_ELEM(28, __u32,  sync_range_flags);
	BUILD_BUG_SQE_ELEM(28, __u32,  msg_flags);
	BUILD_BUG_SQE_ELEM(28, __u32,  timeout_flags);
	BUILD_BUG_SQE_ELEM(28, __u32,  accept_flags);
	BUILD_BUG_SQE_ELEM(28, __u32,  cancel_flags);
	BUILD_BUG_SQE_ELEM(28, __u32,  open_flags);
	BUILD_BUG_SQE_ELEM(28, __u32,  statx_flags);
	BUILD_BUG_SQE_ELEM(28, __u32,  fadvise_advice);
	BUILD_BUG_SQE_ELEM(28, __u32,  splice_flags);
	BUILD_BUG_SQE_ELEM(32, __u64,  user_data);
	BUILD_BUG_SQE_ELEM(40, __u16,  buf_index);
	BUILD_BUG_SQE_ELEM(42, __u16,  personality);
	BUILD_BUG_SQE_ELEM(44, __s32,  splice_fd_in);

	BUILD_BUG_ON(ARRAY_SIZE(io_op_defs) != IORING_OP_LAST);
	BUILD_BUG_ON(__REQ_F_LAST_BIT >= 8 * sizeof(int));
	req_cachep = KMEM_CACHE(io_kiocb, SLAB_HWCACHE_ALIGN | SLAB_PANIC);
	return 0;
};
__initcall(io_uring_init);<|MERGE_RESOLUTION|>--- conflicted
+++ resolved
@@ -541,10 +541,7 @@
 	REQ_F_NO_FILE_TABLE_BIT,
 	REQ_F_QUEUE_TIMEOUT_BIT,
 	REQ_F_WORK_INITIALIZED_BIT,
-<<<<<<< HEAD
-=======
 	REQ_F_TASK_PINNED_BIT,
->>>>>>> 84569f32
 
 	/* not a real bit, just to check we're not overflowing the space */
 	__REQ_F_LAST_BIT,
@@ -602,11 +599,8 @@
 	REQ_F_QUEUE_TIMEOUT	= BIT(REQ_F_QUEUE_TIMEOUT_BIT),
 	/* io_wq_work is initialized */
 	REQ_F_WORK_INITIALIZED	= BIT(REQ_F_WORK_INITIALIZED_BIT),
-<<<<<<< HEAD
-=======
 	/* req->task is refcounted */
 	REQ_F_TASK_PINNED	= BIT(REQ_F_TASK_PINNED_BIT),
->>>>>>> 84569f32
 };
 
 struct async_poll {
@@ -921,8 +915,6 @@
 }
 EXPORT_SYMBOL(io_uring_get_socket);
 
-<<<<<<< HEAD
-=======
 static void io_get_req_task(struct io_kiocb *req)
 {
 	if (req->flags & REQ_F_TASK_PINNED)
@@ -938,7 +930,6 @@
 		put_task_struct(req->task);
 }
 
->>>>>>> 84569f32
 static void io_file_put_work(struct work_struct *work);
 
 /*
@@ -1165,7 +1156,6 @@
 	do {
 		struct io_kiocb *req = list_first_entry(&ctx->defer_list,
 							struct io_kiocb, list);
-<<<<<<< HEAD
 
 		if (req_need_defer(req))
 			break;
@@ -1174,16 +1164,6 @@
 	} while (!list_empty(&ctx->defer_list));
 }
 
-=======
-
-		if (req_need_defer(req))
-			break;
-		list_del_init(&req->list);
-		io_queue_async_work(req);
-	} while (!list_empty(&ctx->defer_list));
-}
-
->>>>>>> 84569f32
 static void io_flush_timeouts(struct io_ring_ctx *ctx)
 {
 	while (!list_empty(&ctx->timeout_list)) {
@@ -2024,17 +2004,11 @@
 
 	if (res != -EAGAIN && res != req->result)
 		req_set_fail_links(req);
-<<<<<<< HEAD
-	req->result = res;
-	if (res != -EAGAIN)
-		WRITE_ONCE(req->iopoll_completed, 1);
-=======
 
 	WRITE_ONCE(req->result, res);
 	/* order with io_poll_complete() checking ->result */
 	smp_wmb();
 	WRITE_ONCE(req->iopoll_completed, 1);
->>>>>>> 84569f32
 }
 
 /*
@@ -2892,17 +2866,10 @@
 		return -EAGAIN;
 	if (sp->len)
 		ret = do_tee(in, out, sp->len, flags);
-<<<<<<< HEAD
 
 	io_put_file(req, in, (sp->flags & SPLICE_F_FD_IN_FIXED));
 	req->flags &= ~REQ_F_NEED_CLEANUP;
 
-=======
-
-	io_put_file(req, in, (sp->flags & SPLICE_F_FD_IN_FIXED));
-	req->flags &= ~REQ_F_NEED_CLEANUP;
-
->>>>>>> 84569f32
 	io_cqring_add_event(req, ret);
 	if (ret != sp->len)
 		req_set_fail_links(req);
@@ -2999,7 +2966,6 @@
 		req_set_fail_links(req);
 	io_cqring_add_event(req, ret);
 	io_put_req(req);
-<<<<<<< HEAD
 	return 0;
 }
 
@@ -3053,61 +3019,6 @@
 	if (!(req->open.how.flags & O_PATH) && force_o_largefile())
 		req->open.how.flags |= O_LARGEFILE;
 
-=======
-	return 0;
-}
-
-static int io_fallocate_prep(struct io_kiocb *req,
-			     const struct io_uring_sqe *sqe)
-{
-	if (sqe->ioprio || sqe->buf_index || sqe->rw_flags)
-		return -EINVAL;
-	if (unlikely(req->ctx->flags & IORING_SETUP_IOPOLL))
-		return -EINVAL;
-
-	req->sync.off = READ_ONCE(sqe->off);
-	req->sync.len = READ_ONCE(sqe->addr);
-	req->sync.mode = READ_ONCE(sqe->len);
-	req->fsize = rlimit(RLIMIT_FSIZE);
-	return 0;
-}
-
-static int io_fallocate(struct io_kiocb *req, bool force_nonblock)
-{
-	int ret;
-
-	/* fallocate always requiring blocking context */
-	if (force_nonblock)
-		return -EAGAIN;
-
-	current->signal->rlim[RLIMIT_FSIZE].rlim_cur = req->fsize;
-	ret = vfs_fallocate(req->file, req->sync.mode, req->sync.off,
-				req->sync.len);
-	current->signal->rlim[RLIMIT_FSIZE].rlim_cur = RLIM_INFINITY;
-	if (ret < 0)
-		req_set_fail_links(req);
-	io_cqring_add_event(req, ret);
-	io_put_req(req);
-	return 0;
-}
-
-static int __io_openat_prep(struct io_kiocb *req, const struct io_uring_sqe *sqe)
-{
-	const char __user *fname;
-	int ret;
-
-	if (unlikely(req->ctx->flags & (IORING_SETUP_IOPOLL|IORING_SETUP_SQPOLL)))
-		return -EINVAL;
-	if (unlikely(sqe->ioprio || sqe->buf_index))
-		return -EINVAL;
-	if (unlikely(req->flags & REQ_F_FIXED_FILE))
-		return -EBADF;
-
-	/* open.how should be already initialised */
-	if (!(req->open.how.flags & O_PATH) && force_o_largefile())
-		req->open.how.flags |= O_LARGEFILE;
-
->>>>>>> 84569f32
 	req->open.dfd = READ_ONCE(sqe->fd);
 	fname = u64_to_user_ptr(READ_ONCE(sqe->addr));
 	req->open.filename = getname(fname);
@@ -3480,7 +3391,6 @@
 		return -EINVAL;
 	if (req->flags & REQ_F_FIXED_FILE)
 		return -EBADF;
-<<<<<<< HEAD
 
 	req->statx.dfd = READ_ONCE(sqe->fd);
 	req->statx.mask = READ_ONCE(sqe->len);
@@ -3488,15 +3398,6 @@
 	req->statx.buffer = u64_to_user_ptr(READ_ONCE(sqe->addr2));
 	req->statx.flags = READ_ONCE(sqe->statx_flags);
 
-=======
-
-	req->statx.dfd = READ_ONCE(sqe->fd);
-	req->statx.mask = READ_ONCE(sqe->len);
-	req->statx.filename = u64_to_user_ptr(READ_ONCE(sqe->addr));
-	req->statx.buffer = u64_to_user_ptr(READ_ONCE(sqe->addr2));
-	req->statx.flags = READ_ONCE(sqe->statx_flags);
-
->>>>>>> 84569f32
 	return 0;
 }
 
@@ -4170,12 +4071,6 @@
 {
 	return -EOPNOTSUPP;
 }
-<<<<<<< HEAD
-
-static int io_connect(struct io_kiocb *req, bool force_nonblock)
-{
-	return -EOPNOTSUPP;
-=======
 
 static int io_connect(struct io_kiocb *req, bool force_nonblock)
 {
@@ -4210,15 +4105,7 @@
 	if (!ret)
 		wake_up_process(tsk);
 	return ret;
->>>>>>> 84569f32
-}
-#endif /* CONFIG_NET */
-
-struct io_poll_table {
-	struct poll_table_struct pt;
-	struct io_kiocb *req;
-	int error;
-};
+}
 
 static int __io_async_wake(struct io_kiocb *req, struct io_poll_iocb *poll,
 			   __poll_t mask, task_work_func_t func)
@@ -4435,144 +4322,6 @@
 	return 0;
 }
 
-static void io_poll_remove_double(struct io_kiocb *req)
-{
-	struct io_poll_iocb *poll = (struct io_poll_iocb *) req->io;
-
-	lockdep_assert_held(&req->ctx->completion_lock);
-
-	if (poll && poll->head) {
-		struct wait_queue_head *head = poll->head;
-
-		spin_lock(&head->lock);
-		list_del_init(&poll->wait.entry);
-		if (poll->wait.private)
-			refcount_dec(&req->refs);
-		poll->head = NULL;
-		spin_unlock(&head->lock);
-	}
-}
-
-static void io_poll_complete(struct io_kiocb *req, __poll_t mask, int error)
-{
-	struct io_ring_ctx *ctx = req->ctx;
-
-	io_poll_remove_double(req);
-	req->poll.done = true;
-	io_cqring_fill_event(req, error ? error : mangle_poll(mask));
-	io_commit_cqring(ctx);
-}
-
-static void io_poll_task_handler(struct io_kiocb *req, struct io_kiocb **nxt)
-{
-	struct io_ring_ctx *ctx = req->ctx;
-
-	if (io_poll_rewait(req, &req->poll)) {
-		spin_unlock_irq(&ctx->completion_lock);
-		return;
-	}
-
-	hash_del(&req->hash_node);
-	io_poll_complete(req, req->result, 0);
-	req->flags |= REQ_F_COMP_LOCKED;
-	io_put_req_find_next(req, nxt);
-	spin_unlock_irq(&ctx->completion_lock);
-
-	io_cqring_ev_posted(ctx);
-}
-
-static void io_poll_task_func(struct callback_head *cb)
-{
-	struct io_kiocb *req = container_of(cb, struct io_kiocb, task_work);
-	struct io_kiocb *nxt = NULL;
-
-	io_poll_task_handler(req, &nxt);
-	if (nxt) {
-		struct io_ring_ctx *ctx = nxt->ctx;
-
-		mutex_lock(&ctx->uring_lock);
-		__io_queue_sqe(nxt, NULL);
-		mutex_unlock(&ctx->uring_lock);
-	}
-}
-
-static int io_poll_double_wake(struct wait_queue_entry *wait, unsigned mode,
-			       int sync, void *key)
-{
-	struct io_kiocb *req = wait->private;
-	struct io_poll_iocb *poll = (struct io_poll_iocb *) req->io;
-	__poll_t mask = key_to_poll(key);
-
-	/* for instances that support it check for an event match first: */
-	if (mask && !(mask & poll->events))
-		return 0;
-
-	if (req->poll.head) {
-		bool done;
-
-		spin_lock(&req->poll.head->lock);
-		done = list_empty(&req->poll.wait.entry);
-		if (!done)
-			list_del_init(&req->poll.wait.entry);
-		spin_unlock(&req->poll.head->lock);
-		if (!done)
-			__io_async_wake(req, poll, mask, io_poll_task_func);
-	}
-	refcount_dec(&req->refs);
-	return 1;
-}
-
-static void io_init_poll_iocb(struct io_poll_iocb *poll, __poll_t events,
-			      wait_queue_func_t wake_func)
-{
-	poll->head = NULL;
-	poll->done = false;
-	poll->canceled = false;
-	poll->events = events;
-	INIT_LIST_HEAD(&poll->wait.entry);
-	init_waitqueue_func_entry(&poll->wait, wake_func);
-}
-
-static void __io_queue_proc(struct io_poll_iocb *poll, struct io_poll_table *pt,
-			    struct wait_queue_head *head)
-{
-	struct io_kiocb *req = pt->req;
-
-	/*
-	 * If poll->head is already set, it's because the file being polled
-	 * uses multiple waitqueues for poll handling (eg one for read, one
-	 * for write). Setup a separate io_poll_iocb if this happens.
-	 */
-	if (unlikely(poll->head)) {
-		/* already have a 2nd entry, fail a third attempt */
-		if (req->io) {
-			pt->error = -EINVAL;
-			return;
-		}
-		poll = kmalloc(sizeof(*poll), GFP_ATOMIC);
-		if (!poll) {
-			pt->error = -ENOMEM;
-			return;
-		}
-		io_init_poll_iocb(poll, req->poll.events, io_poll_double_wake);
-		refcount_inc(&req->refs);
-		poll->wait.private = req;
-		req->io = (void *) poll;
-	}
-
-	pt->error = 0;
-	poll->head = head;
-	add_wait_queue(head, &poll->wait);
-}
-
-static void io_async_queue_proc(struct file *file, struct wait_queue_head *head,
-			       struct poll_table_struct *p)
-{
-	struct io_poll_table *pt = container_of(p, struct io_poll_table, pt);
-
-	__io_queue_proc(&pt->req->apoll->poll, pt, head);
-}
-
 static void io_async_task_func(struct callback_head *cb)
 {
 	struct io_kiocb *req = container_of(cb, struct io_kiocb, task_work);
@@ -4604,21 +4353,15 @@
 	/* restore ->work in case we need to retry again */
 	if (req->flags & REQ_F_WORK_INITIALIZED)
 		memcpy(&req->work, &apoll->work, sizeof(req->work));
-<<<<<<< HEAD
-=======
 	kfree(apoll->double_poll);
->>>>>>> 84569f32
 	kfree(apoll);
 
 	if (!canceled) {
 		__set_current_state(TASK_RUNNING);
-<<<<<<< HEAD
-=======
 		if (io_sq_thread_acquire_mm(ctx, req)) {
 			io_cqring_add_event(req, -EFAULT);
 			goto end_req;
 		}
->>>>>>> 84569f32
 		mutex_lock(&ctx->uring_lock);
 		__io_queue_sqe(req, NULL);
 		mutex_unlock(&ctx->uring_lock);
@@ -4698,7 +4441,6 @@
 	struct async_poll *apoll;
 	struct io_poll_table ipt;
 	__poll_t mask, ret;
-	bool had_io;
 
 	if (!req->file || !file_can_poll(req->file))
 		return false;
@@ -4715,10 +4457,6 @@
 	req->flags |= REQ_F_POLLED;
 	if (req->flags & REQ_F_WORK_INITIALIZED)
 		memcpy(&apoll->work, &req->work, sizeof(req->work));
-<<<<<<< HEAD
-	had_io = req->io != NULL;
-=======
->>>>>>> 84569f32
 
 	io_get_req_task(req);
 	req->apoll = apoll;
@@ -4736,21 +4474,11 @@
 	ret = __io_arm_poll_handler(req, &apoll->poll, &ipt, mask,
 					io_async_wake);
 	if (ret) {
-<<<<<<< HEAD
-		ipt.error = 0;
-		/* only remove double add if we did it here */
-		if (!had_io)
-			io_poll_remove_double(req);
-		spin_unlock_irq(&ctx->completion_lock);
-		if (req->flags & REQ_F_WORK_INITIALIZED)
-			memcpy(&req->work, &apoll->work, sizeof(req->work));
-=======
 		io_poll_remove_double(req, apoll->double_poll);
 		spin_unlock_irq(&ctx->completion_lock);
 		if (req->flags & REQ_F_WORK_INITIALIZED)
 			memcpy(&req->work, &apoll->work, sizeof(req->work));
 		kfree(apoll->double_poll);
->>>>>>> 84569f32
 		kfree(apoll);
 		return false;
 	}
@@ -4781,20 +4509,13 @@
 	bool do_complete;
 
 	if (req->opcode == IORING_OP_POLL_ADD) {
-<<<<<<< HEAD
-		io_poll_remove_double(req);
-=======
 		io_poll_remove_double(req, req->io);
->>>>>>> 84569f32
 		do_complete = __io_poll_remove_one(req, &req->poll);
 	} else {
 		struct async_poll *apoll = req->apoll;
 
-<<<<<<< HEAD
-=======
 		io_poll_remove_double(req, apoll->double_poll);
 
->>>>>>> 84569f32
 		/* non-poll requests have submit ref still */
 		do_complete = __io_poll_remove_one(req, &apoll->poll);
 		if (do_complete) {
@@ -4807,10 +4528,7 @@
 			if (req->flags & REQ_F_WORK_INITIALIZED)
 				memcpy(&req->work, &apoll->work,
 				       sizeof(req->work));
-<<<<<<< HEAD
-=======
 			kfree(apoll->double_poll);
->>>>>>> 84569f32
 			kfree(apoll);
 		}
 	}
@@ -6199,16 +5917,8 @@
 	if (unlikely(req->opcode >= IORING_OP_LAST))
 		return -EINVAL;
 
-<<<<<<< HEAD
-	if (io_op_defs[req->opcode].needs_mm && !current->mm) {
-		if (unlikely(!mmget_not_zero(ctx->sqo_mm)))
-			return -EFAULT;
-		kthread_use_mm(ctx->sqo_mm);
-	}
-=======
 	if (unlikely(io_sq_thread_acquire_mm(ctx, req)))
 		return -EFAULT;
->>>>>>> 84569f32
 
 	sqe_flags = READ_ONCE(sqe->flags);
 	/* enforce forwards compatibility on users */
@@ -6317,19 +6027,6 @@
 	return submitted;
 }
 
-<<<<<<< HEAD
-static inline void io_sq_thread_drop_mm(struct io_ring_ctx *ctx)
-{
-	struct mm_struct *mm = current->mm;
-
-	if (mm) {
-		kthread_unuse_mm(mm);
-		mmput(mm);
-	}
-}
-
-=======
->>>>>>> 84569f32
 static int io_sq_thread(void *data)
 {
 	struct io_ring_ctx *ctx = data;
@@ -6889,17 +6586,10 @@
 
 	ref_node = container_of(ref, struct fixed_file_ref_node, refs);
 	ctx = ref_node->file_data->ctx;
-<<<<<<< HEAD
 
 	if (percpu_ref_is_dying(&ctx->file_data->refs))
 		delay = 0;
 
-=======
-
-	if (percpu_ref_is_dying(&ctx->file_data->refs))
-		delay = 0;
-
->>>>>>> 84569f32
 	first_add = llist_add(&ref_node->llist, &ctx->file_put_llist);
 	if (!delay)
 		mod_delayed_work(system_wq, &ctx->file_put_work, 0);
@@ -7734,9 +7424,6 @@
 	if (ctx->rings)
 		io_cqring_overflow_flush(ctx, true);
 
-<<<<<<< HEAD
-	wait_for_completion(&ctx->ref_comp);
-=======
 	/*
 	 * If we're doing polled IO and end up having requests being
 	 * submitted async (out-of-line), then completions can come in while
@@ -7748,7 +7435,6 @@
 		if (ctx->rings)
 			io_cqring_overflow_flush(ctx, true);
 	}
->>>>>>> 84569f32
 	io_ring_ctx_free(ctx);
 }
 
