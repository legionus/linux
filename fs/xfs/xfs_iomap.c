--- conflicted
+++ resolved
@@ -982,27 +982,14 @@
 	if (XFS_FORCED_SHUTDOWN(mp))
 		return -EIO;
 
-<<<<<<< HEAD
-	if ((flags & IOMAP_WRITE) && !IS_DAX(inode) &&
-		   !xfs_get_extsz_hint(ip)) {
-=======
 	if (((flags & (IOMAP_WRITE | IOMAP_DIRECT)) == IOMAP_WRITE) &&
 			!IS_DAX(inode) && !xfs_get_extsz_hint(ip)) {
->>>>>>> 9807b773
 		/* Reserve delalloc blocks for regular writeback. */
 		return xfs_file_iomap_begin_delay(inode, offset, length, flags,
 				iomap);
 	}
 
-<<<<<<< HEAD
-	/*
-	 * COW writes will allocate delalloc space, so we need to make sure
-	 * to take the lock exclusively here.
-	 */
-	if ((flags & (IOMAP_WRITE | IOMAP_ZERO)) && xfs_is_reflink_inode(ip)) {
-=======
 	if (need_excl_ilock(ip, flags)) {
->>>>>>> 9807b773
 		lockmode = XFS_ILOCK_EXCL;
 		xfs_ilock(ip, XFS_ILOCK_EXCL);
 	} else {
@@ -1030,20 +1017,14 @@
 	if (error)
 		goto out_unlock;
 
-<<<<<<< HEAD
-	if (flags & IOMAP_REPORT) {
-=======
 	if ((flags & IOMAP_REPORT) ||
 	    (xfs_is_reflink_inode(ip) &&
 	     (flags & IOMAP_WRITE) && (flags & IOMAP_DIRECT))) {
->>>>>>> 9807b773
 		/* Trim the mapping to the nearest shared extent boundary. */
 		error = xfs_reflink_trim_around_shared(ip, &imap, &shared,
 				&trimmed);
 		if (error)
 			goto out_unlock;
-<<<<<<< HEAD
-=======
 
 		/*
 		 * We're here because we're trying to do a directio write to a
@@ -1056,7 +1037,6 @@
 			error = -EREMCHG;
 			goto out_unlock;
 		}
->>>>>>> 9807b773
 	}
 
 	if ((flags & (IOMAP_WRITE | IOMAP_ZERO)) && xfs_is_reflink_inode(ip)) {
