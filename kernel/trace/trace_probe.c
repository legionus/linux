--- conflicted
+++ resolved
@@ -13,14 +13,11 @@
 
 #include "trace_probe.h"
 
-<<<<<<< HEAD
-=======
 #undef C
 #define C(a, b)		b
 
 static const char *trace_probe_err_text[] = { ERRORS };
 
->>>>>>> 0ecfebd2
 static const char *reserved_field_names[] = {
 	"common_type",
 	"common_flags",
@@ -218,11 +215,7 @@
 
 /* @buf must has MAX_EVENT_NAME_LEN size */
 int traceprobe_parse_event_name(const char **pevent, const char **pgroup,
-<<<<<<< HEAD
-				char *buf)
-=======
 				char *buf, int offset)
->>>>>>> 0ecfebd2
 {
 	const char *slash, *event = *pevent;
 	int len;
@@ -230,18 +223,6 @@
 	slash = strchr(event, '/');
 	if (slash) {
 		if (slash == event) {
-<<<<<<< HEAD
-			pr_info("Group name is not specified\n");
-			return -EINVAL;
-		}
-		if (slash - event + 1 > MAX_EVENT_NAME_LEN) {
-			pr_info("Group name is too long\n");
-			return -E2BIG;
-		}
-		strlcpy(buf, event, slash - event + 1);
-		if (!is_good_name(buf)) {
-			pr_info("Group name must follow the same rules as C identifiers\n");
-=======
 			trace_probe_log_err(offset, NO_GROUP_NAME);
 			return -EINVAL;
 		}
@@ -252,29 +233,15 @@
 		strlcpy(buf, event, slash - event + 1);
 		if (!is_good_name(buf)) {
 			trace_probe_log_err(offset, BAD_GROUP_NAME);
->>>>>>> 0ecfebd2
 			return -EINVAL;
 		}
 		*pgroup = buf;
 		*pevent = slash + 1;
-<<<<<<< HEAD
-=======
 		offset += slash - event + 1;
->>>>>>> 0ecfebd2
 		event = *pevent;
 	}
 	len = strlen(event);
 	if (len == 0) {
-<<<<<<< HEAD
-		pr_info("Event name is not specified\n");
-		return -EINVAL;
-	} else if (len > MAX_EVENT_NAME_LEN) {
-		pr_info("Event name is too long\n");
-		return -E2BIG;
-	}
-	if (!is_good_name(event)) {
-		pr_info("Event name must follow the same rules as C identifiers\n");
-=======
 		trace_probe_log_err(offset, NO_EVENT_NAME);
 		return -EINVAL;
 	} else if (len > MAX_EVENT_NAME_LEN) {
@@ -283,7 +250,6 @@
 	}
 	if (!is_good_name(event)) {
 		trace_probe_log_err(offset, BAD_EVENT_NAME);
->>>>>>> 0ecfebd2
 		return -EINVAL;
 	}
 	return 0;
@@ -304,25 +270,17 @@
 		} else {
 			trace_probe_log_err(offs, RETVAL_ON_PROBE);
 			ret = -EINVAL;
-<<<<<<< HEAD
-=======
-		}
->>>>>>> 0ecfebd2
+		}
 	} else if ((len = str_has_prefix(arg, "stack"))) {
 		if (arg[len] == '\0') {
 			code->op = FETCH_OP_STACKP;
 		} else if (isdigit(arg[len])) {
 			ret = kstrtoul(arg + len, 10, &param);
-<<<<<<< HEAD
-			if (ret || ((flags & TPARG_FL_KERNEL) &&
-				    param > PARAM_MAX_STACK))
-=======
 			if (ret) {
 				goto inval_var;
 			} else if ((flags & TPARG_FL_KERNEL) &&
 				    param > PARAM_MAX_STACK) {
 				trace_probe_log_err(offs, BAD_STACK_NUM);
->>>>>>> 0ecfebd2
 				ret = -EINVAL;
 			} else {
 				code->op = FETCH_OP_STACK;
@@ -336,18 +294,11 @@
 	} else if (((flags & TPARG_FL_MASK) ==
 		    (TPARG_FL_KERNEL | TPARG_FL_FENTRY)) &&
 		   (len = str_has_prefix(arg, "arg"))) {
-<<<<<<< HEAD
-		if (!isdigit(arg[len]))
-			return -EINVAL;
-		ret = kstrtoul(arg + len, 10, &param);
-		if (ret || !param || param > PARAM_MAX_STACK)
-=======
 		ret = kstrtoul(arg + len, 10, &param);
 		if (ret) {
 			goto inval_var;
 		} else if (!param || param > PARAM_MAX_STACK) {
 			trace_probe_log_err(offs, BAD_ARG_NUM);
->>>>>>> 0ecfebd2
 			return -EINVAL;
 		}
 		code->op = FETCH_OP_ARG;
@@ -533,11 +484,7 @@
 
 /* String length checking wrapper */
 static int traceprobe_parse_probe_arg_body(char *arg, ssize_t *size,
-<<<<<<< HEAD
-		struct probe_arg *parg, unsigned int flags)
-=======
 		struct probe_arg *parg, unsigned int flags, int offset)
->>>>>>> 0ecfebd2
 {
 	struct fetch_insn *code, *scode, *tmp = NULL;
 	char *t, *t2, *t3;
@@ -729,20 +676,12 @@
 {
 	struct probe_arg *parg = &tp->args[i];
 	char *body;
-<<<<<<< HEAD
-	int ret;
-=======
->>>>>>> 0ecfebd2
 
 	/* Increment count for freeing args in error case */
 	tp->nr_args++;
 
 	body = strchr(arg, '=');
 	if (body) {
-<<<<<<< HEAD
-		if (body - arg > MAX_ARG_NAME_LEN || body == arg)
-			return -EINVAL;
-=======
 		if (body - arg > MAX_ARG_NAME_LEN) {
 			trace_probe_log_err(0, ARG_NAME_TOO_LONG);
 			return -EINVAL;
@@ -750,7 +689,6 @@
 			trace_probe_log_err(0, NO_ARG_NAME);
 			return -EINVAL;
 		}
->>>>>>> 0ecfebd2
 		parg->name = kmemdup_nul(arg, body - arg, GFP_KERNEL);
 		body++;
 	} else {
@@ -762,24 +700,6 @@
 		return -ENOMEM;
 
 	if (!is_good_name(parg->name)) {
-<<<<<<< HEAD
-		pr_info("Invalid argument[%d] name: %s\n",
-			i, parg->name);
-		return -EINVAL;
-	}
-
-	if (traceprobe_conflict_field_name(parg->name, tp->args, i)) {
-		pr_info("Argument[%d]: '%s' conflicts with another field.\n",
-			i, parg->name);
-		return -EINVAL;
-	}
-
-	/* Parse fetch argument */
-	ret = traceprobe_parse_probe_arg_body(body, &tp->size, parg, flags);
-	if (ret)
-		pr_info("Parse error at argument[%d]. (%d)\n", i, ret);
-	return ret;
-=======
 		trace_probe_log_err(0, BAD_ARG_NAME);
 		return -EINVAL;
 	}
@@ -790,7 +710,6 @@
 	/* Parse fetch argument */
 	return traceprobe_parse_probe_arg_body(body, &tp->size, parg, flags,
 					       body - arg);
->>>>>>> 0ecfebd2
 }
 
 void traceprobe_free_probe_arg(struct probe_arg *arg)
