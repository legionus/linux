--- conflicted
+++ resolved
@@ -335,15 +335,7 @@
 	struct z_erofs_collection *cl;
 	unsigned int length;
 
-<<<<<<< HEAD
-	grp = erofs_find_workgroup(inode->i_sb, map->m_pa >> PAGE_SHIFT);
-	if (!grp)
-		return -ENOENT;
-
-	pcl = container_of(grp, struct z_erofs_pcluster, obj);
-=======
 	/* to avoid unexpected loop formed by corrupted images */
->>>>>>> 04d5ce62
 	if (clt->owned_head == &pcl->next || pcl == clt->tailpcl) {
 		DBG_BUGON(1);
 		return -EFSCORRUPTED;
@@ -432,13 +424,6 @@
 	 */
 	DBG_BUGON(!mutex_trylock(&cl->lock));
 
-<<<<<<< HEAD
-	err = erofs_register_workgroup(inode->i_sb, &pcl->obj);
-	if (err) {
-		mutex_unlock(&cl->lock);
-		kmem_cache_free(pcluster_cachep, pcl);
-		return -EAGAIN;
-=======
 	grp = erofs_insert_workgroup(inode->i_sb, &pcl->obj);
 	if (IS_ERR(grp)) {
 		err = PTR_ERR(grp);
@@ -449,7 +434,6 @@
 		clt->pcl = container_of(grp, struct z_erofs_pcluster, obj);
 		err = -EEXIST;
 		goto err_out;
->>>>>>> 04d5ce62
 	}
 	/* used to check tail merging loop due to corrupted images */
 	if (clt->owned_head == Z_EROFS_PCLUSTER_TAIL)
