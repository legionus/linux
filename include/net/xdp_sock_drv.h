/* SPDX-License-Identifier: GPL-2.0 */
/* Interface for implementing AF_XDP zero-copy support in drivers.
 * Copyright(c) 2020 Intel Corporation.
 */

#ifndef _LINUX_XDP_SOCK_DRV_H
#define _LINUX_XDP_SOCK_DRV_H

#include <net/xdp_sock.h>
#include <net/xsk_buff_pool.h>

#define XDP_UMEM_MIN_CHUNK_SHIFT 11
#define XDP_UMEM_MIN_CHUNK_SIZE (1 << XDP_UMEM_MIN_CHUNK_SHIFT)

struct xsk_cb_desc {
	void *src;
	u8 off;
	u8 bytes;
};

#ifdef CONFIG_XDP_SOCKETS

void xsk_tx_completed(struct xsk_buff_pool *pool, u32 nb_entries);
bool xsk_tx_peek_desc(struct xsk_buff_pool *pool, struct xdp_desc *desc);
u32 xsk_tx_peek_release_desc_batch(struct xsk_buff_pool *pool, u32 max);
void xsk_tx_release(struct xsk_buff_pool *pool);
struct xsk_buff_pool *xsk_get_pool_from_qid(struct net_device *dev,
					    u16 queue_id);
void xsk_set_rx_need_wakeup(struct xsk_buff_pool *pool);
void xsk_set_tx_need_wakeup(struct xsk_buff_pool *pool);
void xsk_clear_rx_need_wakeup(struct xsk_buff_pool *pool);
void xsk_clear_tx_need_wakeup(struct xsk_buff_pool *pool);
bool xsk_uses_need_wakeup(struct xsk_buff_pool *pool);

static inline u32 xsk_pool_get_headroom(struct xsk_buff_pool *pool)
{
	return XDP_PACKET_HEADROOM + pool->headroom;
}

static inline u32 xsk_pool_get_chunk_size(struct xsk_buff_pool *pool)
{
	return pool->chunk_size;
}

static inline u32 xsk_pool_get_rx_frame_size(struct xsk_buff_pool *pool)
{
	return xsk_pool_get_chunk_size(pool) - xsk_pool_get_headroom(pool);
}

static inline void xsk_pool_set_rxq_info(struct xsk_buff_pool *pool,
					 struct xdp_rxq_info *rxq)
{
	xp_set_rxq_info(pool, rxq);
}

static inline void xsk_pool_fill_cb(struct xsk_buff_pool *pool,
				    struct xsk_cb_desc *desc)
{
	xp_fill_cb(pool, desc);
}

static inline unsigned int xsk_pool_get_napi_id(struct xsk_buff_pool *pool)
{
#ifdef CONFIG_NET_RX_BUSY_POLL
	return pool->heads[0].xdp.rxq->napi_id;
#else
	return 0;
#endif
}

static inline void xsk_pool_dma_unmap(struct xsk_buff_pool *pool,
				      unsigned long attrs)
{
	xp_dma_unmap(pool, attrs);
}

static inline int xsk_pool_dma_map(struct xsk_buff_pool *pool,
				   struct device *dev, unsigned long attrs)
{
	struct xdp_umem *umem = pool->umem;

	return xp_dma_map(pool, dev, attrs, umem->pgs, umem->npgs);
}

static inline dma_addr_t xsk_buff_xdp_get_dma(struct xdp_buff *xdp)
{
	struct xdp_buff_xsk *xskb = container_of(xdp, struct xdp_buff_xsk, xdp);

	return xp_get_dma(xskb);
}

static inline dma_addr_t xsk_buff_xdp_get_frame_dma(struct xdp_buff *xdp)
{
	struct xdp_buff_xsk *xskb = container_of(xdp, struct xdp_buff_xsk, xdp);

	return xp_get_frame_dma(xskb);
}

static inline struct xdp_buff *xsk_buff_alloc(struct xsk_buff_pool *pool)
{
	return xp_alloc(pool);
}

static inline bool xsk_is_eop_desc(struct xdp_desc *desc)
{
	return !xp_mb_desc(desc);
}

/* Returns as many entries as possible up to max. 0 <= N <= max. */
static inline u32 xsk_buff_alloc_batch(struct xsk_buff_pool *pool, struct xdp_buff **xdp, u32 max)
{
	return xp_alloc_batch(pool, xdp, max);
}

static inline bool xsk_buff_can_alloc(struct xsk_buff_pool *pool, u32 count)
{
	return xp_can_alloc(pool, count);
}

static inline void xsk_buff_free(struct xdp_buff *xdp)
{
	struct xdp_buff_xsk *xskb = container_of(xdp, struct xdp_buff_xsk, xdp);
	struct list_head *xskb_list = &xskb->pool->xskb_list;
	struct xdp_buff_xsk *pos, *tmp;

	if (likely(!xdp_buff_has_frags(xdp)))
		goto out;

	list_for_each_entry_safe(pos, tmp, xskb_list, xskb_list_node) {
		list_del(&pos->xskb_list_node);
		xp_free(pos);
	}

	xdp_get_shared_info_from_buff(xdp)->nr_frags = 0;
out:
	xp_free(xskb);
}

static inline void xsk_buff_add_frag(struct xdp_buff *xdp)
{
	struct xdp_buff_xsk *frag = container_of(xdp, struct xdp_buff_xsk, xdp);

	list_add_tail(&frag->xskb_list_node, &frag->pool->xskb_list);
}

static inline struct xdp_buff *xsk_buff_get_frag(struct xdp_buff *first)
{
	struct xdp_buff_xsk *xskb = container_of(first, struct xdp_buff_xsk, xdp);
	struct xdp_buff *ret = NULL;
	struct xdp_buff_xsk *frag;

	frag = list_first_entry_or_null(&xskb->pool->xskb_list,
					struct xdp_buff_xsk, xskb_list_node);
	if (frag) {
		list_del(&frag->xskb_list_node);
		ret = &frag->xdp;
	}

	return ret;
}

static inline void xsk_buff_del_tail(struct xdp_buff *tail)
{
	struct xdp_buff_xsk *xskb = container_of(tail, struct xdp_buff_xsk, xdp);

	list_del(&xskb->xskb_list_node);
}

static inline struct xdp_buff *xsk_buff_get_tail(struct xdp_buff *first)
{
	struct xdp_buff_xsk *xskb = container_of(first, struct xdp_buff_xsk, xdp);
	struct xdp_buff_xsk *frag;

	frag = list_last_entry(&xskb->pool->xskb_list, struct xdp_buff_xsk,
			       xskb_list_node);
	return &frag->xdp;
}

static inline void xsk_buff_set_size(struct xdp_buff *xdp, u32 size)
{
	xdp->data = xdp->data_hard_start + XDP_PACKET_HEADROOM;
	xdp->data_meta = xdp->data;
	xdp->data_end = xdp->data + size;
	xdp->flags = 0;
}

static inline dma_addr_t xsk_buff_raw_get_dma(struct xsk_buff_pool *pool,
					      u64 addr)
{
	return xp_raw_get_dma(pool, addr);
}

static inline void *xsk_buff_raw_get_data(struct xsk_buff_pool *pool, u64 addr)
{
	return xp_raw_get_data(pool, addr);
}

#define XDP_TXMD_FLAGS_VALID ( \
		XDP_TXMD_FLAGS_TIMESTAMP | \
		XDP_TXMD_FLAGS_CHECKSUM | \
	0)

static inline bool xsk_buff_valid_tx_metadata(struct xsk_tx_metadata *meta)
<<<<<<< HEAD
{
	return !(meta->flags & ~XDP_TXMD_FLAGS_VALID);
}

static inline struct xsk_tx_metadata *xsk_buff_get_metadata(struct xsk_buff_pool *pool, u64 addr)
{
	struct xsk_tx_metadata *meta;

	if (!pool->tx_metadata_len)
		return NULL;

	meta = xp_raw_get_data(pool, addr) - pool->tx_metadata_len;
	if (unlikely(!xsk_buff_valid_tx_metadata(meta)))
		return NULL; /* no way to signal the error to the user */

	return meta;
}

static inline void xsk_buff_dma_sync_for_cpu(struct xdp_buff *xdp, struct xsk_buff_pool *pool)
=======
>>>>>>> 0c383648
{
	return !(meta->flags & ~XDP_TXMD_FLAGS_VALID);
}

static inline struct xsk_tx_metadata *xsk_buff_get_metadata(struct xsk_buff_pool *pool, u64 addr)
{
	struct xsk_tx_metadata *meta;

	if (!pool->tx_metadata_len)
		return NULL;

	meta = xp_raw_get_data(pool, addr) - pool->tx_metadata_len;
	if (unlikely(!xsk_buff_valid_tx_metadata(meta)))
		return NULL; /* no way to signal the error to the user */

	return meta;
}

static inline void xsk_buff_dma_sync_for_cpu(struct xdp_buff *xdp)
{
	struct xdp_buff_xsk *xskb = container_of(xdp, struct xdp_buff_xsk, xdp);

	xp_dma_sync_for_cpu(xskb);
}

static inline void xsk_buff_raw_dma_sync_for_device(struct xsk_buff_pool *pool,
						    dma_addr_t dma,
						    size_t size)
{
	xp_dma_sync_for_device(pool, dma, size);
}

#else

static inline void xsk_tx_completed(struct xsk_buff_pool *pool, u32 nb_entries)
{
}

static inline bool xsk_tx_peek_desc(struct xsk_buff_pool *pool,
				    struct xdp_desc *desc)
{
	return false;
}

static inline u32 xsk_tx_peek_release_desc_batch(struct xsk_buff_pool *pool, u32 max)
{
	return 0;
}

static inline void xsk_tx_release(struct xsk_buff_pool *pool)
{
}

static inline struct xsk_buff_pool *
xsk_get_pool_from_qid(struct net_device *dev, u16 queue_id)
{
	return NULL;
}

static inline void xsk_set_rx_need_wakeup(struct xsk_buff_pool *pool)
{
}

static inline void xsk_set_tx_need_wakeup(struct xsk_buff_pool *pool)
{
}

static inline void xsk_clear_rx_need_wakeup(struct xsk_buff_pool *pool)
{
}

static inline void xsk_clear_tx_need_wakeup(struct xsk_buff_pool *pool)
{
}

static inline bool xsk_uses_need_wakeup(struct xsk_buff_pool *pool)
{
	return false;
}

static inline u32 xsk_pool_get_headroom(struct xsk_buff_pool *pool)
{
	return 0;
}

static inline u32 xsk_pool_get_chunk_size(struct xsk_buff_pool *pool)
{
	return 0;
}

static inline u32 xsk_pool_get_rx_frame_size(struct xsk_buff_pool *pool)
{
	return 0;
}

static inline void xsk_pool_set_rxq_info(struct xsk_buff_pool *pool,
					 struct xdp_rxq_info *rxq)
{
}

static inline void xsk_pool_fill_cb(struct xsk_buff_pool *pool,
				    struct xsk_cb_desc *desc)
{
}

static inline unsigned int xsk_pool_get_napi_id(struct xsk_buff_pool *pool)
{
	return 0;
}

static inline void xsk_pool_dma_unmap(struct xsk_buff_pool *pool,
				      unsigned long attrs)
{
}

static inline int xsk_pool_dma_map(struct xsk_buff_pool *pool,
				   struct device *dev, unsigned long attrs)
{
	return 0;
}

static inline dma_addr_t xsk_buff_xdp_get_dma(struct xdp_buff *xdp)
{
	return 0;
}

static inline dma_addr_t xsk_buff_xdp_get_frame_dma(struct xdp_buff *xdp)
{
	return 0;
}

static inline struct xdp_buff *xsk_buff_alloc(struct xsk_buff_pool *pool)
{
	return NULL;
}

static inline bool xsk_is_eop_desc(struct xdp_desc *desc)
{
	return false;
}

static inline u32 xsk_buff_alloc_batch(struct xsk_buff_pool *pool, struct xdp_buff **xdp, u32 max)
{
	return 0;
}

static inline bool xsk_buff_can_alloc(struct xsk_buff_pool *pool, u32 count)
{
	return false;
}

static inline void xsk_buff_free(struct xdp_buff *xdp)
{
}

static inline void xsk_buff_add_frag(struct xdp_buff *xdp)
{
}

static inline struct xdp_buff *xsk_buff_get_frag(struct xdp_buff *first)
{
	return NULL;
}

static inline void xsk_buff_del_tail(struct xdp_buff *tail)
{
}

static inline struct xdp_buff *xsk_buff_get_tail(struct xdp_buff *first)
{
	return NULL;
}

static inline void xsk_buff_set_size(struct xdp_buff *xdp, u32 size)
{
}

static inline dma_addr_t xsk_buff_raw_get_dma(struct xsk_buff_pool *pool,
					      u64 addr)
{
	return 0;
}

static inline void *xsk_buff_raw_get_data(struct xsk_buff_pool *pool, u64 addr)
{
	return NULL;
}

static inline bool xsk_buff_valid_tx_metadata(struct xsk_tx_metadata *meta)
{
	return false;
}

static inline struct xsk_tx_metadata *xsk_buff_get_metadata(struct xsk_buff_pool *pool, u64 addr)
{
	return NULL;
}

<<<<<<< HEAD
static inline void xsk_buff_dma_sync_for_cpu(struct xdp_buff *xdp, struct xsk_buff_pool *pool)
=======
static inline void xsk_buff_dma_sync_for_cpu(struct xdp_buff *xdp)
>>>>>>> 0c383648
{
}

static inline void xsk_buff_raw_dma_sync_for_device(struct xsk_buff_pool *pool,
						    dma_addr_t dma,
						    size_t size)
{
}

#endif /* CONFIG_XDP_SOCKETS */

#endif /* _LINUX_XDP_SOCK_DRV_H */<|MERGE_RESOLUTION|>--- conflicted
+++ resolved
@@ -201,7 +201,6 @@
 	0)
 
 static inline bool xsk_buff_valid_tx_metadata(struct xsk_tx_metadata *meta)
-<<<<<<< HEAD
 {
 	return !(meta->flags & ~XDP_TXMD_FLAGS_VALID);
 }
@@ -220,27 +219,6 @@
 	return meta;
 }
 
-static inline void xsk_buff_dma_sync_for_cpu(struct xdp_buff *xdp, struct xsk_buff_pool *pool)
-=======
->>>>>>> 0c383648
-{
-	return !(meta->flags & ~XDP_TXMD_FLAGS_VALID);
-}
-
-static inline struct xsk_tx_metadata *xsk_buff_get_metadata(struct xsk_buff_pool *pool, u64 addr)
-{
-	struct xsk_tx_metadata *meta;
-
-	if (!pool->tx_metadata_len)
-		return NULL;
-
-	meta = xp_raw_get_data(pool, addr) - pool->tx_metadata_len;
-	if (unlikely(!xsk_buff_valid_tx_metadata(meta)))
-		return NULL; /* no way to signal the error to the user */
-
-	return meta;
-}
-
 static inline void xsk_buff_dma_sync_for_cpu(struct xdp_buff *xdp)
 {
 	struct xdp_buff_xsk *xskb = container_of(xdp, struct xdp_buff_xsk, xdp);
@@ -421,11 +399,7 @@
 	return NULL;
 }
 
-<<<<<<< HEAD
-static inline void xsk_buff_dma_sync_for_cpu(struct xdp_buff *xdp, struct xsk_buff_pool *pool)
-=======
 static inline void xsk_buff_dma_sync_for_cpu(struct xdp_buff *xdp)
->>>>>>> 0c383648
 {
 }
 
