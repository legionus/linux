--- conflicted
+++ resolved
@@ -4830,9 +4830,6 @@
 
 		for_each_pwq(pwq, wq) {
 			raw_spin_lock_irqsave(&pwq->pool->lock, flags);
-<<<<<<< HEAD
-			if (pwq->nr_active || !list_empty(&pwq->inactive_works))
-=======
 			if (pwq->nr_active || !list_empty(&pwq->inactive_works)) {
 				/*
 				 * Defer printing to avoid deadlocks in console
@@ -4840,7 +4837,6 @@
 				 * also taken in their write paths.
 				 */
 				printk_deferred_enter();
->>>>>>> 318a54c0
 				show_pwq(pwq);
 				printk_deferred_exit();
 			}
