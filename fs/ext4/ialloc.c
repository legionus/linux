// SPDX-License-Identifier: GPL-2.0
/*
 *  linux/fs/ext4/ialloc.c
 *
 * Copyright (C) 1992, 1993, 1994, 1995
 * Remy Card (card@masi.ibp.fr)
 * Laboratoire MASI - Institut Blaise Pascal
 * Universite Pierre et Marie Curie (Paris VI)
 *
 *  BSD ufs-inspired inode and directory allocation by
 *  Stephen Tweedie (sct@redhat.com), 1993
 *  Big-endian to little-endian byte-swapping/bitmaps by
 *        David S. Miller (davem@caip.rutgers.edu), 1995
 */

#include <linux/time.h>
#include <linux/fs.h>
#include <linux/stat.h>
#include <linux/string.h>
#include <linux/quotaops.h>
#include <linux/buffer_head.h>
#include <linux/random.h>
#include <linux/bitops.h>
#include <linux/blkdev.h>
#include <linux/cred.h>

#include <asm/byteorder.h>

#include "ext4.h"
#include "ext4_jbd2.h"
#include "xattr.h"
#include "acl.h"

#include <trace/events/ext4.h>

/*
 * ialloc.c contains the inodes allocation and deallocation routines
 */

/*
 * The free inodes are managed by bitmaps.  A file system contains several
 * blocks groups.  Each group contains 1 bitmap block for blocks, 1 bitmap
 * block for inodes, N blocks for the inode table and data blocks.
 *
 * The file system contains group descriptors which are located after the
 * super block.  Each descriptor contains the number of the bitmap block and
 * the free blocks count in the block.
 */

/*
 * To avoid calling the atomic setbit hundreds or thousands of times, we only
 * need to use it within a single byte (to ensure we get endianness right).
 * We can use memset for the rest of the bitmap as there are no other users.
 */
void ext4_mark_bitmap_end(int start_bit, int end_bit, char *bitmap)
{
	int i;

	if (start_bit >= end_bit)
		return;

	ext4_debug("mark end bits +%d through +%d used\n", start_bit, end_bit);
	for (i = start_bit; i < ((start_bit + 7) & ~7UL); i++)
		ext4_set_bit(i, bitmap);
	if (i < end_bit)
		memset(bitmap + (i >> 3), 0xff, (end_bit - i) >> 3);
}

void ext4_end_bitmap_read(struct buffer_head *bh, int uptodate)
{
	if (uptodate) {
		set_buffer_uptodate(bh);
		set_bitmap_uptodate(bh);
	}
	unlock_buffer(bh);
	put_bh(bh);
}

static int ext4_validate_inode_bitmap(struct super_block *sb,
				      struct ext4_group_desc *desc,
				      ext4_group_t block_group,
				      struct buffer_head *bh)
{
	ext4_fsblk_t	blk;
	struct ext4_group_info *grp = ext4_get_group_info(sb, block_group);

	if (buffer_verified(bh))
		return 0;
	if (EXT4_MB_GRP_IBITMAP_CORRUPT(grp))
		return -EFSCORRUPTED;

	ext4_lock_group(sb, block_group);
	if (buffer_verified(bh))
		goto verified;
	blk = ext4_inode_bitmap(sb, desc);
	if (!ext4_inode_bitmap_csum_verify(sb, block_group, desc, bh,
					   EXT4_INODES_PER_GROUP(sb) / 8) ||
	    ext4_simulate_fail(sb, EXT4_SIM_IBITMAP_CRC)) {
		ext4_unlock_group(sb, block_group);
		ext4_error(sb, "Corrupt inode bitmap - block_group = %u, "
			   "inode_bitmap = %llu", block_group, blk);
		ext4_mark_group_bitmap_corrupted(sb, block_group,
					EXT4_GROUP_INFO_IBITMAP_CORRUPT);
		return -EFSBADCRC;
	}
	set_buffer_verified(bh);
verified:
	ext4_unlock_group(sb, block_group);
	return 0;
}

/*
 * Read the inode allocation bitmap for a given block_group, reading
 * into the specified slot in the superblock's bitmap cache.
 *
 * Return buffer_head of bitmap on success, or an ERR_PTR on error.
 */
static struct buffer_head *
ext4_read_inode_bitmap(struct super_block *sb, ext4_group_t block_group)
{
	struct ext4_group_desc *desc;
	struct ext4_sb_info *sbi = EXT4_SB(sb);
	struct buffer_head *bh = NULL;
	ext4_fsblk_t bitmap_blk;
	int err;

	desc = ext4_get_group_desc(sb, block_group, NULL);
	if (!desc)
		return ERR_PTR(-EFSCORRUPTED);

	bitmap_blk = ext4_inode_bitmap(sb, desc);
	if ((bitmap_blk <= le32_to_cpu(sbi->s_es->s_first_data_block)) ||
	    (bitmap_blk >= ext4_blocks_count(sbi->s_es))) {
		ext4_error(sb, "Invalid inode bitmap blk %llu in "
			   "block_group %u", bitmap_blk, block_group);
		ext4_mark_group_bitmap_corrupted(sb, block_group,
					EXT4_GROUP_INFO_IBITMAP_CORRUPT);
		return ERR_PTR(-EFSCORRUPTED);
	}
	bh = sb_getblk(sb, bitmap_blk);
	if (unlikely(!bh)) {
		ext4_warning(sb, "Cannot read inode bitmap - "
			     "block_group = %u, inode_bitmap = %llu",
			     block_group, bitmap_blk);
		return ERR_PTR(-ENOMEM);
	}
	if (bitmap_uptodate(bh))
		goto verify;

	lock_buffer(bh);
	if (bitmap_uptodate(bh)) {
		unlock_buffer(bh);
		goto verify;
	}

	ext4_lock_group(sb, block_group);
	if (ext4_has_group_desc_csum(sb) &&
	    (desc->bg_flags & cpu_to_le16(EXT4_BG_INODE_UNINIT))) {
		if (block_group == 0) {
			ext4_unlock_group(sb, block_group);
			unlock_buffer(bh);
			ext4_error(sb, "Inode bitmap for bg 0 marked "
				   "uninitialized");
			err = -EFSCORRUPTED;
			goto out;
		}
		memset(bh->b_data, 0, (EXT4_INODES_PER_GROUP(sb) + 7) / 8);
		ext4_mark_bitmap_end(EXT4_INODES_PER_GROUP(sb),
				     sb->s_blocksize * 8, bh->b_data);
		set_bitmap_uptodate(bh);
		set_buffer_uptodate(bh);
		set_buffer_verified(bh);
		ext4_unlock_group(sb, block_group);
		unlock_buffer(bh);
		return bh;
	}
	ext4_unlock_group(sb, block_group);

	if (buffer_uptodate(bh)) {
		/*
		 * if not uninit if bh is uptodate,
		 * bitmap is also uptodate
		 */
		set_bitmap_uptodate(bh);
		unlock_buffer(bh);
		goto verify;
	}
	/*
	 * submit the buffer_head for reading
	 */
	trace_ext4_load_inode_bitmap(sb, block_group);
	bh->b_end_io = ext4_end_bitmap_read;
	get_bh(bh);
	submit_bh(REQ_OP_READ, REQ_META | REQ_PRIO, bh);
	wait_on_buffer(bh);
	ext4_simulate_fail_bh(sb, bh, EXT4_SIM_IBITMAP_EIO);
	if (!buffer_uptodate(bh)) {
		put_bh(bh);
<<<<<<< HEAD
		ext4_set_errno(sb, EIO);
		ext4_error(sb, "Cannot read inode bitmap - "
			   "block_group = %u, inode_bitmap = %llu",
			   block_group, bitmap_blk);
=======
		ext4_error_err(sb, EIO, "Cannot read inode bitmap - "
			       "block_group = %u, inode_bitmap = %llu",
			       block_group, bitmap_blk);
>>>>>>> 04d5ce62
		ext4_mark_group_bitmap_corrupted(sb, block_group,
				EXT4_GROUP_INFO_IBITMAP_CORRUPT);
		return ERR_PTR(-EIO);
	}

verify:
	err = ext4_validate_inode_bitmap(sb, desc, block_group, bh);
	if (err)
		goto out;
	return bh;
out:
	put_bh(bh);
	return ERR_PTR(err);
}

/*
 * NOTE! When we get the inode, we're the only people
 * that have access to it, and as such there are no
 * race conditions we have to worry about. The inode
 * is not on the hash-lists, and it cannot be reached
 * through the filesystem because the directory entry
 * has been deleted earlier.
 *
 * HOWEVER: we must make sure that we get no aliases,
 * which means that we have to call "clear_inode()"
 * _before_ we mark the inode not in use in the inode
 * bitmaps. Otherwise a newly created file might use
 * the same inode number (not actually the same pointer
 * though), and then we'd have two inodes sharing the
 * same inode number and space on the harddisk.
 */
void ext4_free_inode(handle_t *handle, struct inode *inode)
{
	struct super_block *sb = inode->i_sb;
	int is_directory;
	unsigned long ino;
	struct buffer_head *bitmap_bh = NULL;
	struct buffer_head *bh2;
	ext4_group_t block_group;
	unsigned long bit;
	struct ext4_group_desc *gdp;
	struct ext4_super_block *es;
	struct ext4_sb_info *sbi;
	int fatal = 0, err, count, cleared;
	struct ext4_group_info *grp;

	if (!sb) {
		printk(KERN_ERR "EXT4-fs: %s:%d: inode on "
		       "nonexistent device\n", __func__, __LINE__);
		return;
	}
	if (atomic_read(&inode->i_count) > 1) {
		ext4_msg(sb, KERN_ERR, "%s:%d: inode #%lu: count=%d",
			 __func__, __LINE__, inode->i_ino,
			 atomic_read(&inode->i_count));
		return;
	}
	if (inode->i_nlink) {
		ext4_msg(sb, KERN_ERR, "%s:%d: inode #%lu: nlink=%d\n",
			 __func__, __LINE__, inode->i_ino, inode->i_nlink);
		return;
	}
	sbi = EXT4_SB(sb);

	ino = inode->i_ino;
	ext4_debug("freeing inode %lu\n", ino);
	trace_ext4_free_inode(inode);

	dquot_initialize(inode);
	dquot_free_inode(inode);

	is_directory = S_ISDIR(inode->i_mode);

	/* Do this BEFORE marking the inode not in use or returning an error */
	ext4_clear_inode(inode);

	es = sbi->s_es;
	if (ino < EXT4_FIRST_INO(sb) || ino > le32_to_cpu(es->s_inodes_count)) {
		ext4_error(sb, "reserved or nonexistent inode %lu", ino);
		goto error_return;
	}
	block_group = (ino - 1) / EXT4_INODES_PER_GROUP(sb);
	bit = (ino - 1) % EXT4_INODES_PER_GROUP(sb);
	bitmap_bh = ext4_read_inode_bitmap(sb, block_group);
	/* Don't bother if the inode bitmap is corrupt. */
	grp = ext4_get_group_info(sb, block_group);
	if (IS_ERR(bitmap_bh)) {
		fatal = PTR_ERR(bitmap_bh);
		bitmap_bh = NULL;
		goto error_return;
	}
	if (unlikely(EXT4_MB_GRP_IBITMAP_CORRUPT(grp))) {
		fatal = -EFSCORRUPTED;
		goto error_return;
	}

	BUFFER_TRACE(bitmap_bh, "get_write_access");
	fatal = ext4_journal_get_write_access(handle, bitmap_bh);
	if (fatal)
		goto error_return;

	fatal = -ESRCH;
	gdp = ext4_get_group_desc(sb, block_group, &bh2);
	if (gdp) {
		BUFFER_TRACE(bh2, "get_write_access");
		fatal = ext4_journal_get_write_access(handle, bh2);
	}
	ext4_lock_group(sb, block_group);
	cleared = ext4_test_and_clear_bit(bit, bitmap_bh->b_data);
	if (fatal || !cleared) {
		ext4_unlock_group(sb, block_group);
		goto out;
	}

	count = ext4_free_inodes_count(sb, gdp) + 1;
	ext4_free_inodes_set(sb, gdp, count);
	if (is_directory) {
		count = ext4_used_dirs_count(sb, gdp) - 1;
		ext4_used_dirs_set(sb, gdp, count);
		percpu_counter_dec(&sbi->s_dirs_counter);
	}
	ext4_inode_bitmap_csum_set(sb, block_group, gdp, bitmap_bh,
				   EXT4_INODES_PER_GROUP(sb) / 8);
	ext4_group_desc_csum_set(sb, block_group, gdp);
	ext4_unlock_group(sb, block_group);

	percpu_counter_inc(&sbi->s_freeinodes_counter);
	if (sbi->s_log_groups_per_flex) {
		struct flex_groups *fg;

		fg = sbi_array_rcu_deref(sbi, s_flex_groups,
					 ext4_flex_group(sbi, block_group));
		atomic_inc(&fg->free_inodes);
		if (is_directory)
			atomic_dec(&fg->used_dirs);
	}
	BUFFER_TRACE(bh2, "call ext4_handle_dirty_metadata");
	fatal = ext4_handle_dirty_metadata(handle, NULL, bh2);
out:
	if (cleared) {
		BUFFER_TRACE(bitmap_bh, "call ext4_handle_dirty_metadata");
		err = ext4_handle_dirty_metadata(handle, NULL, bitmap_bh);
		if (!fatal)
			fatal = err;
	} else {
		ext4_error(sb, "bit already cleared for inode %lu", ino);
		ext4_mark_group_bitmap_corrupted(sb, block_group,
					EXT4_GROUP_INFO_IBITMAP_CORRUPT);
	}

error_return:
	brelse(bitmap_bh);
	ext4_std_error(sb, fatal);
}

struct orlov_stats {
	__u64 free_clusters;
	__u32 free_inodes;
	__u32 used_dirs;
};

/*
 * Helper function for Orlov's allocator; returns critical information
 * for a particular block group or flex_bg.  If flex_size is 1, then g
 * is a block group number; otherwise it is flex_bg number.
 */
static void get_orlov_stats(struct super_block *sb, ext4_group_t g,
			    int flex_size, struct orlov_stats *stats)
{
	struct ext4_group_desc *desc;

	if (flex_size > 1) {
		struct flex_groups *fg = sbi_array_rcu_deref(EXT4_SB(sb),
							     s_flex_groups, g);
		stats->free_inodes = atomic_read(&fg->free_inodes);
		stats->free_clusters = atomic64_read(&fg->free_clusters);
		stats->used_dirs = atomic_read(&fg->used_dirs);
		return;
	}

	desc = ext4_get_group_desc(sb, g, NULL);
	if (desc) {
		stats->free_inodes = ext4_free_inodes_count(sb, desc);
		stats->free_clusters = ext4_free_group_clusters(sb, desc);
		stats->used_dirs = ext4_used_dirs_count(sb, desc);
	} else {
		stats->free_inodes = 0;
		stats->free_clusters = 0;
		stats->used_dirs = 0;
	}
}

/*
 * Orlov's allocator for directories.
 *
 * We always try to spread first-level directories.
 *
 * If there are blockgroups with both free inodes and free blocks counts
 * not worse than average we return one with smallest directory count.
 * Otherwise we simply return a random group.
 *
 * For the rest rules look so:
 *
 * It's OK to put directory into a group unless
 * it has too many directories already (max_dirs) or
 * it has too few free inodes left (min_inodes) or
 * it has too few free blocks left (min_blocks) or
 * Parent's group is preferred, if it doesn't satisfy these
 * conditions we search cyclically through the rest. If none
 * of the groups look good we just look for a group with more
 * free inodes than average (starting at parent's group).
 */

static int find_group_orlov(struct super_block *sb, struct inode *parent,
			    ext4_group_t *group, umode_t mode,
			    const struct qstr *qstr)
{
	ext4_group_t parent_group = EXT4_I(parent)->i_block_group;
	struct ext4_sb_info *sbi = EXT4_SB(sb);
	ext4_group_t real_ngroups = ext4_get_groups_count(sb);
	int inodes_per_group = EXT4_INODES_PER_GROUP(sb);
	unsigned int freei, avefreei, grp_free;
	ext4_fsblk_t freeb, avefreec;
	unsigned int ndirs;
	int max_dirs, min_inodes;
	ext4_grpblk_t min_clusters;
	ext4_group_t i, grp, g, ngroups;
	struct ext4_group_desc *desc;
	struct orlov_stats stats;
	int flex_size = ext4_flex_bg_size(sbi);
	struct dx_hash_info hinfo;

	ngroups = real_ngroups;
	if (flex_size > 1) {
		ngroups = (real_ngroups + flex_size - 1) >>
			sbi->s_log_groups_per_flex;
		parent_group >>= sbi->s_log_groups_per_flex;
	}

	freei = percpu_counter_read_positive(&sbi->s_freeinodes_counter);
	avefreei = freei / ngroups;
	freeb = EXT4_C2B(sbi,
		percpu_counter_read_positive(&sbi->s_freeclusters_counter));
	avefreec = freeb;
	do_div(avefreec, ngroups);
	ndirs = percpu_counter_read_positive(&sbi->s_dirs_counter);

	if (S_ISDIR(mode) &&
	    ((parent == d_inode(sb->s_root)) ||
	     (ext4_test_inode_flag(parent, EXT4_INODE_TOPDIR)))) {
		int best_ndir = inodes_per_group;
		int ret = -1;

		if (qstr) {
			hinfo.hash_version = DX_HASH_HALF_MD4;
			hinfo.seed = sbi->s_hash_seed;
			ext4fs_dirhash(parent, qstr->name, qstr->len, &hinfo);
			grp = hinfo.hash;
		} else
			grp = prandom_u32();
		parent_group = (unsigned)grp % ngroups;
		for (i = 0; i < ngroups; i++) {
			g = (parent_group + i) % ngroups;
			get_orlov_stats(sb, g, flex_size, &stats);
			if (!stats.free_inodes)
				continue;
			if (stats.used_dirs >= best_ndir)
				continue;
			if (stats.free_inodes < avefreei)
				continue;
			if (stats.free_clusters < avefreec)
				continue;
			grp = g;
			ret = 0;
			best_ndir = stats.used_dirs;
		}
		if (ret)
			goto fallback;
	found_flex_bg:
		if (flex_size == 1) {
			*group = grp;
			return 0;
		}

		/*
		 * We pack inodes at the beginning of the flexgroup's
		 * inode tables.  Block allocation decisions will do
		 * something similar, although regular files will
		 * start at 2nd block group of the flexgroup.  See
		 * ext4_ext_find_goal() and ext4_find_near().
		 */
		grp *= flex_size;
		for (i = 0; i < flex_size; i++) {
			if (grp+i >= real_ngroups)
				break;
			desc = ext4_get_group_desc(sb, grp+i, NULL);
			if (desc && ext4_free_inodes_count(sb, desc)) {
				*group = grp+i;
				return 0;
			}
		}
		goto fallback;
	}

	max_dirs = ndirs / ngroups + inodes_per_group / 16;
	min_inodes = avefreei - inodes_per_group*flex_size / 4;
	if (min_inodes < 1)
		min_inodes = 1;
	min_clusters = avefreec - EXT4_CLUSTERS_PER_GROUP(sb)*flex_size / 4;

	/*
	 * Start looking in the flex group where we last allocated an
	 * inode for this parent directory
	 */
	if (EXT4_I(parent)->i_last_alloc_group != ~0) {
		parent_group = EXT4_I(parent)->i_last_alloc_group;
		if (flex_size > 1)
			parent_group >>= sbi->s_log_groups_per_flex;
	}

	for (i = 0; i < ngroups; i++) {
		grp = (parent_group + i) % ngroups;
		get_orlov_stats(sb, grp, flex_size, &stats);
		if (stats.used_dirs >= max_dirs)
			continue;
		if (stats.free_inodes < min_inodes)
			continue;
		if (stats.free_clusters < min_clusters)
			continue;
		goto found_flex_bg;
	}

fallback:
	ngroups = real_ngroups;
	avefreei = freei / ngroups;
fallback_retry:
	parent_group = EXT4_I(parent)->i_block_group;
	for (i = 0; i < ngroups; i++) {
		grp = (parent_group + i) % ngroups;
		desc = ext4_get_group_desc(sb, grp, NULL);
		if (desc) {
			grp_free = ext4_free_inodes_count(sb, desc);
			if (grp_free && grp_free >= avefreei) {
				*group = grp;
				return 0;
			}
		}
	}

	if (avefreei) {
		/*
		 * The free-inodes counter is approximate, and for really small
		 * filesystems the above test can fail to find any blockgroups
		 */
		avefreei = 0;
		goto fallback_retry;
	}

	return -1;
}

static int find_group_other(struct super_block *sb, struct inode *parent,
			    ext4_group_t *group, umode_t mode)
{
	ext4_group_t parent_group = EXT4_I(parent)->i_block_group;
	ext4_group_t i, last, ngroups = ext4_get_groups_count(sb);
	struct ext4_group_desc *desc;
	int flex_size = ext4_flex_bg_size(EXT4_SB(sb));

	/*
	 * Try to place the inode is the same flex group as its
	 * parent.  If we can't find space, use the Orlov algorithm to
	 * find another flex group, and store that information in the
	 * parent directory's inode information so that use that flex
	 * group for future allocations.
	 */
	if (flex_size > 1) {
		int retry = 0;

	try_again:
		parent_group &= ~(flex_size-1);
		last = parent_group + flex_size;
		if (last > ngroups)
			last = ngroups;
		for  (i = parent_group; i < last; i++) {
			desc = ext4_get_group_desc(sb, i, NULL);
			if (desc && ext4_free_inodes_count(sb, desc)) {
				*group = i;
				return 0;
			}
		}
		if (!retry && EXT4_I(parent)->i_last_alloc_group != ~0) {
			retry = 1;
			parent_group = EXT4_I(parent)->i_last_alloc_group;
			goto try_again;
		}
		/*
		 * If this didn't work, use the Orlov search algorithm
		 * to find a new flex group; we pass in the mode to
		 * avoid the topdir algorithms.
		 */
		*group = parent_group + flex_size;
		if (*group > ngroups)
			*group = 0;
		return find_group_orlov(sb, parent, group, mode, NULL);
	}

	/*
	 * Try to place the inode in its parent directory
	 */
	*group = parent_group;
	desc = ext4_get_group_desc(sb, *group, NULL);
	if (desc && ext4_free_inodes_count(sb, desc) &&
	    ext4_free_group_clusters(sb, desc))
		return 0;

	/*
	 * We're going to place this inode in a different blockgroup from its
	 * parent.  We want to cause files in a common directory to all land in
	 * the same blockgroup.  But we want files which are in a different
	 * directory which shares a blockgroup with our parent to land in a
	 * different blockgroup.
	 *
	 * So add our directory's i_ino into the starting point for the hash.
	 */
	*group = (*group + parent->i_ino) % ngroups;

	/*
	 * Use a quadratic hash to find a group with a free inode and some free
	 * blocks.
	 */
	for (i = 1; i < ngroups; i <<= 1) {
		*group += i;
		if (*group >= ngroups)
			*group -= ngroups;
		desc = ext4_get_group_desc(sb, *group, NULL);
		if (desc && ext4_free_inodes_count(sb, desc) &&
		    ext4_free_group_clusters(sb, desc))
			return 0;
	}

	/*
	 * That failed: try linear search for a free inode, even if that group
	 * has no free blocks.
	 */
	*group = parent_group;
	for (i = 0; i < ngroups; i++) {
		if (++*group >= ngroups)
			*group = 0;
		desc = ext4_get_group_desc(sb, *group, NULL);
		if (desc && ext4_free_inodes_count(sb, desc))
			return 0;
	}

	return -1;
}

/*
 * In no journal mode, if an inode has recently been deleted, we want
 * to avoid reusing it until we're reasonably sure the inode table
 * block has been written back to disk.  (Yes, these values are
 * somewhat arbitrary...)
 */
#define RECENTCY_MIN	60
#define RECENTCY_DIRTY	300

static int recently_deleted(struct super_block *sb, ext4_group_t group, int ino)
{
	struct ext4_group_desc	*gdp;
	struct ext4_inode	*raw_inode;
	struct buffer_head	*bh;
	int inodes_per_block = EXT4_SB(sb)->s_inodes_per_block;
	int offset, ret = 0;
	int recentcy = RECENTCY_MIN;
	u32 dtime, now;

	gdp = ext4_get_group_desc(sb, group, NULL);
	if (unlikely(!gdp))
		return 0;

	bh = sb_find_get_block(sb, ext4_inode_table(sb, gdp) +
		       (ino / inodes_per_block));
	if (!bh || !buffer_uptodate(bh))
		/*
		 * If the block is not in the buffer cache, then it
		 * must have been written out.
		 */
		goto out;

	offset = (ino % inodes_per_block) * EXT4_INODE_SIZE(sb);
	raw_inode = (struct ext4_inode *) (bh->b_data + offset);

	/* i_dtime is only 32 bits on disk, but we only care about relative
	 * times in the range of a few minutes (i.e. long enough to sync a
	 * recently-deleted inode to disk), so using the low 32 bits of the
	 * clock (a 68 year range) is enough, see time_before32() */
	dtime = le32_to_cpu(raw_inode->i_dtime);
	now = ktime_get_real_seconds();
	if (buffer_dirty(bh))
		recentcy += RECENTCY_DIRTY;

	if (dtime && time_before32(dtime, now) &&
	    time_before32(now, dtime + recentcy))
		ret = 1;
out:
	brelse(bh);
	return ret;
}

static int find_inode_bit(struct super_block *sb, ext4_group_t group,
			  struct buffer_head *bitmap, unsigned long *ino)
{
	bool check_recently_deleted = EXT4_SB(sb)->s_journal == NULL;
	unsigned long recently_deleted_ino = EXT4_INODES_PER_GROUP(sb);

next:
	*ino = ext4_find_next_zero_bit((unsigned long *)
				       bitmap->b_data,
				       EXT4_INODES_PER_GROUP(sb), *ino);
	if (*ino >= EXT4_INODES_PER_GROUP(sb))
		goto not_found;

	if (check_recently_deleted && recently_deleted(sb, group, *ino)) {
		recently_deleted_ino = *ino;
		*ino = *ino + 1;
		if (*ino < EXT4_INODES_PER_GROUP(sb))
			goto next;
		goto not_found;
	}
	return 1;
not_found:
	if (recently_deleted_ino >= EXT4_INODES_PER_GROUP(sb))
		return 0;
	/*
	 * Not reusing recently deleted inodes is mostly a preference. We don't
	 * want to report ENOSPC or skew allocation patterns because of that.
	 * So return even recently deleted inode if we could find better in the
	 * given range.
	 */
	*ino = recently_deleted_ino;
	return 1;
}

/*
 * There are two policies for allocating an inode.  If the new inode is
 * a directory, then a forward search is made for a block group with both
 * free space and a low directory-to-inode ratio; if that fails, then of
 * the groups with above-average free space, that group with the fewest
 * directories already is chosen.
 *
 * For other inodes, search forward from the parent directory's block
 * group to find a free inode.
 */
struct inode *__ext4_new_inode(handle_t *handle, struct inode *dir,
			       umode_t mode, const struct qstr *qstr,
			       __u32 goal, uid_t *owner, __u32 i_flags,
			       int handle_type, unsigned int line_no,
			       int nblocks)
{
	struct super_block *sb;
	struct buffer_head *inode_bitmap_bh = NULL;
	struct buffer_head *group_desc_bh;
	ext4_group_t ngroups, group = 0;
	unsigned long ino = 0;
	struct inode *inode;
	struct ext4_group_desc *gdp = NULL;
	struct ext4_inode_info *ei;
	struct ext4_sb_info *sbi;
	int ret2, err;
	struct inode *ret;
	ext4_group_t i;
	ext4_group_t flex_group;
	struct ext4_group_info *grp;
	int encrypt = 0;

	/* Cannot create files in a deleted directory */
	if (!dir || !dir->i_nlink)
		return ERR_PTR(-EPERM);

	sb = dir->i_sb;
	sbi = EXT4_SB(sb);

	if (unlikely(ext4_forced_shutdown(sbi)))
		return ERR_PTR(-EIO);

	if ((IS_ENCRYPTED(dir) || DUMMY_ENCRYPTION_ENABLED(sbi)) &&
	    (S_ISREG(mode) || S_ISDIR(mode) || S_ISLNK(mode)) &&
	    !(i_flags & EXT4_EA_INODE_FL)) {
		err = fscrypt_get_encryption_info(dir);
		if (err)
			return ERR_PTR(err);
		if (!fscrypt_has_encryption_key(dir))
			return ERR_PTR(-ENOKEY);
		encrypt = 1;
	}

	if (!handle && sbi->s_journal && !(i_flags & EXT4_EA_INODE_FL)) {
#ifdef CONFIG_EXT4_FS_POSIX_ACL
		struct posix_acl *p = get_acl(dir, ACL_TYPE_DEFAULT);

		if (IS_ERR(p))
			return ERR_CAST(p);
		if (p) {
			int acl_size = p->a_count * sizeof(ext4_acl_entry);

			nblocks += (S_ISDIR(mode) ? 2 : 1) *
				__ext4_xattr_set_credits(sb, NULL /* inode */,
					NULL /* block_bh */, acl_size,
					true /* is_create */);
			posix_acl_release(p);
		}
#endif

#ifdef CONFIG_SECURITY
		{
			int num_security_xattrs = 1;

#ifdef CONFIG_INTEGRITY
			num_security_xattrs++;
#endif
			/*
			 * We assume that security xattrs are never
			 * more than 1k.  In practice they are under
			 * 128 bytes.
			 */
			nblocks += num_security_xattrs *
				__ext4_xattr_set_credits(sb, NULL /* inode */,
					NULL /* block_bh */, 1024,
					true /* is_create */);
		}
#endif
		if (encrypt)
			nblocks += __ext4_xattr_set_credits(sb,
					NULL /* inode */, NULL /* block_bh */,
					FSCRYPT_SET_CONTEXT_MAX_SIZE,
					true /* is_create */);
	}

	ngroups = ext4_get_groups_count(sb);
	trace_ext4_request_inode(dir, mode);
	inode = new_inode(sb);
	if (!inode)
		return ERR_PTR(-ENOMEM);
	ei = EXT4_I(inode);

	/*
	 * Initialize owners and quota early so that we don't have to account
	 * for quota initialization worst case in standard inode creating
	 * transaction
	 */
	if (owner) {
		inode->i_mode = mode;
		i_uid_write(inode, owner[0]);
		i_gid_write(inode, owner[1]);
	} else if (test_opt(sb, GRPID)) {
		inode->i_mode = mode;
		inode->i_uid = current_fsuid();
		inode->i_gid = dir->i_gid;
	} else
		inode_init_owner(inode, dir, mode);

	if (ext4_has_feature_project(sb) &&
	    ext4_test_inode_flag(dir, EXT4_INODE_PROJINHERIT))
		ei->i_projid = EXT4_I(dir)->i_projid;
	else
		ei->i_projid = make_kprojid(&init_user_ns, EXT4_DEF_PROJID);

	err = dquot_initialize(inode);
	if (err)
		goto out;

	if (!goal)
		goal = sbi->s_inode_goal;

	if (goal && goal <= le32_to_cpu(sbi->s_es->s_inodes_count)) {
		group = (goal - 1) / EXT4_INODES_PER_GROUP(sb);
		ino = (goal - 1) % EXT4_INODES_PER_GROUP(sb);
		ret2 = 0;
		goto got_group;
	}

	if (S_ISDIR(mode))
		ret2 = find_group_orlov(sb, dir, &group, mode, qstr);
	else
		ret2 = find_group_other(sb, dir, &group, mode);

got_group:
	EXT4_I(dir)->i_last_alloc_group = group;
	err = -ENOSPC;
	if (ret2 == -1)
		goto out;

	/*
	 * Normally we will only go through one pass of this loop,
	 * unless we get unlucky and it turns out the group we selected
	 * had its last inode grabbed by someone else.
	 */
	for (i = 0; i < ngroups; i++, ino = 0) {
		err = -EIO;

		gdp = ext4_get_group_desc(sb, group, &group_desc_bh);
		if (!gdp)
			goto out;

		/*
		 * Check free inodes count before loading bitmap.
		 */
		if (ext4_free_inodes_count(sb, gdp) == 0)
			goto next_group;

		grp = ext4_get_group_info(sb, group);
		/* Skip groups with already-known suspicious inode tables */
		if (EXT4_MB_GRP_IBITMAP_CORRUPT(grp))
			goto next_group;

		brelse(inode_bitmap_bh);
		inode_bitmap_bh = ext4_read_inode_bitmap(sb, group);
		/* Skip groups with suspicious inode tables */
		if (EXT4_MB_GRP_IBITMAP_CORRUPT(grp) ||
		    IS_ERR(inode_bitmap_bh)) {
			inode_bitmap_bh = NULL;
			goto next_group;
		}

repeat_in_this_group:
		ret2 = find_inode_bit(sb, group, inode_bitmap_bh, &ino);
		if (!ret2)
			goto next_group;

		if (group == 0 && (ino + 1) < EXT4_FIRST_INO(sb)) {
			ext4_error(sb, "reserved inode found cleared - "
				   "inode=%lu", ino + 1);
			ext4_mark_group_bitmap_corrupted(sb, group,
					EXT4_GROUP_INFO_IBITMAP_CORRUPT);
			goto next_group;
		}

		if (!handle) {
			BUG_ON(nblocks <= 0);
			handle = __ext4_journal_start_sb(dir->i_sb, line_no,
				 handle_type, nblocks, 0,
				 ext4_trans_default_revoke_credits(sb));
			if (IS_ERR(handle)) {
				err = PTR_ERR(handle);
				ext4_std_error(sb, err);
				goto out;
			}
		}
		BUFFER_TRACE(inode_bitmap_bh, "get_write_access");
		err = ext4_journal_get_write_access(handle, inode_bitmap_bh);
		if (err) {
			ext4_std_error(sb, err);
			goto out;
		}
		ext4_lock_group(sb, group);
		ret2 = ext4_test_and_set_bit(ino, inode_bitmap_bh->b_data);
		if (ret2) {
			/* Someone already took the bit. Repeat the search
			 * with lock held.
			 */
			ret2 = find_inode_bit(sb, group, inode_bitmap_bh, &ino);
			if (ret2) {
				ext4_set_bit(ino, inode_bitmap_bh->b_data);
				ret2 = 0;
			} else {
				ret2 = 1; /* we didn't grab the inode */
			}
		}
		ext4_unlock_group(sb, group);
		ino++;		/* the inode bitmap is zero-based */
		if (!ret2)
			goto got; /* we grabbed the inode! */

		if (ino < EXT4_INODES_PER_GROUP(sb))
			goto repeat_in_this_group;
next_group:
		if (++group == ngroups)
			group = 0;
	}
	err = -ENOSPC;
	goto out;

got:
	BUFFER_TRACE(inode_bitmap_bh, "call ext4_handle_dirty_metadata");
	err = ext4_handle_dirty_metadata(handle, NULL, inode_bitmap_bh);
	if (err) {
		ext4_std_error(sb, err);
		goto out;
	}

	BUFFER_TRACE(group_desc_bh, "get_write_access");
	err = ext4_journal_get_write_access(handle, group_desc_bh);
	if (err) {
		ext4_std_error(sb, err);
		goto out;
	}

	/* We may have to initialize the block bitmap if it isn't already */
	if (ext4_has_group_desc_csum(sb) &&
	    gdp->bg_flags & cpu_to_le16(EXT4_BG_BLOCK_UNINIT)) {
		struct buffer_head *block_bitmap_bh;

		block_bitmap_bh = ext4_read_block_bitmap(sb, group);
		if (IS_ERR(block_bitmap_bh)) {
			err = PTR_ERR(block_bitmap_bh);
			goto out;
		}
		BUFFER_TRACE(block_bitmap_bh, "get block bitmap access");
		err = ext4_journal_get_write_access(handle, block_bitmap_bh);
		if (err) {
			brelse(block_bitmap_bh);
			ext4_std_error(sb, err);
			goto out;
		}

		BUFFER_TRACE(block_bitmap_bh, "dirty block bitmap");
		err = ext4_handle_dirty_metadata(handle, NULL, block_bitmap_bh);

		/* recheck and clear flag under lock if we still need to */
		ext4_lock_group(sb, group);
		if (ext4_has_group_desc_csum(sb) &&
		    (gdp->bg_flags & cpu_to_le16(EXT4_BG_BLOCK_UNINIT))) {
			gdp->bg_flags &= cpu_to_le16(~EXT4_BG_BLOCK_UNINIT);
			ext4_free_group_clusters_set(sb, gdp,
				ext4_free_clusters_after_init(sb, group, gdp));
			ext4_block_bitmap_csum_set(sb, group, gdp,
						   block_bitmap_bh);
			ext4_group_desc_csum_set(sb, group, gdp);
		}
		ext4_unlock_group(sb, group);
		brelse(block_bitmap_bh);

		if (err) {
			ext4_std_error(sb, err);
			goto out;
		}
	}

	/* Update the relevant bg descriptor fields */
	if (ext4_has_group_desc_csum(sb)) {
		int free;
		struct ext4_group_info *grp = ext4_get_group_info(sb, group);

		down_read(&grp->alloc_sem); /* protect vs itable lazyinit */
		ext4_lock_group(sb, group); /* while we modify the bg desc */
		free = EXT4_INODES_PER_GROUP(sb) -
			ext4_itable_unused_count(sb, gdp);
		if (gdp->bg_flags & cpu_to_le16(EXT4_BG_INODE_UNINIT)) {
			gdp->bg_flags &= cpu_to_le16(~EXT4_BG_INODE_UNINIT);
			free = 0;
		}
		/*
		 * Check the relative inode number against the last used
		 * relative inode number in this group. if it is greater
		 * we need to update the bg_itable_unused count
		 */
		if (ino > free)
			ext4_itable_unused_set(sb, gdp,
					(EXT4_INODES_PER_GROUP(sb) - ino));
		up_read(&grp->alloc_sem);
	} else {
		ext4_lock_group(sb, group);
	}

	ext4_free_inodes_set(sb, gdp, ext4_free_inodes_count(sb, gdp) - 1);
	if (S_ISDIR(mode)) {
		ext4_used_dirs_set(sb, gdp, ext4_used_dirs_count(sb, gdp) + 1);
		if (sbi->s_log_groups_per_flex) {
			ext4_group_t f = ext4_flex_group(sbi, group);

			atomic_inc(&sbi_array_rcu_deref(sbi, s_flex_groups,
							f)->used_dirs);
		}
	}
	if (ext4_has_group_desc_csum(sb)) {
		ext4_inode_bitmap_csum_set(sb, group, gdp, inode_bitmap_bh,
					   EXT4_INODES_PER_GROUP(sb) / 8);
		ext4_group_desc_csum_set(sb, group, gdp);
	}
	ext4_unlock_group(sb, group);

	BUFFER_TRACE(group_desc_bh, "call ext4_handle_dirty_metadata");
	err = ext4_handle_dirty_metadata(handle, NULL, group_desc_bh);
	if (err) {
		ext4_std_error(sb, err);
		goto out;
	}

	percpu_counter_dec(&sbi->s_freeinodes_counter);
	if (S_ISDIR(mode))
		percpu_counter_inc(&sbi->s_dirs_counter);

	if (sbi->s_log_groups_per_flex) {
		flex_group = ext4_flex_group(sbi, group);
		atomic_dec(&sbi_array_rcu_deref(sbi, s_flex_groups,
						flex_group)->free_inodes);
	}

	inode->i_ino = ino + group * EXT4_INODES_PER_GROUP(sb);
	/* This is the optimal IO size (for stat), not the fs block size */
	inode->i_blocks = 0;
	inode->i_mtime = inode->i_atime = inode->i_ctime = current_time(inode);
	ei->i_crtime = inode->i_mtime;

	memset(ei->i_data, 0, sizeof(ei->i_data));
	ei->i_dir_start_lookup = 0;
	ei->i_disksize = 0;

	/* Don't inherit extent flag from directory, amongst others. */
	ei->i_flags =
		ext4_mask_flags(mode, EXT4_I(dir)->i_flags & EXT4_FL_INHERITED);
	ei->i_flags |= i_flags;
	ei->i_file_acl = 0;
	ei->i_dtime = 0;
	ei->i_block_group = group;
	ei->i_last_alloc_group = ~0;

	ext4_set_inode_flags(inode);
	if (IS_DIRSYNC(inode))
		ext4_handle_sync(handle);
	if (insert_inode_locked(inode) < 0) {
		/*
		 * Likely a bitmap corruption causing inode to be allocated
		 * twice.
		 */
		err = -EIO;
		ext4_error(sb, "failed to insert inode %lu: doubly allocated?",
			   inode->i_ino);
		ext4_mark_group_bitmap_corrupted(sb, group,
					EXT4_GROUP_INFO_IBITMAP_CORRUPT);
		goto out;
	}
	inode->i_generation = prandom_u32();

	/* Precompute checksum seed for inode metadata */
	if (ext4_has_metadata_csum(sb)) {
		__u32 csum;
		__le32 inum = cpu_to_le32(inode->i_ino);
		__le32 gen = cpu_to_le32(inode->i_generation);
		csum = ext4_chksum(sbi, sbi->s_csum_seed, (__u8 *)&inum,
				   sizeof(inum));
		ei->i_csum_seed = ext4_chksum(sbi, csum, (__u8 *)&gen,
					      sizeof(gen));
	}

	ext4_clear_state_flags(ei); /* Only relevant on 32-bit archs */
	ext4_set_inode_state(inode, EXT4_STATE_NEW);

	ei->i_extra_isize = sbi->s_want_extra_isize;
	ei->i_inline_off = 0;
	if (ext4_has_feature_inline_data(sb))
		ext4_set_inode_state(inode, EXT4_STATE_MAY_INLINE_DATA);
	ret = inode;
	err = dquot_alloc_inode(inode);
	if (err)
		goto fail_drop;

	/*
	 * Since the encryption xattr will always be unique, create it first so
	 * that it's less likely to end up in an external xattr block and
	 * prevent its deduplication.
	 */
	if (encrypt) {
		err = fscrypt_inherit_context(dir, inode, handle, true);
		if (err)
			goto fail_free_drop;
	}

	if (!(ei->i_flags & EXT4_EA_INODE_FL)) {
		err = ext4_init_acl(handle, inode, dir);
		if (err)
			goto fail_free_drop;

		err = ext4_init_security(handle, inode, dir, qstr);
		if (err)
			goto fail_free_drop;
	}

	if (ext4_has_feature_extents(sb)) {
		/* set extent flag only for directory, file and normal symlink*/
		if (S_ISDIR(mode) || S_ISREG(mode) || S_ISLNK(mode)) {
			ext4_set_inode_flag(inode, EXT4_INODE_EXTENTS);
			ext4_ext_tree_init(handle, inode);
		}
	}

	if (ext4_handle_valid(handle)) {
		ei->i_sync_tid = handle->h_transaction->t_tid;
		ei->i_datasync_tid = handle->h_transaction->t_tid;
	}

	err = ext4_mark_inode_dirty(handle, inode);
	if (err) {
		ext4_std_error(sb, err);
		goto fail_free_drop;
	}

	ext4_debug("allocating inode %lu\n", inode->i_ino);
	trace_ext4_allocate_inode(inode, dir, mode);
	brelse(inode_bitmap_bh);
	return ret;

fail_free_drop:
	dquot_free_inode(inode);
fail_drop:
	clear_nlink(inode);
	unlock_new_inode(inode);
out:
	dquot_drop(inode);
	inode->i_flags |= S_NOQUOTA;
	iput(inode);
	brelse(inode_bitmap_bh);
	return ERR_PTR(err);
}

/* Verify that we are loading a valid orphan from disk */
struct inode *ext4_orphan_get(struct super_block *sb, unsigned long ino)
{
	unsigned long max_ino = le32_to_cpu(EXT4_SB(sb)->s_es->s_inodes_count);
	ext4_group_t block_group;
	int bit;
	struct buffer_head *bitmap_bh = NULL;
	struct inode *inode = NULL;
	int err = -EFSCORRUPTED;

	if (ino < EXT4_FIRST_INO(sb) || ino > max_ino)
		goto bad_orphan;

	block_group = (ino - 1) / EXT4_INODES_PER_GROUP(sb);
	bit = (ino - 1) % EXT4_INODES_PER_GROUP(sb);
	bitmap_bh = ext4_read_inode_bitmap(sb, block_group);
	if (IS_ERR(bitmap_bh))
		return ERR_CAST(bitmap_bh);

	/* Having the inode bit set should be a 100% indicator that this
	 * is a valid orphan (no e2fsck run on fs).  Orphans also include
	 * inodes that were being truncated, so we can't check i_nlink==0.
	 */
	if (!ext4_test_bit(bit, bitmap_bh->b_data))
		goto bad_orphan;

	inode = ext4_iget(sb, ino, EXT4_IGET_NORMAL);
	if (IS_ERR(inode)) {
		err = PTR_ERR(inode);
<<<<<<< HEAD
		ext4_set_errno(sb, -err);
		ext4_error(sb, "couldn't read orphan inode %lu (err %d)",
			   ino, err);
=======
		ext4_error_err(sb, -err,
			       "couldn't read orphan inode %lu (err %d)",
			       ino, err);
>>>>>>> 04d5ce62
		return inode;
	}

	/*
	 * If the orphans has i_nlinks > 0 then it should be able to
	 * be truncated, otherwise it won't be removed from the orphan
	 * list during processing and an infinite loop will result.
	 * Similarly, it must not be a bad inode.
	 */
	if ((inode->i_nlink && !ext4_can_truncate(inode)) ||
	    is_bad_inode(inode))
		goto bad_orphan;

	if (NEXT_ORPHAN(inode) > max_ino)
		goto bad_orphan;
	brelse(bitmap_bh);
	return inode;

bad_orphan:
	ext4_error(sb, "bad orphan inode %lu", ino);
	if (bitmap_bh)
		printk(KERN_ERR "ext4_test_bit(bit=%d, block=%llu) = %d\n",
		       bit, (unsigned long long)bitmap_bh->b_blocknr,
		       ext4_test_bit(bit, bitmap_bh->b_data));
	if (inode) {
		printk(KERN_ERR "is_bad_inode(inode)=%d\n",
		       is_bad_inode(inode));
		printk(KERN_ERR "NEXT_ORPHAN(inode)=%u\n",
		       NEXT_ORPHAN(inode));
		printk(KERN_ERR "max_ino=%lu\n", max_ino);
		printk(KERN_ERR "i_nlink=%u\n", inode->i_nlink);
		/* Avoid freeing blocks if we got a bad deleted inode */
		if (inode->i_nlink == 0)
			inode->i_blocks = 0;
		iput(inode);
	}
	brelse(bitmap_bh);
	return ERR_PTR(err);
}

unsigned long ext4_count_free_inodes(struct super_block *sb)
{
	unsigned long desc_count;
	struct ext4_group_desc *gdp;
	ext4_group_t i, ngroups = ext4_get_groups_count(sb);
#ifdef EXT4FS_DEBUG
	struct ext4_super_block *es;
	unsigned long bitmap_count, x;
	struct buffer_head *bitmap_bh = NULL;

	es = EXT4_SB(sb)->s_es;
	desc_count = 0;
	bitmap_count = 0;
	gdp = NULL;
	for (i = 0; i < ngroups; i++) {
		gdp = ext4_get_group_desc(sb, i, NULL);
		if (!gdp)
			continue;
		desc_count += ext4_free_inodes_count(sb, gdp);
		brelse(bitmap_bh);
		bitmap_bh = ext4_read_inode_bitmap(sb, i);
		if (IS_ERR(bitmap_bh)) {
			bitmap_bh = NULL;
			continue;
		}

		x = ext4_count_free(bitmap_bh->b_data,
				    EXT4_INODES_PER_GROUP(sb) / 8);
		printk(KERN_DEBUG "group %lu: stored = %d, counted = %lu\n",
			(unsigned long) i, ext4_free_inodes_count(sb, gdp), x);
		bitmap_count += x;
	}
	brelse(bitmap_bh);
	printk(KERN_DEBUG "ext4_count_free_inodes: "
	       "stored = %u, computed = %lu, %lu\n",
	       le32_to_cpu(es->s_free_inodes_count), desc_count, bitmap_count);
	return desc_count;
#else
	desc_count = 0;
	for (i = 0; i < ngroups; i++) {
		gdp = ext4_get_group_desc(sb, i, NULL);
		if (!gdp)
			continue;
		desc_count += ext4_free_inodes_count(sb, gdp);
		cond_resched();
	}
	return desc_count;
#endif
}

/* Called at mount-time, super-block is locked */
unsigned long ext4_count_dirs(struct super_block * sb)
{
	unsigned long count = 0;
	ext4_group_t i, ngroups = ext4_get_groups_count(sb);

	for (i = 0; i < ngroups; i++) {
		struct ext4_group_desc *gdp = ext4_get_group_desc(sb, i, NULL);
		if (!gdp)
			continue;
		count += ext4_used_dirs_count(sb, gdp);
	}
	return count;
}

/*
 * Zeroes not yet zeroed inode table - just write zeroes through the whole
 * inode table. Must be called without any spinlock held. The only place
 * where it is called from on active part of filesystem is ext4lazyinit
 * thread, so we do not need any special locks, however we have to prevent
 * inode allocation from the current group, so we take alloc_sem lock, to
 * block ext4_new_inode() until we are finished.
 */
int ext4_init_inode_table(struct super_block *sb, ext4_group_t group,
				 int barrier)
{
	struct ext4_group_info *grp = ext4_get_group_info(sb, group);
	struct ext4_sb_info *sbi = EXT4_SB(sb);
	struct ext4_group_desc *gdp = NULL;
	struct buffer_head *group_desc_bh;
	handle_t *handle;
	ext4_fsblk_t blk;
	int num, ret = 0, used_blks = 0;

	/* This should not happen, but just to be sure check this */
	if (sb_rdonly(sb)) {
		ret = 1;
		goto out;
	}

	gdp = ext4_get_group_desc(sb, group, &group_desc_bh);
	if (!gdp)
		goto out;

	/*
	 * We do not need to lock this, because we are the only one
	 * handling this flag.
	 */
	if (gdp->bg_flags & cpu_to_le16(EXT4_BG_INODE_ZEROED))
		goto out;

	handle = ext4_journal_start_sb(sb, EXT4_HT_MISC, 1);
	if (IS_ERR(handle)) {
		ret = PTR_ERR(handle);
		goto out;
	}

	down_write(&grp->alloc_sem);
	/*
	 * If inode bitmap was already initialized there may be some
	 * used inodes so we need to skip blocks with used inodes in
	 * inode table.
	 */
	if (!(gdp->bg_flags & cpu_to_le16(EXT4_BG_INODE_UNINIT)))
		used_blks = DIV_ROUND_UP((EXT4_INODES_PER_GROUP(sb) -
			    ext4_itable_unused_count(sb, gdp)),
			    sbi->s_inodes_per_block);

	if ((used_blks < 0) || (used_blks > sbi->s_itb_per_group) ||
	    ((group == 0) && ((EXT4_INODES_PER_GROUP(sb) -
			       ext4_itable_unused_count(sb, gdp)) <
			      EXT4_FIRST_INO(sb)))) {
		ext4_error(sb, "Something is wrong with group %u: "
			   "used itable blocks: %d; "
			   "itable unused count: %u",
			   group, used_blks,
			   ext4_itable_unused_count(sb, gdp));
		ret = 1;
		goto err_out;
	}

	blk = ext4_inode_table(sb, gdp) + used_blks;
	num = sbi->s_itb_per_group - used_blks;

	BUFFER_TRACE(group_desc_bh, "get_write_access");
	ret = ext4_journal_get_write_access(handle,
					    group_desc_bh);
	if (ret)
		goto err_out;

	/*
	 * Skip zeroout if the inode table is full. But we set the ZEROED
	 * flag anyway, because obviously, when it is full it does not need
	 * further zeroing.
	 */
	if (unlikely(num == 0))
		goto skip_zeroout;

	ext4_debug("going to zero out inode table in group %d\n",
		   group);
	ret = sb_issue_zeroout(sb, blk, num, GFP_NOFS);
	if (ret < 0)
		goto err_out;
	if (barrier)
		blkdev_issue_flush(sb->s_bdev, GFP_NOFS, NULL);

skip_zeroout:
	ext4_lock_group(sb, group);
	gdp->bg_flags |= cpu_to_le16(EXT4_BG_INODE_ZEROED);
	ext4_group_desc_csum_set(sb, group, gdp);
	ext4_unlock_group(sb, group);

	BUFFER_TRACE(group_desc_bh,
		     "call ext4_handle_dirty_metadata");
	ret = ext4_handle_dirty_metadata(handle, NULL,
					 group_desc_bh);

err_out:
	up_write(&grp->alloc_sem);
	ext4_journal_stop(handle);
out:
	return ret;
}<|MERGE_RESOLUTION|>--- conflicted
+++ resolved
@@ -196,16 +196,9 @@
 	ext4_simulate_fail_bh(sb, bh, EXT4_SIM_IBITMAP_EIO);
 	if (!buffer_uptodate(bh)) {
 		put_bh(bh);
-<<<<<<< HEAD
-		ext4_set_errno(sb, EIO);
-		ext4_error(sb, "Cannot read inode bitmap - "
-			   "block_group = %u, inode_bitmap = %llu",
-			   block_group, bitmap_blk);
-=======
 		ext4_error_err(sb, EIO, "Cannot read inode bitmap - "
 			       "block_group = %u, inode_bitmap = %llu",
 			       block_group, bitmap_blk);
->>>>>>> 04d5ce62
 		ext4_mark_group_bitmap_corrupted(sb, block_group,
 				EXT4_GROUP_INFO_IBITMAP_CORRUPT);
 		return ERR_PTR(-EIO);
@@ -1250,15 +1243,9 @@
 	inode = ext4_iget(sb, ino, EXT4_IGET_NORMAL);
 	if (IS_ERR(inode)) {
 		err = PTR_ERR(inode);
-<<<<<<< HEAD
-		ext4_set_errno(sb, -err);
-		ext4_error(sb, "couldn't read orphan inode %lu (err %d)",
-			   ino, err);
-=======
 		ext4_error_err(sb, -err,
 			       "couldn't read orphan inode %lu (err %d)",
 			       ino, err);
->>>>>>> 04d5ce62
 		return inode;
 	}
 
