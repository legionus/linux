// SPDX-License-Identifier: GPL-2.0 OR MIT
/*
 * Copyright 2014-2022 Advanced Micro Devices, Inc.
 *
 * Permission is hereby granted, free of charge, to any person obtaining a
 * copy of this software and associated documentation files (the "Software"),
 * to deal in the Software without restriction, including without limitation
 * the rights to use, copy, modify, merge, publish, distribute, sublicense,
 * and/or sell copies of the Software, and to permit persons to whom the
 * Software is furnished to do so, subject to the following conditions:
 *
 * The above copyright notice and this permission notice shall be included in
 * all copies or substantial portions of the Software.
 *
 * THE SOFTWARE IS PROVIDED "AS IS", WITHOUT WARRANTY OF ANY KIND, EXPRESS OR
 * IMPLIED, INCLUDING BUT NOT LIMITED TO THE WARRANTIES OF MERCHANTABILITY,
 * FITNESS FOR A PARTICULAR PURPOSE AND NONINFRINGEMENT.  IN NO EVENT SHALL
 * THE COPYRIGHT HOLDER(S) OR AUTHOR(S) BE LIABLE FOR ANY CLAIM, DAMAGES OR
 * OTHER LIABILITY, WHETHER IN AN ACTION OF CONTRACT, TORT OR OTHERWISE,
 * ARISING FROM, OUT OF OR IN CONNECTION WITH THE SOFTWARE OR THE USE OR
 * OTHER DEALINGS IN THE SOFTWARE.
 *
 */

#include <linux/printk.h>
#include <linux/slab.h>
#include <linux/mm_types.h>

#include "kfd_priv.h"
#include "kfd_mqd_manager.h"
#include "vi_structs.h"
#include "gca/gfx_8_0_sh_mask.h"
#include "gca/gfx_8_0_enum.h"
#include "oss/oss_3_0_sh_mask.h"

#define CP_MQD_CONTROL__PRIV_STATE__SHIFT 0x8

static inline struct vi_mqd *get_mqd(void *mqd)
{
	return (struct vi_mqd *)mqd;
}

static inline struct vi_sdma_mqd *get_sdma_mqd(void *mqd)
{
	return (struct vi_sdma_mqd *)mqd;
}

static void update_cu_mask(struct mqd_manager *mm, void *mqd,
			struct mqd_update_info *minfo)
{
	struct vi_mqd *m;
	uint32_t se_mask[4] = {0}; /* 4 is the max # of SEs */

	if (!minfo || !minfo->cu_mask.ptr)
		return;

	mqd_symmetrically_map_cu_mask(mm,
		minfo->cu_mask.ptr, minfo->cu_mask.count, se_mask, 0);

	m = get_mqd(mqd);
	m->compute_static_thread_mgmt_se0 = se_mask[0];
	m->compute_static_thread_mgmt_se1 = se_mask[1];
	m->compute_static_thread_mgmt_se2 = se_mask[2];
	m->compute_static_thread_mgmt_se3 = se_mask[3];

	pr_debug("Update cu mask to %#x %#x %#x %#x\n",
		m->compute_static_thread_mgmt_se0,
		m->compute_static_thread_mgmt_se1,
		m->compute_static_thread_mgmt_se2,
		m->compute_static_thread_mgmt_se3);
}

static void set_priority(struct vi_mqd *m, struct queue_properties *q)
{
	m->cp_hqd_pipe_priority = pipe_priority_map[q->priority];
	m->cp_hqd_queue_priority = q->priority;
}

static struct kfd_mem_obj *allocate_mqd(struct kfd_node *kfd,
					struct queue_properties *q)
{
	struct kfd_mem_obj *mqd_mem_obj;

	if (kfd_gtt_sa_allocate(kfd, sizeof(struct vi_mqd),
			&mqd_mem_obj))
		return NULL;

	return mqd_mem_obj;
}

static void init_mqd(struct mqd_manager *mm, void **mqd,
			struct kfd_mem_obj *mqd_mem_obj, uint64_t *gart_addr,
			struct queue_properties *q)
{
	uint64_t addr;
	struct vi_mqd *m;

	m = (struct vi_mqd *) mqd_mem_obj->cpu_ptr;
	addr = mqd_mem_obj->gpu_addr;

	memset(m, 0, sizeof(struct vi_mqd));

	m->header = 0xC0310800;
	m->compute_pipelinestat_enable = 1;
	m->compute_static_thread_mgmt_se0 = 0xFFFFFFFF;
	m->compute_static_thread_mgmt_se1 = 0xFFFFFFFF;
	m->compute_static_thread_mgmt_se2 = 0xFFFFFFFF;
	m->compute_static_thread_mgmt_se3 = 0xFFFFFFFF;

	m->cp_hqd_persistent_state = CP_HQD_PERSISTENT_STATE__PRELOAD_REQ_MASK |
			0x53 << CP_HQD_PERSISTENT_STATE__PRELOAD_SIZE__SHIFT;

	m->cp_mqd_control = 1 << CP_MQD_CONTROL__PRIV_STATE__SHIFT |
			MTYPE_UC << CP_MQD_CONTROL__MTYPE__SHIFT;

	m->cp_mqd_base_addr_lo        = lower_32_bits(addr);
	m->cp_mqd_base_addr_hi        = upper_32_bits(addr);

	m->cp_hqd_quantum = 1 << CP_HQD_QUANTUM__QUANTUM_EN__SHIFT |
			1 << CP_HQD_QUANTUM__QUANTUM_SCALE__SHIFT |
			1 << CP_HQD_QUANTUM__QUANTUM_DURATION__SHIFT;

	set_priority(m, q);
	m->cp_hqd_eop_rptr = 1 << CP_HQD_EOP_RPTR__INIT_FETCHER__SHIFT;

	if (q->format == KFD_QUEUE_FORMAT_AQL)
		m->cp_hqd_iq_rptr = 1;

	if (q->tba_addr) {
		m->compute_tba_lo = lower_32_bits(q->tba_addr >> 8);
		m->compute_tba_hi = upper_32_bits(q->tba_addr >> 8);
		m->compute_tma_lo = lower_32_bits(q->tma_addr >> 8);
		m->compute_tma_hi = upper_32_bits(q->tma_addr >> 8);
		m->compute_pgm_rsrc2 |=
			(1 << COMPUTE_PGM_RSRC2__TRAP_PRESENT__SHIFT);
	}

	if (mm->dev->kfd->cwsr_enabled && q->ctx_save_restore_area_address) {
		m->cp_hqd_persistent_state |=
			(1 << CP_HQD_PERSISTENT_STATE__QSWITCH_MODE__SHIFT);
		m->cp_hqd_ctx_save_base_addr_lo =
			lower_32_bits(q->ctx_save_restore_area_address);
		m->cp_hqd_ctx_save_base_addr_hi =
			upper_32_bits(q->ctx_save_restore_area_address);
		m->cp_hqd_ctx_save_size = q->ctx_save_restore_area_size;
		m->cp_hqd_cntl_stack_size = q->ctl_stack_size;
		m->cp_hqd_cntl_stack_offset = q->ctl_stack_size;
		m->cp_hqd_wg_state_offset = q->ctl_stack_size;
	}

	*mqd = m;
	if (gart_addr)
		*gart_addr = addr;
	mm->update_mqd(mm, m, q, NULL);
}

static int load_mqd(struct mqd_manager *mm, void *mqd,
			uint32_t pipe_id, uint32_t queue_id,
			struct queue_properties *p, struct mm_struct *mms)
{
	/* AQL write pointer counts in 64B packets, PM4/CP counts in dwords. */
	uint32_t wptr_shift = (p->format == KFD_QUEUE_FORMAT_AQL ? 4 : 0);
	uint32_t wptr_mask = (uint32_t)((p->queue_size / 4) - 1);

	return mm->dev->kfd2kgd->hqd_load(mm->dev->adev, mqd, pipe_id, queue_id,
					  (uint32_t __user *)p->write_ptr,
					  wptr_shift, wptr_mask, mms, 0);
}

static void __update_mqd(struct mqd_manager *mm, void *mqd,
			struct queue_properties *q, struct mqd_update_info *minfo,
			unsigned int mtype, unsigned int atc_bit)
{
	struct vi_mqd *m;

	m = get_mqd(mqd);

	m->cp_hqd_pq_control = 5 << CP_HQD_PQ_CONTROL__RPTR_BLOCK_SIZE__SHIFT |
			atc_bit << CP_HQD_PQ_CONTROL__PQ_ATC__SHIFT |
			mtype << CP_HQD_PQ_CONTROL__MTYPE__SHIFT;
	m->cp_hqd_pq_control |=	order_base_2(q->queue_size / 4) - 1;
	pr_debug("cp_hqd_pq_control 0x%x\n", m->cp_hqd_pq_control);

	m->cp_hqd_pq_base_lo = lower_32_bits((uint64_t)q->queue_address >> 8);
	m->cp_hqd_pq_base_hi = upper_32_bits((uint64_t)q->queue_address >> 8);

	m->cp_hqd_pq_rptr_report_addr_lo = lower_32_bits((uint64_t)q->read_ptr);
	m->cp_hqd_pq_rptr_report_addr_hi = upper_32_bits((uint64_t)q->read_ptr);
	m->cp_hqd_pq_wptr_poll_addr_lo = lower_32_bits((uint64_t)q->write_ptr);
	m->cp_hqd_pq_wptr_poll_addr_hi = upper_32_bits((uint64_t)q->write_ptr);

	m->cp_hqd_pq_doorbell_control =
		q->doorbell_off <<
			CP_HQD_PQ_DOORBELL_CONTROL__DOORBELL_OFFSET__SHIFT;
	pr_debug("cp_hqd_pq_doorbell_control 0x%x\n",
			m->cp_hqd_pq_doorbell_control);

	m->cp_hqd_eop_control = atc_bit << CP_HQD_EOP_CONTROL__EOP_ATC__SHIFT |
			mtype << CP_HQD_EOP_CONTROL__MTYPE__SHIFT;

	m->cp_hqd_ib_control = atc_bit << CP_HQD_IB_CONTROL__IB_ATC__SHIFT |
			3 << CP_HQD_IB_CONTROL__MIN_IB_AVAIL_SIZE__SHIFT |
			mtype << CP_HQD_IB_CONTROL__MTYPE__SHIFT;

	/*
	 * HW does not clamp this field correctly. Maximum EOP queue size
	 * is constrained by per-SE EOP done signal count, which is 8-bit.
	 * Limit is 0xFF EOP entries (= 0x7F8 dwords). CP will not submit
	 * more than (EOP entry count - 1) so a queue size of 0x800 dwords
	 * is safe, giving a maximum field value of 0xA.
	 */
	m->cp_hqd_eop_control |= min(0xA,
		order_base_2(q->eop_ring_buffer_size / 4) - 1);
	m->cp_hqd_eop_base_addr_lo =
			lower_32_bits(q->eop_ring_buffer_address >> 8);
	m->cp_hqd_eop_base_addr_hi =
			upper_32_bits(q->eop_ring_buffer_address >> 8);

	m->cp_hqd_iq_timer = atc_bit << CP_HQD_IQ_TIMER__IQ_ATC__SHIFT |
			mtype << CP_HQD_IQ_TIMER__MTYPE__SHIFT;

	m->cp_hqd_vmid = q->vmid;

	if (q->format == KFD_QUEUE_FORMAT_AQL) {
		m->cp_hqd_pq_control |= CP_HQD_PQ_CONTROL__NO_UPDATE_RPTR_MASK |
				2 << CP_HQD_PQ_CONTROL__SLOT_BASED_WPTR__SHIFT;
	}

	if (mm->dev->kfd->cwsr_enabled && q->ctx_save_restore_area_address)
		m->cp_hqd_ctx_save_control =
			atc_bit << CP_HQD_CTX_SAVE_CONTROL__ATC__SHIFT |
			mtype << CP_HQD_CTX_SAVE_CONTROL__MTYPE__SHIFT;

	update_cu_mask(mm, mqd, minfo);
	set_priority(m, q);

	q->is_active = QUEUE_IS_ACTIVE(*q);
}

<<<<<<< HEAD
static uint32_t read_doorbell_id(void *mqd)
=======
static bool check_preemption_failed(struct mqd_manager *mm, void *mqd)
>>>>>>> 0c383648
{
	struct vi_mqd *m = (struct vi_mqd *)mqd;

	return kfd_check_hiq_mqd_doorbell_id(mm->dev, m->queue_doorbell_id0, 0);
}

static void update_mqd(struct mqd_manager *mm, void *mqd,
		       struct queue_properties *q,
		       struct mqd_update_info *minfo)
{
	__update_mqd(mm, mqd, q, minfo, MTYPE_UC, 0);
}

static int get_wave_state(struct mqd_manager *mm, void *mqd,
			  struct queue_properties *q,
			  void __user *ctl_stack,
			  u32 *ctl_stack_used_size,
			  u32 *save_area_used_size)
{
	struct vi_mqd *m;

	m = get_mqd(mqd);

	*ctl_stack_used_size = m->cp_hqd_cntl_stack_size -
		m->cp_hqd_cntl_stack_offset;
	*save_area_used_size = m->cp_hqd_wg_state_offset -
		m->cp_hqd_cntl_stack_size;

	/* Control stack is not copied to user mode for GFXv8 because
	 * it's part of the context save area that is already
	 * accessible to user mode
	 */

	return 0;
}

static void get_checkpoint_info(struct mqd_manager *mm, void *mqd, u32 *ctl_stack_size)
{
	/* Control stack is stored in user mode */
	*ctl_stack_size = 0;
}

static void checkpoint_mqd(struct mqd_manager *mm, void *mqd, void *mqd_dst, void *ctl_stack_dst)
{
	struct vi_mqd *m;

	m = get_mqd(mqd);

	memcpy(mqd_dst, m, sizeof(struct vi_mqd));
}

static void restore_mqd(struct mqd_manager *mm, void **mqd,
			struct kfd_mem_obj *mqd_mem_obj, uint64_t *gart_addr,
			struct queue_properties *qp,
			const void *mqd_src,
			const void *ctl_stack_src, const u32 ctl_stack_size)
{
	uint64_t addr;
	struct vi_mqd *m;

	m = (struct vi_mqd *) mqd_mem_obj->cpu_ptr;
	addr = mqd_mem_obj->gpu_addr;

	memcpy(m, mqd_src, sizeof(*m));

	*mqd = m;
	if (gart_addr)
		*gart_addr = addr;

	m->cp_hqd_pq_doorbell_control =
		qp->doorbell_off <<
			CP_HQD_PQ_DOORBELL_CONTROL__DOORBELL_OFFSET__SHIFT;
	pr_debug("cp_hqd_pq_doorbell_control 0x%x\n",
			m->cp_hqd_pq_doorbell_control);

	qp->is_active = 0;
}

static void init_mqd_hiq(struct mqd_manager *mm, void **mqd,
			struct kfd_mem_obj *mqd_mem_obj, uint64_t *gart_addr,
			struct queue_properties *q)
{
	struct vi_mqd *m;

	init_mqd(mm, mqd, mqd_mem_obj, gart_addr, q);

	m = get_mqd(*mqd);

	m->cp_hqd_pq_control |= 1 << CP_HQD_PQ_CONTROL__PRIV_STATE__SHIFT |
			1 << CP_HQD_PQ_CONTROL__KMD_QUEUE__SHIFT;
}

static void update_mqd_hiq(struct mqd_manager *mm, void *mqd,
			struct queue_properties *q,
			struct mqd_update_info *minfo)
{
	__update_mqd(mm, mqd, q, minfo, MTYPE_UC, 0);
}

static void init_mqd_sdma(struct mqd_manager *mm, void **mqd,
		struct kfd_mem_obj *mqd_mem_obj, uint64_t *gart_addr,
		struct queue_properties *q)
{
	struct vi_sdma_mqd *m;

	m = (struct vi_sdma_mqd *) mqd_mem_obj->cpu_ptr;

	memset(m, 0, sizeof(struct vi_sdma_mqd));

	*mqd = m;
	if (gart_addr)
		*gart_addr = mqd_mem_obj->gpu_addr;

	mm->update_mqd(mm, m, q, NULL);
}

static void update_mqd_sdma(struct mqd_manager *mm, void *mqd,
			struct queue_properties *q,
			struct mqd_update_info *minfo)
{
	struct vi_sdma_mqd *m;

	m = get_sdma_mqd(mqd);
	m->sdmax_rlcx_rb_cntl = order_base_2(q->queue_size / 4)
		<< SDMA0_RLC0_RB_CNTL__RB_SIZE__SHIFT |
		q->vmid << SDMA0_RLC0_RB_CNTL__RB_VMID__SHIFT |
		1 << SDMA0_RLC0_RB_CNTL__RPTR_WRITEBACK_ENABLE__SHIFT |
		6 << SDMA0_RLC0_RB_CNTL__RPTR_WRITEBACK_TIMER__SHIFT;

	m->sdmax_rlcx_rb_base = lower_32_bits(q->queue_address >> 8);
	m->sdmax_rlcx_rb_base_hi = upper_32_bits(q->queue_address >> 8);
	m->sdmax_rlcx_rb_rptr_addr_lo = lower_32_bits((uint64_t)q->read_ptr);
	m->sdmax_rlcx_rb_rptr_addr_hi = upper_32_bits((uint64_t)q->read_ptr);
	m->sdmax_rlcx_doorbell =
		q->doorbell_off << SDMA0_RLC0_DOORBELL__OFFSET__SHIFT;

	m->sdmax_rlcx_virtual_addr = q->sdma_vm_addr;

	m->sdma_engine_id = q->sdma_engine_id;
	m->sdma_queue_id = q->sdma_queue_id;

	q->is_active = QUEUE_IS_ACTIVE(*q);
}

static void checkpoint_mqd_sdma(struct mqd_manager *mm,
				void *mqd,
				void *mqd_dst,
				void *ctl_stack_dst)
{
	struct vi_sdma_mqd *m;

	m = get_sdma_mqd(mqd);

	memcpy(mqd_dst, m, sizeof(struct vi_sdma_mqd));
}

static void restore_mqd_sdma(struct mqd_manager *mm, void **mqd,
			     struct kfd_mem_obj *mqd_mem_obj, uint64_t *gart_addr,
			     struct queue_properties *qp,
			     const void *mqd_src,
			     const void *ctl_stack_src, const u32 ctl_stack_size)
{
	uint64_t addr;
	struct vi_sdma_mqd *m;

	m = (struct vi_sdma_mqd *) mqd_mem_obj->cpu_ptr;
	addr = mqd_mem_obj->gpu_addr;

	memcpy(m, mqd_src, sizeof(*m));

	m->sdmax_rlcx_doorbell =
		qp->doorbell_off << SDMA0_RLC0_DOORBELL__OFFSET__SHIFT;

	*mqd = m;
	if (gart_addr)
		*gart_addr = addr;

	qp->is_active = 0;
}

#if defined(CONFIG_DEBUG_FS)


static int debugfs_show_mqd(struct seq_file *m, void *data)
{
	seq_hex_dump(m, "    ", DUMP_PREFIX_OFFSET, 32, 4,
		     data, sizeof(struct vi_mqd), false);
	return 0;
}

static int debugfs_show_mqd_sdma(struct seq_file *m, void *data)
{
	seq_hex_dump(m, "    ", DUMP_PREFIX_OFFSET, 32, 4,
		     data, sizeof(struct vi_sdma_mqd), false);
	return 0;
}

#endif

struct mqd_manager *mqd_manager_init_vi(enum KFD_MQD_TYPE type,
		struct kfd_node *dev)
{
	struct mqd_manager *mqd;

	if (WARN_ON(type >= KFD_MQD_TYPE_MAX))
		return NULL;

	mqd = kzalloc(sizeof(*mqd), GFP_KERNEL);
	if (!mqd)
		return NULL;

	mqd->dev = dev;

	switch (type) {
	case KFD_MQD_TYPE_CP:
		mqd->allocate_mqd = allocate_mqd;
		mqd->init_mqd = init_mqd;
		mqd->free_mqd = kfd_free_mqd_cp;
		mqd->load_mqd = load_mqd;
		mqd->update_mqd = update_mqd;
		mqd->destroy_mqd = kfd_destroy_mqd_cp;
		mqd->is_occupied = kfd_is_occupied_cp;
		mqd->get_wave_state = get_wave_state;
		mqd->get_checkpoint_info = get_checkpoint_info;
		mqd->checkpoint_mqd = checkpoint_mqd;
		mqd->restore_mqd = restore_mqd;
		mqd->mqd_size = sizeof(struct vi_mqd);
#if defined(CONFIG_DEBUG_FS)
		mqd->debugfs_show_mqd = debugfs_show_mqd;
#endif
		break;
	case KFD_MQD_TYPE_HIQ:
		mqd->allocate_mqd = allocate_hiq_mqd;
		mqd->init_mqd = init_mqd_hiq;
		mqd->free_mqd = free_mqd_hiq_sdma;
		mqd->load_mqd = load_mqd;
		mqd->update_mqd = update_mqd_hiq;
		mqd->destroy_mqd = kfd_destroy_mqd_cp;
		mqd->is_occupied = kfd_is_occupied_cp;
		mqd->mqd_size = sizeof(struct vi_mqd);
		mqd->mqd_stride = kfd_mqd_stride;
#if defined(CONFIG_DEBUG_FS)
		mqd->debugfs_show_mqd = debugfs_show_mqd;
#endif
		mqd->check_preemption_failed = check_preemption_failed;
		break;
	case KFD_MQD_TYPE_DIQ:
		mqd->allocate_mqd = allocate_mqd;
		mqd->init_mqd = init_mqd_hiq;
		mqd->free_mqd = kfd_free_mqd_cp;
		mqd->load_mqd = load_mqd;
		mqd->update_mqd = update_mqd_hiq;
		mqd->destroy_mqd = kfd_destroy_mqd_cp;
		mqd->is_occupied = kfd_is_occupied_cp;
		mqd->mqd_size = sizeof(struct vi_mqd);
		mqd->mqd_stride = kfd_mqd_stride;
#if defined(CONFIG_DEBUG_FS)
		mqd->debugfs_show_mqd = debugfs_show_mqd;
#endif
		break;
	case KFD_MQD_TYPE_SDMA:
		mqd->allocate_mqd = allocate_sdma_mqd;
		mqd->init_mqd = init_mqd_sdma;
		mqd->free_mqd = free_mqd_hiq_sdma;
		mqd->load_mqd = kfd_load_mqd_sdma;
		mqd->update_mqd = update_mqd_sdma;
		mqd->destroy_mqd = kfd_destroy_mqd_sdma;
		mqd->is_occupied = kfd_is_occupied_sdma;
		mqd->checkpoint_mqd = checkpoint_mqd_sdma;
		mqd->restore_mqd = restore_mqd_sdma;
		mqd->mqd_size = sizeof(struct vi_sdma_mqd);
		mqd->mqd_stride = kfd_mqd_stride;
#if defined(CONFIG_DEBUG_FS)
		mqd->debugfs_show_mqd = debugfs_show_mqd_sdma;
#endif
		break;
	default:
		kfree(mqd);
		return NULL;
	}

	return mqd;
}<|MERGE_RESOLUTION|>--- conflicted
+++ resolved
@@ -237,11 +237,7 @@
 	q->is_active = QUEUE_IS_ACTIVE(*q);
 }
 
-<<<<<<< HEAD
-static uint32_t read_doorbell_id(void *mqd)
-=======
 static bool check_preemption_failed(struct mqd_manager *mm, void *mqd)
->>>>>>> 0c383648
 {
 	struct vi_mqd *m = (struct vi_mqd *)mqd;
 
