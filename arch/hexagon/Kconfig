# SPDX-License-Identifier: GPL-2.0
# Hexagon configuration
comment "Linux Kernel Configuration for Hexagon"

config HEXAGON
	def_bool y
	select ARCH_32BIT_OFF_T
	select ARCH_HAS_SYNC_DMA_FOR_DEVICE
	select ARCH_NO_PREEMPT
	select ARCH_WANT_FRAME_POINTERS
	select DMA_GLOBAL_POOL
<<<<<<< HEAD
	select HAVE_PAGE_SIZE_4KB
	select HAVE_PAGE_SIZE_16KB
	select HAVE_PAGE_SIZE_64KB
	select HAVE_PAGE_SIZE_256KB
=======
	select FRAME_POINTER
>>>>>>> f2fd2aad
	# Other pending projects/to-do items.
	# select HAVE_REGS_AND_STACK_ACCESS_API
	# select HAVE_HW_BREAKPOINT if PERF_EVENTS
	# select ARCH_HAS_CPU_IDLE_WAIT
	# select GPIOLIB
	# select HAVE_CLK
	# select GENERIC_PENDING_IRQ if SMP
	select GENERIC_ATOMIC64
	select HAVE_PERF_EVENTS
	# GENERIC_ALLOCATOR is used by dma_alloc_coherent()
	select GENERIC_ALLOCATOR
	select GENERIC_IRQ_PROBE
	select GENERIC_IRQ_SHOW
	select HAVE_ARCH_KGDB
	select HAVE_ARCH_TRACEHOOK
	select NEED_SG_DMA_LENGTH
	select NO_IOPORT_MAP
	select GENERIC_IOMAP
	select GENERIC_IOREMAP
	select GENERIC_SMP_IDLE_THREAD
	select STACKTRACE_SUPPORT
	select GENERIC_CLOCKEVENTS_BROADCAST
	select LOCK_MM_AND_FIND_VMA
	select MODULES_USE_ELF_RELA
	select GENERIC_CPU_DEVICES
	select ARCH_WANT_LD_ORPHAN_WARN
	select TRACE_IRQFLAGS_SUPPORT
	help
	  Qualcomm Hexagon is a processor architecture designed for high
	  performance and low power across a wide variety of applications.

config HEXAGON_PHYS_OFFSET
	def_bool y
	help
	  Platforms that don't load the kernel at zero set this.

config LOCKDEP_SUPPORT
	def_bool y

config EARLY_PRINTK
	def_bool y

config MMU
	def_bool y

config GENERIC_CSUM
	def_bool y

config GENERIC_HWEIGHT
	def_bool y

config STACKTRACE_SUPPORT
	def_bool y
	select STACKTRACE

config GENERIC_BUG
	def_bool y
	depends on BUG

menu "Machine selection"

choice
	prompt "System type"
	default HEXAGON_COMET

config HEXAGON_COMET
	bool "Comet Board"
	help
	  Support for the Comet platform.

endchoice

config HEXAGON_ARCH_VERSION
	int "Architecture version"
	default 2

config CMDLINE
	string "Default kernel command string"
	default ""
	help
	  On some platforms, there is currently no way for the boot loader
	  to pass arguments to the kernel. For these, you should supply some
	  command-line options at build time by entering them here.  At a
	  minimum, you should specify the memory size and the root device
	  (e.g., mem=64M root=/dev/nfs).

config SMP
	bool "Multi-Processing support"
	help
	  Enables SMP support in the kernel.  If unsure, say "Y"

config NR_CPUS
	int "Maximum number of CPUs" if SMP
	range 2 6 if SMP
	default "1" if !SMP
	default "6" if SMP
	help
	  This allows you to specify the maximum number of CPUs which this
	  kernel will support.  The maximum supported value is 6 and the
	  minimum value which makes sense is 2.

	  This is purely to save memory - each supported CPU adds
	  approximately eight kilobytes to the kernel image.

source "kernel/Kconfig.hz"

endmenu<|MERGE_RESOLUTION|>--- conflicted
+++ resolved
@@ -9,14 +9,11 @@
 	select ARCH_NO_PREEMPT
 	select ARCH_WANT_FRAME_POINTERS
 	select DMA_GLOBAL_POOL
-<<<<<<< HEAD
 	select HAVE_PAGE_SIZE_4KB
 	select HAVE_PAGE_SIZE_16KB
 	select HAVE_PAGE_SIZE_64KB
 	select HAVE_PAGE_SIZE_256KB
-=======
 	select FRAME_POINTER
->>>>>>> f2fd2aad
 	# Other pending projects/to-do items.
 	# select HAVE_REGS_AND_STACK_ACCESS_API
 	# select HAVE_HW_BREAKPOINT if PERF_EVENTS
