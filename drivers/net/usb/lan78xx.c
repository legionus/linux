// SPDX-License-Identifier: GPL-2.0+
/*
 * Copyright (C) 2015 Microchip Technology
 */
#include <linux/module.h>
#include <linux/netdevice.h>
#include <linux/etherdevice.h>
#include <linux/ethtool.h>
#include <linux/usb.h>
#include <linux/crc32.h>
#include <linux/signal.h>
#include <linux/slab.h>
#include <linux/if_vlan.h>
#include <linux/uaccess.h>
#include <linux/linkmode.h>
#include <linux/list.h>
#include <linux/ip.h>
#include <linux/ipv6.h>
#include <linux/mdio.h>
#include <linux/phy.h>
#include <net/ip6_checksum.h>
#include <net/vxlan.h>
#include <linux/interrupt.h>
#include <linux/irqdomain.h>
#include <linux/irq.h>
#include <linux/irqchip/chained_irq.h>
#include <linux/microchipphy.h>
#include <linux/phy_fixed.h>
#include <linux/of_mdio.h>
#include <linux/of_net.h>
#include "lan78xx.h"

#define DRIVER_AUTHOR	"WOOJUNG HUH <woojung.huh@microchip.com>"
#define DRIVER_DESC	"LAN78XX USB 3.0 Gigabit Ethernet Devices"
#define DRIVER_NAME	"lan78xx"

#define TX_TIMEOUT_JIFFIES		(5 * HZ)
#define THROTTLE_JIFFIES		(HZ / 8)
#define UNLINK_TIMEOUT_MS		3

#define RX_MAX_QUEUE_MEMORY		(60 * 1518)

#define SS_USB_PKT_SIZE			(1024)
#define HS_USB_PKT_SIZE			(512)
#define FS_USB_PKT_SIZE			(64)

#define MAX_RX_FIFO_SIZE		(12 * 1024)
#define MAX_TX_FIFO_SIZE		(12 * 1024)

#define FLOW_THRESHOLD(n)		((((n) + 511) / 512) & 0x7F)
#define FLOW_CTRL_THRESHOLD(on, off)	((FLOW_THRESHOLD(on)  << 0) | \
					 (FLOW_THRESHOLD(off) << 8))

/* Flow control turned on when Rx FIFO level rises above this level (bytes) */
#define FLOW_ON_SS			9216
#define FLOW_ON_HS			8704

/* Flow control turned off when Rx FIFO level falls below this level (bytes) */
#define FLOW_OFF_SS			4096
#define FLOW_OFF_HS			1024

#define DEFAULT_BURST_CAP_SIZE		(MAX_TX_FIFO_SIZE)
#define DEFAULT_BULK_IN_DELAY		(0x0800)
#define MAX_SINGLE_PACKET_SIZE		(9000)
#define DEFAULT_TX_CSUM_ENABLE		(true)
#define DEFAULT_RX_CSUM_ENABLE		(true)
#define DEFAULT_TSO_CSUM_ENABLE		(true)
#define DEFAULT_VLAN_FILTER_ENABLE	(true)
#define DEFAULT_VLAN_RX_OFFLOAD		(true)
#define TX_OVERHEAD			(8)
#define RXW_PADDING			2

#define LAN78XX_USB_VENDOR_ID		(0x0424)
#define LAN7800_USB_PRODUCT_ID		(0x7800)
#define LAN7850_USB_PRODUCT_ID		(0x7850)
#define LAN7801_USB_PRODUCT_ID		(0x7801)
#define LAN78XX_EEPROM_MAGIC		(0x78A5)
#define LAN78XX_OTP_MAGIC		(0x78F3)
#define AT29M2AF_USB_VENDOR_ID		(0x07C9)
#define AT29M2AF_USB_PRODUCT_ID	(0x0012)

#define	MII_READ			1
#define	MII_WRITE			0

#define EEPROM_INDICATOR		(0xA5)
#define EEPROM_MAC_OFFSET		(0x01)
#define MAX_EEPROM_SIZE			512
#define OTP_INDICATOR_1			(0xF3)
#define OTP_INDICATOR_2			(0xF7)

#define WAKE_ALL			(WAKE_PHY | WAKE_UCAST | \
					 WAKE_MCAST | WAKE_BCAST | \
					 WAKE_ARP | WAKE_MAGIC)

/* USB related defines */
#define BULK_IN_PIPE			1
#define BULK_OUT_PIPE			2

/* default autosuspend delay (mSec)*/
#define DEFAULT_AUTOSUSPEND_DELAY	(10 * 1000)

/* statistic update interval (mSec) */
#define STAT_UPDATE_TIMER		(1 * 1000)

/* time to wait for MAC or FCT to stop (jiffies) */
#define HW_DISABLE_TIMEOUT		(HZ / 10)

/* time to wait between polling MAC or FCT state (ms) */
#define HW_DISABLE_DELAY_MS		1

/* defines interrupts from interrupt EP */
#define MAX_INT_EP			(32)
#define INT_EP_INTEP			(31)
#define INT_EP_OTP_WR_DONE		(28)
#define INT_EP_EEE_TX_LPI_START		(26)
#define INT_EP_EEE_TX_LPI_STOP		(25)
#define INT_EP_EEE_RX_LPI		(24)
#define INT_EP_MAC_RESET_TIMEOUT	(23)
#define INT_EP_RDFO			(22)
#define INT_EP_TXE			(21)
#define INT_EP_USB_STATUS		(20)
#define INT_EP_TX_DIS			(19)
#define INT_EP_RX_DIS			(18)
#define INT_EP_PHY			(17)
#define INT_EP_DP			(16)
#define INT_EP_MAC_ERR			(15)
#define INT_EP_TDFU			(14)
#define INT_EP_TDFO			(13)
#define INT_EP_UTX			(12)
#define INT_EP_GPIO_11			(11)
#define INT_EP_GPIO_10			(10)
#define INT_EP_GPIO_9			(9)
#define INT_EP_GPIO_8			(8)
#define INT_EP_GPIO_7			(7)
#define INT_EP_GPIO_6			(6)
#define INT_EP_GPIO_5			(5)
#define INT_EP_GPIO_4			(4)
#define INT_EP_GPIO_3			(3)
#define INT_EP_GPIO_2			(2)
#define INT_EP_GPIO_1			(1)
#define INT_EP_GPIO_0			(0)

static const char lan78xx_gstrings[][ETH_GSTRING_LEN] = {
	"RX FCS Errors",
	"RX Alignment Errors",
	"Rx Fragment Errors",
	"RX Jabber Errors",
	"RX Undersize Frame Errors",
	"RX Oversize Frame Errors",
	"RX Dropped Frames",
	"RX Unicast Byte Count",
	"RX Broadcast Byte Count",
	"RX Multicast Byte Count",
	"RX Unicast Frames",
	"RX Broadcast Frames",
	"RX Multicast Frames",
	"RX Pause Frames",
	"RX 64 Byte Frames",
	"RX 65 - 127 Byte Frames",
	"RX 128 - 255 Byte Frames",
	"RX 256 - 511 Bytes Frames",
	"RX 512 - 1023 Byte Frames",
	"RX 1024 - 1518 Byte Frames",
	"RX Greater 1518 Byte Frames",
	"EEE RX LPI Transitions",
	"EEE RX LPI Time",
	"TX FCS Errors",
	"TX Excess Deferral Errors",
	"TX Carrier Errors",
	"TX Bad Byte Count",
	"TX Single Collisions",
	"TX Multiple Collisions",
	"TX Excessive Collision",
	"TX Late Collisions",
	"TX Unicast Byte Count",
	"TX Broadcast Byte Count",
	"TX Multicast Byte Count",
	"TX Unicast Frames",
	"TX Broadcast Frames",
	"TX Multicast Frames",
	"TX Pause Frames",
	"TX 64 Byte Frames",
	"TX 65 - 127 Byte Frames",
	"TX 128 - 255 Byte Frames",
	"TX 256 - 511 Bytes Frames",
	"TX 512 - 1023 Byte Frames",
	"TX 1024 - 1518 Byte Frames",
	"TX Greater 1518 Byte Frames",
	"EEE TX LPI Transitions",
	"EEE TX LPI Time",
};

struct lan78xx_statstage {
	u32 rx_fcs_errors;
	u32 rx_alignment_errors;
	u32 rx_fragment_errors;
	u32 rx_jabber_errors;
	u32 rx_undersize_frame_errors;
	u32 rx_oversize_frame_errors;
	u32 rx_dropped_frames;
	u32 rx_unicast_byte_count;
	u32 rx_broadcast_byte_count;
	u32 rx_multicast_byte_count;
	u32 rx_unicast_frames;
	u32 rx_broadcast_frames;
	u32 rx_multicast_frames;
	u32 rx_pause_frames;
	u32 rx_64_byte_frames;
	u32 rx_65_127_byte_frames;
	u32 rx_128_255_byte_frames;
	u32 rx_256_511_bytes_frames;
	u32 rx_512_1023_byte_frames;
	u32 rx_1024_1518_byte_frames;
	u32 rx_greater_1518_byte_frames;
	u32 eee_rx_lpi_transitions;
	u32 eee_rx_lpi_time;
	u32 tx_fcs_errors;
	u32 tx_excess_deferral_errors;
	u32 tx_carrier_errors;
	u32 tx_bad_byte_count;
	u32 tx_single_collisions;
	u32 tx_multiple_collisions;
	u32 tx_excessive_collision;
	u32 tx_late_collisions;
	u32 tx_unicast_byte_count;
	u32 tx_broadcast_byte_count;
	u32 tx_multicast_byte_count;
	u32 tx_unicast_frames;
	u32 tx_broadcast_frames;
	u32 tx_multicast_frames;
	u32 tx_pause_frames;
	u32 tx_64_byte_frames;
	u32 tx_65_127_byte_frames;
	u32 tx_128_255_byte_frames;
	u32 tx_256_511_bytes_frames;
	u32 tx_512_1023_byte_frames;
	u32 tx_1024_1518_byte_frames;
	u32 tx_greater_1518_byte_frames;
	u32 eee_tx_lpi_transitions;
	u32 eee_tx_lpi_time;
};

struct lan78xx_statstage64 {
	u64 rx_fcs_errors;
	u64 rx_alignment_errors;
	u64 rx_fragment_errors;
	u64 rx_jabber_errors;
	u64 rx_undersize_frame_errors;
	u64 rx_oversize_frame_errors;
	u64 rx_dropped_frames;
	u64 rx_unicast_byte_count;
	u64 rx_broadcast_byte_count;
	u64 rx_multicast_byte_count;
	u64 rx_unicast_frames;
	u64 rx_broadcast_frames;
	u64 rx_multicast_frames;
	u64 rx_pause_frames;
	u64 rx_64_byte_frames;
	u64 rx_65_127_byte_frames;
	u64 rx_128_255_byte_frames;
	u64 rx_256_511_bytes_frames;
	u64 rx_512_1023_byte_frames;
	u64 rx_1024_1518_byte_frames;
	u64 rx_greater_1518_byte_frames;
	u64 eee_rx_lpi_transitions;
	u64 eee_rx_lpi_time;
	u64 tx_fcs_errors;
	u64 tx_excess_deferral_errors;
	u64 tx_carrier_errors;
	u64 tx_bad_byte_count;
	u64 tx_single_collisions;
	u64 tx_multiple_collisions;
	u64 tx_excessive_collision;
	u64 tx_late_collisions;
	u64 tx_unicast_byte_count;
	u64 tx_broadcast_byte_count;
	u64 tx_multicast_byte_count;
	u64 tx_unicast_frames;
	u64 tx_broadcast_frames;
	u64 tx_multicast_frames;
	u64 tx_pause_frames;
	u64 tx_64_byte_frames;
	u64 tx_65_127_byte_frames;
	u64 tx_128_255_byte_frames;
	u64 tx_256_511_bytes_frames;
	u64 tx_512_1023_byte_frames;
	u64 tx_1024_1518_byte_frames;
	u64 tx_greater_1518_byte_frames;
	u64 eee_tx_lpi_transitions;
	u64 eee_tx_lpi_time;
};

static u32 lan78xx_regs[] = {
	ID_REV,
	INT_STS,
	HW_CFG,
	PMT_CTL,
	E2P_CMD,
	E2P_DATA,
	USB_STATUS,
	VLAN_TYPE,
	MAC_CR,
	MAC_RX,
	MAC_TX,
	FLOW,
	ERR_STS,
	MII_ACC,
	MII_DATA,
	EEE_TX_LPI_REQ_DLY,
	EEE_TW_TX_SYS,
	EEE_TX_LPI_REM_DLY,
	WUCSR
};

#define PHY_REG_SIZE (32 * sizeof(u32))

struct lan78xx_net;

struct lan78xx_priv {
	struct lan78xx_net *dev;
	u32 rfe_ctl;
	u32 mchash_table[DP_SEL_VHF_HASH_LEN]; /* multicast hash table */
	u32 pfilter_table[NUM_OF_MAF][2]; /* perfect filter table */
	u32 vlan_table[DP_SEL_VHF_VLAN_LEN];
	struct mutex dataport_mutex; /* for dataport access */
	spinlock_t rfe_ctl_lock; /* for rfe register access */
	struct work_struct set_multicast;
	struct work_struct set_vlan;
	u32 wol;
};

enum skb_state {
	illegal = 0,
	tx_start,
	tx_done,
	rx_start,
	rx_done,
	rx_cleanup,
	unlink_start
};

struct skb_data {		/* skb->cb is one of these */
	struct urb *urb;
	struct lan78xx_net *dev;
	enum skb_state state;
	size_t length;
	int num_of_packet;
};

struct usb_context {
	struct usb_ctrlrequest req;
	struct lan78xx_net *dev;
};

#define EVENT_TX_HALT			0
#define EVENT_RX_HALT			1
#define EVENT_RX_MEMORY			2
#define EVENT_STS_SPLIT			3
#define EVENT_LINK_RESET		4
#define EVENT_RX_PAUSED			5
#define EVENT_DEV_WAKING		6
#define EVENT_DEV_ASLEEP		7
#define EVENT_DEV_OPEN			8
#define EVENT_STAT_UPDATE		9
#define EVENT_DEV_DISCONNECT		10

struct statstage {
	struct mutex			access_lock;	/* for stats access */
	struct lan78xx_statstage	saved;
	struct lan78xx_statstage	rollover_count;
	struct lan78xx_statstage	rollover_max;
	struct lan78xx_statstage64	curr_stat;
};

struct irq_domain_data {
	struct irq_domain	*irqdomain;
	unsigned int		phyirq;
	struct irq_chip		*irqchip;
	irq_flow_handler_t	irq_handler;
	u32			irqenable;
	struct mutex		irq_lock;		/* for irq bus access */
};

struct lan78xx_net {
	struct net_device	*net;
	struct usb_device	*udev;
	struct usb_interface	*intf;
	void			*driver_priv;

	int			rx_qlen;
	int			tx_qlen;
	struct sk_buff_head	rxq;
	struct sk_buff_head	txq;
	struct sk_buff_head	done;
	struct sk_buff_head	txq_pend;

	struct tasklet_struct	bh;
	struct delayed_work	wq;

	int			msg_enable;

	struct urb		*urb_intr;
	struct usb_anchor	deferred;

	struct mutex		dev_mutex; /* serialise open/stop wrt suspend/resume */
	struct mutex		phy_mutex; /* for phy access */
	unsigned int		pipe_in, pipe_out, pipe_intr;

	u32			hard_mtu;	/* count any extra framing */
	size_t			rx_urb_size;	/* size for rx urbs */

	unsigned long		flags;

	wait_queue_head_t	*wait;
	unsigned char		suspend_count;

	unsigned int		maxpacket;
	struct timer_list	stat_monitor;

	unsigned long		data[5];

	int			link_on;
	u8			mdix_ctrl;

	u32			chipid;
	u32			chiprev;
	struct mii_bus		*mdiobus;
	phy_interface_t		interface;

	int			fc_autoneg;
	u8			fc_request_control;

	int			delta;
	struct statstage	stats;

	struct irq_domain_data	domain_data;
};

/* define external phy id */
#define	PHY_LAN8835			(0x0007C130)
#define	PHY_KSZ9031RNX			(0x00221620)

/* use ethtool to change the level for any given device */
static int msg_level = -1;
module_param(msg_level, int, 0);
MODULE_PARM_DESC(msg_level, "Override default message level");

static int lan78xx_read_reg(struct lan78xx_net *dev, u32 index, u32 *data)
{
	u32 *buf;
	int ret;

	if (test_bit(EVENT_DEV_DISCONNECT, &dev->flags))
		return -ENODEV;

	buf = kmalloc(sizeof(u32), GFP_KERNEL);
	if (!buf)
		return -ENOMEM;

	ret = usb_control_msg(dev->udev, usb_rcvctrlpipe(dev->udev, 0),
			      USB_VENDOR_REQUEST_READ_REGISTER,
			      USB_DIR_IN | USB_TYPE_VENDOR | USB_RECIP_DEVICE,
			      0, index, buf, 4, USB_CTRL_GET_TIMEOUT);
	if (likely(ret >= 0)) {
		le32_to_cpus(buf);
		*data = *buf;
	} else if (net_ratelimit()) {
		netdev_warn(dev->net,
			    "Failed to read register index 0x%08x. ret = %d",
			    index, ret);
	}

	kfree(buf);

	return ret;
}

static int lan78xx_write_reg(struct lan78xx_net *dev, u32 index, u32 data)
{
	u32 *buf;
	int ret;

	if (test_bit(EVENT_DEV_DISCONNECT, &dev->flags))
		return -ENODEV;

	buf = kmalloc(sizeof(u32), GFP_KERNEL);
	if (!buf)
		return -ENOMEM;

	*buf = data;
	cpu_to_le32s(buf);

	ret = usb_control_msg(dev->udev, usb_sndctrlpipe(dev->udev, 0),
			      USB_VENDOR_REQUEST_WRITE_REGISTER,
			      USB_DIR_OUT | USB_TYPE_VENDOR | USB_RECIP_DEVICE,
			      0, index, buf, 4, USB_CTRL_SET_TIMEOUT);
	if (unlikely(ret < 0) &&
	    net_ratelimit()) {
		netdev_warn(dev->net,
			    "Failed to write register index 0x%08x. ret = %d",
			    index, ret);
	}

	kfree(buf);

	return ret;
}

static int lan78xx_update_reg(struct lan78xx_net *dev, u32 reg, u32 mask,
			      u32 data)
{
	int ret;
	u32 buf;

	ret = lan78xx_read_reg(dev, reg, &buf);
	if (ret < 0)
		return ret;

	buf &= ~mask;
	buf |= (mask & data);

	ret = lan78xx_write_reg(dev, reg, buf);
	if (ret < 0)
		return ret;

	return 0;
}

static int lan78xx_read_stats(struct lan78xx_net *dev,
			      struct lan78xx_statstage *data)
{
	int ret = 0;
	int i;
	struct lan78xx_statstage *stats;
	u32 *src;
	u32 *dst;

	stats = kmalloc(sizeof(*stats), GFP_KERNEL);
	if (!stats)
		return -ENOMEM;

	ret = usb_control_msg(dev->udev,
			      usb_rcvctrlpipe(dev->udev, 0),
			      USB_VENDOR_REQUEST_GET_STATS,
			      USB_DIR_IN | USB_TYPE_VENDOR | USB_RECIP_DEVICE,
			      0,
			      0,
			      (void *)stats,
			      sizeof(*stats),
			      USB_CTRL_SET_TIMEOUT);
	if (likely(ret >= 0)) {
		src = (u32 *)stats;
		dst = (u32 *)data;
		for (i = 0; i < sizeof(*stats) / sizeof(u32); i++) {
			le32_to_cpus(&src[i]);
			dst[i] = src[i];
		}
	} else {
		netdev_warn(dev->net,
			    "Failed to read stat ret = %d", ret);
	}

	kfree(stats);

	return ret;
}

#define check_counter_rollover(struct1, dev_stats, member)		\
	do {								\
		if ((struct1)->member < (dev_stats).saved.member)	\
			(dev_stats).rollover_count.member++;		\
	} while (0)

static void lan78xx_check_stat_rollover(struct lan78xx_net *dev,
					struct lan78xx_statstage *stats)
{
	check_counter_rollover(stats, dev->stats, rx_fcs_errors);
	check_counter_rollover(stats, dev->stats, rx_alignment_errors);
	check_counter_rollover(stats, dev->stats, rx_fragment_errors);
	check_counter_rollover(stats, dev->stats, rx_jabber_errors);
	check_counter_rollover(stats, dev->stats, rx_undersize_frame_errors);
	check_counter_rollover(stats, dev->stats, rx_oversize_frame_errors);
	check_counter_rollover(stats, dev->stats, rx_dropped_frames);
	check_counter_rollover(stats, dev->stats, rx_unicast_byte_count);
	check_counter_rollover(stats, dev->stats, rx_broadcast_byte_count);
	check_counter_rollover(stats, dev->stats, rx_multicast_byte_count);
	check_counter_rollover(stats, dev->stats, rx_unicast_frames);
	check_counter_rollover(stats, dev->stats, rx_broadcast_frames);
	check_counter_rollover(stats, dev->stats, rx_multicast_frames);
	check_counter_rollover(stats, dev->stats, rx_pause_frames);
	check_counter_rollover(stats, dev->stats, rx_64_byte_frames);
	check_counter_rollover(stats, dev->stats, rx_65_127_byte_frames);
	check_counter_rollover(stats, dev->stats, rx_128_255_byte_frames);
	check_counter_rollover(stats, dev->stats, rx_256_511_bytes_frames);
	check_counter_rollover(stats, dev->stats, rx_512_1023_byte_frames);
	check_counter_rollover(stats, dev->stats, rx_1024_1518_byte_frames);
	check_counter_rollover(stats, dev->stats, rx_greater_1518_byte_frames);
	check_counter_rollover(stats, dev->stats, eee_rx_lpi_transitions);
	check_counter_rollover(stats, dev->stats, eee_rx_lpi_time);
	check_counter_rollover(stats, dev->stats, tx_fcs_errors);
	check_counter_rollover(stats, dev->stats, tx_excess_deferral_errors);
	check_counter_rollover(stats, dev->stats, tx_carrier_errors);
	check_counter_rollover(stats, dev->stats, tx_bad_byte_count);
	check_counter_rollover(stats, dev->stats, tx_single_collisions);
	check_counter_rollover(stats, dev->stats, tx_multiple_collisions);
	check_counter_rollover(stats, dev->stats, tx_excessive_collision);
	check_counter_rollover(stats, dev->stats, tx_late_collisions);
	check_counter_rollover(stats, dev->stats, tx_unicast_byte_count);
	check_counter_rollover(stats, dev->stats, tx_broadcast_byte_count);
	check_counter_rollover(stats, dev->stats, tx_multicast_byte_count);
	check_counter_rollover(stats, dev->stats, tx_unicast_frames);
	check_counter_rollover(stats, dev->stats, tx_broadcast_frames);
	check_counter_rollover(stats, dev->stats, tx_multicast_frames);
	check_counter_rollover(stats, dev->stats, tx_pause_frames);
	check_counter_rollover(stats, dev->stats, tx_64_byte_frames);
	check_counter_rollover(stats, dev->stats, tx_65_127_byte_frames);
	check_counter_rollover(stats, dev->stats, tx_128_255_byte_frames);
	check_counter_rollover(stats, dev->stats, tx_256_511_bytes_frames);
	check_counter_rollover(stats, dev->stats, tx_512_1023_byte_frames);
	check_counter_rollover(stats, dev->stats, tx_1024_1518_byte_frames);
	check_counter_rollover(stats, dev->stats, tx_greater_1518_byte_frames);
	check_counter_rollover(stats, dev->stats, eee_tx_lpi_transitions);
	check_counter_rollover(stats, dev->stats, eee_tx_lpi_time);

	memcpy(&dev->stats.saved, stats, sizeof(struct lan78xx_statstage));
}

static void lan78xx_update_stats(struct lan78xx_net *dev)
{
	u32 *p, *count, *max;
	u64 *data;
	int i;
	struct lan78xx_statstage lan78xx_stats;

	if (usb_autopm_get_interface(dev->intf) < 0)
		return;

	p = (u32 *)&lan78xx_stats;
	count = (u32 *)&dev->stats.rollover_count;
	max = (u32 *)&dev->stats.rollover_max;
	data = (u64 *)&dev->stats.curr_stat;

	mutex_lock(&dev->stats.access_lock);

	if (lan78xx_read_stats(dev, &lan78xx_stats) > 0)
		lan78xx_check_stat_rollover(dev, &lan78xx_stats);

	for (i = 0; i < (sizeof(lan78xx_stats) / (sizeof(u32))); i++)
		data[i] = (u64)p[i] + ((u64)count[i] * ((u64)max[i] + 1));

	mutex_unlock(&dev->stats.access_lock);

	usb_autopm_put_interface(dev->intf);
}

/* Loop until the read is completed with timeout called with phy_mutex held */
static int lan78xx_phy_wait_not_busy(struct lan78xx_net *dev)
{
	unsigned long start_time = jiffies;
	u32 val;
	int ret;

	do {
		ret = lan78xx_read_reg(dev, MII_ACC, &val);
		if (unlikely(ret < 0))
			return -EIO;

		if (!(val & MII_ACC_MII_BUSY_))
			return 0;
	} while (!time_after(jiffies, start_time + HZ));

	return -EIO;
}

static inline u32 mii_access(int id, int index, int read)
{
	u32 ret;

	ret = ((u32)id << MII_ACC_PHY_ADDR_SHIFT_) & MII_ACC_PHY_ADDR_MASK_;
	ret |= ((u32)index << MII_ACC_MIIRINDA_SHIFT_) & MII_ACC_MIIRINDA_MASK_;
	if (read)
		ret |= MII_ACC_MII_READ_;
	else
		ret |= MII_ACC_MII_WRITE_;
	ret |= MII_ACC_MII_BUSY_;

	return ret;
}

static int lan78xx_wait_eeprom(struct lan78xx_net *dev)
{
	unsigned long start_time = jiffies;
	u32 val;
	int ret;

	do {
		ret = lan78xx_read_reg(dev, E2P_CMD, &val);
		if (unlikely(ret < 0))
			return -EIO;

		if (!(val & E2P_CMD_EPC_BUSY_) ||
		    (val & E2P_CMD_EPC_TIMEOUT_))
			break;
		usleep_range(40, 100);
	} while (!time_after(jiffies, start_time + HZ));

	if (val & (E2P_CMD_EPC_TIMEOUT_ | E2P_CMD_EPC_BUSY_)) {
		netdev_warn(dev->net, "EEPROM read operation timeout");
		return -EIO;
	}

	return 0;
}

static int lan78xx_eeprom_confirm_not_busy(struct lan78xx_net *dev)
{
	unsigned long start_time = jiffies;
	u32 val;
	int ret;

	do {
		ret = lan78xx_read_reg(dev, E2P_CMD, &val);
		if (unlikely(ret < 0))
			return -EIO;

		if (!(val & E2P_CMD_EPC_BUSY_))
			return 0;

		usleep_range(40, 100);
	} while (!time_after(jiffies, start_time + HZ));

	netdev_warn(dev->net, "EEPROM is busy");
	return -EIO;
}

static int lan78xx_read_raw_eeprom(struct lan78xx_net *dev, u32 offset,
				   u32 length, u8 *data)
{
	u32 val;
	u32 saved;
	int i, ret;
	int retval;

	/* depends on chip, some EEPROM pins are muxed with LED function.
	 * disable & restore LED function to access EEPROM.
	 */
	ret = lan78xx_read_reg(dev, HW_CFG, &val);
	saved = val;
	if (dev->chipid == ID_REV_CHIP_ID_7800_) {
		val &= ~(HW_CFG_LED1_EN_ | HW_CFG_LED0_EN_);
		ret = lan78xx_write_reg(dev, HW_CFG, val);
	}

	retval = lan78xx_eeprom_confirm_not_busy(dev);
	if (retval)
		return retval;

	for (i = 0; i < length; i++) {
		val = E2P_CMD_EPC_BUSY_ | E2P_CMD_EPC_CMD_READ_;
		val |= (offset & E2P_CMD_EPC_ADDR_MASK_);
		ret = lan78xx_write_reg(dev, E2P_CMD, val);
		if (unlikely(ret < 0)) {
			retval = -EIO;
			goto exit;
		}

		retval = lan78xx_wait_eeprom(dev);
		if (retval < 0)
			goto exit;

		ret = lan78xx_read_reg(dev, E2P_DATA, &val);
		if (unlikely(ret < 0)) {
			retval = -EIO;
			goto exit;
		}

		data[i] = val & 0xFF;
		offset++;
	}

	retval = 0;
exit:
	if (dev->chipid == ID_REV_CHIP_ID_7800_)
		ret = lan78xx_write_reg(dev, HW_CFG, saved);

	return retval;
}

static int lan78xx_read_eeprom(struct lan78xx_net *dev, u32 offset,
			       u32 length, u8 *data)
{
	u8 sig;
	int ret;

	ret = lan78xx_read_raw_eeprom(dev, 0, 1, &sig);
	if ((ret == 0) && (sig == EEPROM_INDICATOR))
		ret = lan78xx_read_raw_eeprom(dev, offset, length, data);
	else
		ret = -EINVAL;

	return ret;
}

static int lan78xx_write_raw_eeprom(struct lan78xx_net *dev, u32 offset,
				    u32 length, u8 *data)
{
	u32 val;
	u32 saved;
	int i, ret;
	int retval;

	/* depends on chip, some EEPROM pins are muxed with LED function.
	 * disable & restore LED function to access EEPROM.
	 */
	ret = lan78xx_read_reg(dev, HW_CFG, &val);
	saved = val;
	if (dev->chipid == ID_REV_CHIP_ID_7800_) {
		val &= ~(HW_CFG_LED1_EN_ | HW_CFG_LED0_EN_);
		ret = lan78xx_write_reg(dev, HW_CFG, val);
	}

	retval = lan78xx_eeprom_confirm_not_busy(dev);
	if (retval)
		goto exit;

	/* Issue write/erase enable command */
	val = E2P_CMD_EPC_BUSY_ | E2P_CMD_EPC_CMD_EWEN_;
	ret = lan78xx_write_reg(dev, E2P_CMD, val);
	if (unlikely(ret < 0)) {
		retval = -EIO;
		goto exit;
	}

	retval = lan78xx_wait_eeprom(dev);
	if (retval < 0)
		goto exit;

	for (i = 0; i < length; i++) {
		/* Fill data register */
		val = data[i];
		ret = lan78xx_write_reg(dev, E2P_DATA, val);
		if (ret < 0) {
			retval = -EIO;
			goto exit;
		}

		/* Send "write" command */
		val = E2P_CMD_EPC_BUSY_ | E2P_CMD_EPC_CMD_WRITE_;
		val |= (offset & E2P_CMD_EPC_ADDR_MASK_);
		ret = lan78xx_write_reg(dev, E2P_CMD, val);
		if (ret < 0) {
			retval = -EIO;
			goto exit;
		}

		retval = lan78xx_wait_eeprom(dev);
		if (retval < 0)
			goto exit;

		offset++;
	}

	retval = 0;
exit:
	if (dev->chipid == ID_REV_CHIP_ID_7800_)
		ret = lan78xx_write_reg(dev, HW_CFG, saved);

	return retval;
}

static int lan78xx_read_raw_otp(struct lan78xx_net *dev, u32 offset,
				u32 length, u8 *data)
{
	int i;
	u32 buf;
	unsigned long timeout;

	lan78xx_read_reg(dev, OTP_PWR_DN, &buf);

	if (buf & OTP_PWR_DN_PWRDN_N_) {
		/* clear it and wait to be cleared */
		lan78xx_write_reg(dev, OTP_PWR_DN, 0);

		timeout = jiffies + HZ;
		do {
			usleep_range(1, 10);
			lan78xx_read_reg(dev, OTP_PWR_DN, &buf);
			if (time_after(jiffies, timeout)) {
				netdev_warn(dev->net,
					    "timeout on OTP_PWR_DN");
				return -EIO;
			}
		} while (buf & OTP_PWR_DN_PWRDN_N_);
	}

	for (i = 0; i < length; i++) {
		lan78xx_write_reg(dev, OTP_ADDR1,
				  ((offset + i) >> 8) & OTP_ADDR1_15_11);
		lan78xx_write_reg(dev, OTP_ADDR2,
				  ((offset + i) & OTP_ADDR2_10_3));

		lan78xx_write_reg(dev, OTP_FUNC_CMD, OTP_FUNC_CMD_READ_);
		lan78xx_write_reg(dev, OTP_CMD_GO, OTP_CMD_GO_GO_);

		timeout = jiffies + HZ;
		do {
			udelay(1);
			lan78xx_read_reg(dev, OTP_STATUS, &buf);
			if (time_after(jiffies, timeout)) {
				netdev_warn(dev->net,
					    "timeout on OTP_STATUS");
				return -EIO;
			}
		} while (buf & OTP_STATUS_BUSY_);

		lan78xx_read_reg(dev, OTP_RD_DATA, &buf);

		data[i] = (u8)(buf & 0xFF);
	}

	return 0;
}

static int lan78xx_write_raw_otp(struct lan78xx_net *dev, u32 offset,
				 u32 length, u8 *data)
{
	int i;
	u32 buf;
	unsigned long timeout;

	lan78xx_read_reg(dev, OTP_PWR_DN, &buf);

	if (buf & OTP_PWR_DN_PWRDN_N_) {
		/* clear it and wait to be cleared */
		lan78xx_write_reg(dev, OTP_PWR_DN, 0);

		timeout = jiffies + HZ;
		do {
			udelay(1);
			lan78xx_read_reg(dev, OTP_PWR_DN, &buf);
			if (time_after(jiffies, timeout)) {
				netdev_warn(dev->net,
					    "timeout on OTP_PWR_DN completion");
				return -EIO;
			}
		} while (buf & OTP_PWR_DN_PWRDN_N_);
	}

	/* set to BYTE program mode */
	lan78xx_write_reg(dev, OTP_PRGM_MODE, OTP_PRGM_MODE_BYTE_);

	for (i = 0; i < length; i++) {
		lan78xx_write_reg(dev, OTP_ADDR1,
				  ((offset + i) >> 8) & OTP_ADDR1_15_11);
		lan78xx_write_reg(dev, OTP_ADDR2,
				  ((offset + i) & OTP_ADDR2_10_3));
		lan78xx_write_reg(dev, OTP_PRGM_DATA, data[i]);
		lan78xx_write_reg(dev, OTP_TST_CMD, OTP_TST_CMD_PRGVRFY_);
		lan78xx_write_reg(dev, OTP_CMD_GO, OTP_CMD_GO_GO_);

		timeout = jiffies + HZ;
		do {
			udelay(1);
			lan78xx_read_reg(dev, OTP_STATUS, &buf);
			if (time_after(jiffies, timeout)) {
				netdev_warn(dev->net,
					    "Timeout on OTP_STATUS completion");
				return -EIO;
			}
		} while (buf & OTP_STATUS_BUSY_);
	}

	return 0;
}

static int lan78xx_read_otp(struct lan78xx_net *dev, u32 offset,
			    u32 length, u8 *data)
{
	u8 sig;
	int ret;

	ret = lan78xx_read_raw_otp(dev, 0, 1, &sig);

	if (ret == 0) {
		if (sig == OTP_INDICATOR_2)
			offset += 0x100;
		else if (sig != OTP_INDICATOR_1)
			ret = -EINVAL;
		if (!ret)
			ret = lan78xx_read_raw_otp(dev, offset, length, data);
	}

	return ret;
}

static int lan78xx_dataport_wait_not_busy(struct lan78xx_net *dev)
{
	int i, ret;

	for (i = 0; i < 100; i++) {
		u32 dp_sel;

		ret = lan78xx_read_reg(dev, DP_SEL, &dp_sel);
		if (unlikely(ret < 0))
			return -EIO;

		if (dp_sel & DP_SEL_DPRDY_)
			return 0;

		usleep_range(40, 100);
	}

	netdev_warn(dev->net, "%s timed out", __func__);

	return -EIO;
}

static int lan78xx_dataport_write(struct lan78xx_net *dev, u32 ram_select,
				  u32 addr, u32 length, u32 *buf)
{
	struct lan78xx_priv *pdata = (struct lan78xx_priv *)(dev->data[0]);
	u32 dp_sel;
	int i, ret;

	if (usb_autopm_get_interface(dev->intf) < 0)
		return 0;

	mutex_lock(&pdata->dataport_mutex);

	ret = lan78xx_dataport_wait_not_busy(dev);
	if (ret < 0)
		goto done;

	ret = lan78xx_read_reg(dev, DP_SEL, &dp_sel);

	dp_sel &= ~DP_SEL_RSEL_MASK_;
	dp_sel |= ram_select;
	ret = lan78xx_write_reg(dev, DP_SEL, dp_sel);

	for (i = 0; i < length; i++) {
		ret = lan78xx_write_reg(dev, DP_ADDR, addr + i);

		ret = lan78xx_write_reg(dev, DP_DATA, buf[i]);

		ret = lan78xx_write_reg(dev, DP_CMD, DP_CMD_WRITE_);

		ret = lan78xx_dataport_wait_not_busy(dev);
		if (ret < 0)
			goto done;
	}

done:
	mutex_unlock(&pdata->dataport_mutex);
	usb_autopm_put_interface(dev->intf);

	return ret;
}

static void lan78xx_set_addr_filter(struct lan78xx_priv *pdata,
				    int index, u8 addr[ETH_ALEN])
{
	u32 temp;

	if ((pdata) && (index > 0) && (index < NUM_OF_MAF)) {
		temp = addr[3];
		temp = addr[2] | (temp << 8);
		temp = addr[1] | (temp << 8);
		temp = addr[0] | (temp << 8);
		pdata->pfilter_table[index][1] = temp;
		temp = addr[5];
		temp = addr[4] | (temp << 8);
		temp |= MAF_HI_VALID_ | MAF_HI_TYPE_DST_;
		pdata->pfilter_table[index][0] = temp;
	}
}

/* returns hash bit number for given MAC address */
static inline u32 lan78xx_hash(char addr[ETH_ALEN])
{
	return (ether_crc(ETH_ALEN, addr) >> 23) & 0x1ff;
}

static void lan78xx_deferred_multicast_write(struct work_struct *param)
{
	struct lan78xx_priv *pdata =
			container_of(param, struct lan78xx_priv, set_multicast);
	struct lan78xx_net *dev = pdata->dev;
	int i;

	netif_dbg(dev, drv, dev->net, "deferred multicast write 0x%08x\n",
		  pdata->rfe_ctl);

	lan78xx_dataport_write(dev, DP_SEL_RSEL_VLAN_DA_, DP_SEL_VHF_VLAN_LEN,
			       DP_SEL_VHF_HASH_LEN, pdata->mchash_table);

	for (i = 1; i < NUM_OF_MAF; i++) {
		lan78xx_write_reg(dev, MAF_HI(i), 0);
		lan78xx_write_reg(dev, MAF_LO(i),
				  pdata->pfilter_table[i][1]);
		lan78xx_write_reg(dev, MAF_HI(i),
				  pdata->pfilter_table[i][0]);
	}

	lan78xx_write_reg(dev, RFE_CTL, pdata->rfe_ctl);
}

static void lan78xx_set_multicast(struct net_device *netdev)
{
	struct lan78xx_net *dev = netdev_priv(netdev);
	struct lan78xx_priv *pdata = (struct lan78xx_priv *)(dev->data[0]);
	unsigned long flags;
	int i;

	spin_lock_irqsave(&pdata->rfe_ctl_lock, flags);

	pdata->rfe_ctl &= ~(RFE_CTL_UCAST_EN_ | RFE_CTL_MCAST_EN_ |
			    RFE_CTL_DA_PERFECT_ | RFE_CTL_MCAST_HASH_);

	for (i = 0; i < DP_SEL_VHF_HASH_LEN; i++)
		pdata->mchash_table[i] = 0;

	/* pfilter_table[0] has own HW address */
	for (i = 1; i < NUM_OF_MAF; i++) {
		pdata->pfilter_table[i][0] = 0;
		pdata->pfilter_table[i][1] = 0;
	}

	pdata->rfe_ctl |= RFE_CTL_BCAST_EN_;

	if (dev->net->flags & IFF_PROMISC) {
		netif_dbg(dev, drv, dev->net, "promiscuous mode enabled");
		pdata->rfe_ctl |= RFE_CTL_MCAST_EN_ | RFE_CTL_UCAST_EN_;
	} else {
		if (dev->net->flags & IFF_ALLMULTI) {
			netif_dbg(dev, drv, dev->net,
				  "receive all multicast enabled");
			pdata->rfe_ctl |= RFE_CTL_MCAST_EN_;
		}
	}

	if (netdev_mc_count(dev->net)) {
		struct netdev_hw_addr *ha;
		int i;

		netif_dbg(dev, drv, dev->net, "receive multicast hash filter");

		pdata->rfe_ctl |= RFE_CTL_DA_PERFECT_;

		i = 1;
		netdev_for_each_mc_addr(ha, netdev) {
			/* set first 32 into Perfect Filter */
			if (i < 33) {
				lan78xx_set_addr_filter(pdata, i, ha->addr);
			} else {
				u32 bitnum = lan78xx_hash(ha->addr);

				pdata->mchash_table[bitnum / 32] |=
							(1 << (bitnum % 32));
				pdata->rfe_ctl |= RFE_CTL_MCAST_HASH_;
			}
			i++;
		}
	}

	spin_unlock_irqrestore(&pdata->rfe_ctl_lock, flags);

	/* defer register writes to a sleepable context */
	schedule_work(&pdata->set_multicast);
}

static int lan78xx_update_flowcontrol(struct lan78xx_net *dev, u8 duplex,
				      u16 lcladv, u16 rmtadv)
{
	u32 flow = 0, fct_flow = 0;
	u8 cap;

	if (dev->fc_autoneg)
		cap = mii_resolve_flowctrl_fdx(lcladv, rmtadv);
	else
		cap = dev->fc_request_control;

	if (cap & FLOW_CTRL_TX)
		flow |= (FLOW_CR_TX_FCEN_ | 0xFFFF);

	if (cap & FLOW_CTRL_RX)
		flow |= FLOW_CR_RX_FCEN_;

	if (dev->udev->speed == USB_SPEED_SUPER)
		fct_flow = FLOW_CTRL_THRESHOLD(FLOW_ON_SS, FLOW_OFF_SS);
	else if (dev->udev->speed == USB_SPEED_HIGH)
		fct_flow = FLOW_CTRL_THRESHOLD(FLOW_ON_HS, FLOW_OFF_HS);

	netif_dbg(dev, link, dev->net, "rx pause %s, tx pause %s",
		  (cap & FLOW_CTRL_RX ? "enabled" : "disabled"),
		  (cap & FLOW_CTRL_TX ? "enabled" : "disabled"));

	lan78xx_write_reg(dev, FCT_FLOW, fct_flow);

	/* threshold value should be set before enabling flow */
	lan78xx_write_reg(dev, FLOW, flow);

	return 0;
}

static int lan78xx_mac_reset(struct lan78xx_net *dev)
{
	unsigned long start_time = jiffies;
	u32 val;
	int ret;

	mutex_lock(&dev->phy_mutex);

	/* Resetting the device while there is activity on the MDIO
	 * bus can result in the MAC interface locking up and not
	 * completing register access transactions.
	 */
	ret = lan78xx_phy_wait_not_busy(dev);
	if (ret < 0)
		goto done;

	ret = lan78xx_read_reg(dev, MAC_CR, &val);
	if (ret < 0)
		goto done;

	val |= MAC_CR_RST_;
	ret = lan78xx_write_reg(dev, MAC_CR, val);
	if (ret < 0)
		goto done;

	/* Wait for the reset to complete before allowing any further
	 * MAC register accesses otherwise the MAC may lock up.
	 */
	do {
		ret = lan78xx_read_reg(dev, MAC_CR, &val);
		if (ret < 0)
			goto done;

		if (!(val & MAC_CR_RST_)) {
			ret = 0;
			goto done;
		}
	} while (!time_after(jiffies, start_time + HZ));

	ret = -ETIMEDOUT;
done:
	mutex_unlock(&dev->phy_mutex);

	return ret;
}

static int lan78xx_link_reset(struct lan78xx_net *dev)
{
	struct phy_device *phydev = dev->net->phydev;
	struct ethtool_link_ksettings ecmd;
	int ladv, radv, ret, link;
	u32 buf;

	/* clear LAN78xx interrupt status */
	ret = lan78xx_write_reg(dev, INT_STS, INT_STS_PHY_INT_);
	if (unlikely(ret < 0))
		return ret;

	mutex_lock(&phydev->lock);
	phy_read_status(phydev);
	link = phydev->link;
	mutex_unlock(&phydev->lock);

	if (!link && dev->link_on) {
		dev->link_on = false;

		/* reset MAC */
		ret = lan78xx_mac_reset(dev);
		if (ret < 0)
			return ret;

		del_timer(&dev->stat_monitor);
	} else if (link && !dev->link_on) {
		dev->link_on = true;

		phy_ethtool_ksettings_get(phydev, &ecmd);

		if (dev->udev->speed == USB_SPEED_SUPER) {
			if (ecmd.base.speed == 1000) {
				/* disable U2 */
				ret = lan78xx_read_reg(dev, USB_CFG1, &buf);
				if (ret < 0)
					return ret;
				buf &= ~USB_CFG1_DEV_U2_INIT_EN_;
				ret = lan78xx_write_reg(dev, USB_CFG1, buf);
				if (ret < 0)
					return ret;
				/* enable U1 */
				ret = lan78xx_read_reg(dev, USB_CFG1, &buf);
				if (ret < 0)
					return ret;
				buf |= USB_CFG1_DEV_U1_INIT_EN_;
				ret = lan78xx_write_reg(dev, USB_CFG1, buf);
				if (ret < 0)
					return ret;
			} else {
				/* enable U1 & U2 */
				ret = lan78xx_read_reg(dev, USB_CFG1, &buf);
				if (ret < 0)
					return ret;
				buf |= USB_CFG1_DEV_U2_INIT_EN_;
				buf |= USB_CFG1_DEV_U1_INIT_EN_;
				ret = lan78xx_write_reg(dev, USB_CFG1, buf);
				if (ret < 0)
					return ret;
			}
		}

		ladv = phy_read(phydev, MII_ADVERTISE);
		if (ladv < 0)
			return ladv;

		radv = phy_read(phydev, MII_LPA);
		if (radv < 0)
			return radv;

		netif_dbg(dev, link, dev->net,
			  "speed: %u duplex: %d anadv: 0x%04x anlpa: 0x%04x",
			  ecmd.base.speed, ecmd.base.duplex, ladv, radv);

		ret = lan78xx_update_flowcontrol(dev, ecmd.base.duplex, ladv,
						 radv);
		if (ret < 0)
			return ret;

		if (!timer_pending(&dev->stat_monitor)) {
			dev->delta = 1;
			mod_timer(&dev->stat_monitor,
				  jiffies + STAT_UPDATE_TIMER);
		}

		tasklet_schedule(&dev->bh);
	}

	return 0;
}

/* some work can't be done in tasklets, so we use keventd
 *
 * NOTE:  annoying asymmetry:  if it's active, schedule_work() fails,
 * but tasklet_schedule() doesn't.	hope the failure is rare.
 */
static void lan78xx_defer_kevent(struct lan78xx_net *dev, int work)
{
	set_bit(work, &dev->flags);
	if (!schedule_delayed_work(&dev->wq, 0))
		netdev_err(dev->net, "kevent %d may have been dropped\n", work);
}

static void lan78xx_status(struct lan78xx_net *dev, struct urb *urb)
{
	u32 intdata;

	if (urb->actual_length != 4) {
		netdev_warn(dev->net,
			    "unexpected urb length %d", urb->actual_length);
		return;
	}

	intdata = get_unaligned_le32(urb->transfer_buffer);

	if (intdata & INT_ENP_PHY_INT) {
		netif_dbg(dev, link, dev->net, "PHY INTR: 0x%08x\n", intdata);
		lan78xx_defer_kevent(dev, EVENT_LINK_RESET);

		if (dev->domain_data.phyirq > 0) {
			local_irq_disable();
			generic_handle_irq(dev->domain_data.phyirq);
			local_irq_enable();
		}
	} else {
		netdev_warn(dev->net,
			    "unexpected interrupt: 0x%08x\n", intdata);
	}
}

static int lan78xx_ethtool_get_eeprom_len(struct net_device *netdev)
{
	return MAX_EEPROM_SIZE;
}

static int lan78xx_ethtool_get_eeprom(struct net_device *netdev,
				      struct ethtool_eeprom *ee, u8 *data)
{
	struct lan78xx_net *dev = netdev_priv(netdev);
	int ret;

	ret = usb_autopm_get_interface(dev->intf);
	if (ret)
		return ret;

	ee->magic = LAN78XX_EEPROM_MAGIC;

	ret = lan78xx_read_raw_eeprom(dev, ee->offset, ee->len, data);

	usb_autopm_put_interface(dev->intf);

	return ret;
}

static int lan78xx_ethtool_set_eeprom(struct net_device *netdev,
				      struct ethtool_eeprom *ee, u8 *data)
{
	struct lan78xx_net *dev = netdev_priv(netdev);
	int ret;

	ret = usb_autopm_get_interface(dev->intf);
	if (ret)
		return ret;

	/* Invalid EEPROM_INDICATOR at offset zero will result in a failure
	 * to load data from EEPROM
	 */
	if (ee->magic == LAN78XX_EEPROM_MAGIC)
		ret = lan78xx_write_raw_eeprom(dev, ee->offset, ee->len, data);
	else if ((ee->magic == LAN78XX_OTP_MAGIC) &&
		 (ee->offset == 0) &&
		 (ee->len == 512) &&
		 (data[0] == OTP_INDICATOR_1))
		ret = lan78xx_write_raw_otp(dev, ee->offset, ee->len, data);

	usb_autopm_put_interface(dev->intf);

	return ret;
}

static void lan78xx_get_strings(struct net_device *netdev, u32 stringset,
				u8 *data)
{
	if (stringset == ETH_SS_STATS)
		memcpy(data, lan78xx_gstrings, sizeof(lan78xx_gstrings));
}

static int lan78xx_get_sset_count(struct net_device *netdev, int sset)
{
	if (sset == ETH_SS_STATS)
		return ARRAY_SIZE(lan78xx_gstrings);
	else
		return -EOPNOTSUPP;
}

static void lan78xx_get_stats(struct net_device *netdev,
			      struct ethtool_stats *stats, u64 *data)
{
	struct lan78xx_net *dev = netdev_priv(netdev);

	lan78xx_update_stats(dev);

	mutex_lock(&dev->stats.access_lock);
	memcpy(data, &dev->stats.curr_stat, sizeof(dev->stats.curr_stat));
	mutex_unlock(&dev->stats.access_lock);
}

static void lan78xx_get_wol(struct net_device *netdev,
			    struct ethtool_wolinfo *wol)
{
	struct lan78xx_net *dev = netdev_priv(netdev);
	int ret;
	u32 buf;
	struct lan78xx_priv *pdata = (struct lan78xx_priv *)(dev->data[0]);

	if (usb_autopm_get_interface(dev->intf) < 0)
		return;

	ret = lan78xx_read_reg(dev, USB_CFG0, &buf);
	if (unlikely(ret < 0)) {
		wol->supported = 0;
		wol->wolopts = 0;
	} else {
		if (buf & USB_CFG_RMT_WKP_) {
			wol->supported = WAKE_ALL;
			wol->wolopts = pdata->wol;
		} else {
			wol->supported = 0;
			wol->wolopts = 0;
		}
	}

	usb_autopm_put_interface(dev->intf);
}

static int lan78xx_set_wol(struct net_device *netdev,
			   struct ethtool_wolinfo *wol)
{
	struct lan78xx_net *dev = netdev_priv(netdev);
	struct lan78xx_priv *pdata = (struct lan78xx_priv *)(dev->data[0]);
	int ret;

	ret = usb_autopm_get_interface(dev->intf);
	if (ret < 0)
		return ret;

	if (wol->wolopts & ~WAKE_ALL)
		return -EINVAL;

	pdata->wol = wol->wolopts;

	device_set_wakeup_enable(&dev->udev->dev, (bool)wol->wolopts);

	phy_ethtool_set_wol(netdev->phydev, wol);

	usb_autopm_put_interface(dev->intf);

	return ret;
}

static int lan78xx_get_eee(struct net_device *net, struct ethtool_eee *edata)
{
	struct lan78xx_net *dev = netdev_priv(net);
	struct phy_device *phydev = net->phydev;
	int ret;
	u32 buf;

	ret = usb_autopm_get_interface(dev->intf);
	if (ret < 0)
		return ret;

	ret = phy_ethtool_get_eee(phydev, edata);
	if (ret < 0)
		goto exit;

	ret = lan78xx_read_reg(dev, MAC_CR, &buf);
	if (buf & MAC_CR_EEE_EN_) {
		edata->eee_enabled = true;
		edata->eee_active = !!(edata->advertised &
				       edata->lp_advertised);
		edata->tx_lpi_enabled = true;
		/* EEE_TX_LPI_REQ_DLY & tx_lpi_timer are same uSec unit */
		ret = lan78xx_read_reg(dev, EEE_TX_LPI_REQ_DLY, &buf);
		edata->tx_lpi_timer = buf;
	} else {
		edata->eee_enabled = false;
		edata->eee_active = false;
		edata->tx_lpi_enabled = false;
		edata->tx_lpi_timer = 0;
	}

	ret = 0;
exit:
	usb_autopm_put_interface(dev->intf);

	return ret;
}

static int lan78xx_set_eee(struct net_device *net, struct ethtool_eee *edata)
{
	struct lan78xx_net *dev = netdev_priv(net);
	int ret;
	u32 buf;

	ret = usb_autopm_get_interface(dev->intf);
	if (ret < 0)
		return ret;

	if (edata->eee_enabled) {
		ret = lan78xx_read_reg(dev, MAC_CR, &buf);
		buf |= MAC_CR_EEE_EN_;
		ret = lan78xx_write_reg(dev, MAC_CR, buf);

		phy_ethtool_set_eee(net->phydev, edata);

		buf = (u32)edata->tx_lpi_timer;
		ret = lan78xx_write_reg(dev, EEE_TX_LPI_REQ_DLY, buf);
	} else {
		ret = lan78xx_read_reg(dev, MAC_CR, &buf);
		buf &= ~MAC_CR_EEE_EN_;
		ret = lan78xx_write_reg(dev, MAC_CR, buf);
	}

	usb_autopm_put_interface(dev->intf);

	return 0;
}

static u32 lan78xx_get_link(struct net_device *net)
{
	u32 link;

	mutex_lock(&net->phydev->lock);
	phy_read_status(net->phydev);
	link = net->phydev->link;
	mutex_unlock(&net->phydev->lock);

	return link;
}

static void lan78xx_get_drvinfo(struct net_device *net,
				struct ethtool_drvinfo *info)
{
	struct lan78xx_net *dev = netdev_priv(net);

	strncpy(info->driver, DRIVER_NAME, sizeof(info->driver));
	usb_make_path(dev->udev, info->bus_info, sizeof(info->bus_info));
}

static u32 lan78xx_get_msglevel(struct net_device *net)
{
	struct lan78xx_net *dev = netdev_priv(net);

	return dev->msg_enable;
}

static void lan78xx_set_msglevel(struct net_device *net, u32 level)
{
	struct lan78xx_net *dev = netdev_priv(net);

	dev->msg_enable = level;
}

static int lan78xx_get_link_ksettings(struct net_device *net,
				      struct ethtool_link_ksettings *cmd)
{
	struct lan78xx_net *dev = netdev_priv(net);
	struct phy_device *phydev = net->phydev;
	int ret;

	ret = usb_autopm_get_interface(dev->intf);
	if (ret < 0)
		return ret;

	phy_ethtool_ksettings_get(phydev, cmd);

	usb_autopm_put_interface(dev->intf);

	return ret;
}

static int lan78xx_set_link_ksettings(struct net_device *net,
				      const struct ethtool_link_ksettings *cmd)
{
	struct lan78xx_net *dev = netdev_priv(net);
	struct phy_device *phydev = net->phydev;
	int ret = 0;
	int temp;

	ret = usb_autopm_get_interface(dev->intf);
	if (ret < 0)
		return ret;

	/* change speed & duplex */
	ret = phy_ethtool_ksettings_set(phydev, cmd);

	if (!cmd->base.autoneg) {
		/* force link down */
		temp = phy_read(phydev, MII_BMCR);
		phy_write(phydev, MII_BMCR, temp | BMCR_LOOPBACK);
		mdelay(1);
		phy_write(phydev, MII_BMCR, temp);
	}

	usb_autopm_put_interface(dev->intf);

	return ret;
}

static void lan78xx_get_pause(struct net_device *net,
			      struct ethtool_pauseparam *pause)
{
	struct lan78xx_net *dev = netdev_priv(net);
	struct phy_device *phydev = net->phydev;
	struct ethtool_link_ksettings ecmd;

	phy_ethtool_ksettings_get(phydev, &ecmd);

	pause->autoneg = dev->fc_autoneg;

	if (dev->fc_request_control & FLOW_CTRL_TX)
		pause->tx_pause = 1;

	if (dev->fc_request_control & FLOW_CTRL_RX)
		pause->rx_pause = 1;
}

static int lan78xx_set_pause(struct net_device *net,
			     struct ethtool_pauseparam *pause)
{
	struct lan78xx_net *dev = netdev_priv(net);
	struct phy_device *phydev = net->phydev;
	struct ethtool_link_ksettings ecmd;
	int ret;

	phy_ethtool_ksettings_get(phydev, &ecmd);

	if (pause->autoneg && !ecmd.base.autoneg) {
		ret = -EINVAL;
		goto exit;
	}

	dev->fc_request_control = 0;
	if (pause->rx_pause)
		dev->fc_request_control |= FLOW_CTRL_RX;

	if (pause->tx_pause)
		dev->fc_request_control |= FLOW_CTRL_TX;

	if (ecmd.base.autoneg) {
		__ETHTOOL_DECLARE_LINK_MODE_MASK(fc) = { 0, };
		u32 mii_adv;

		linkmode_clear_bit(ETHTOOL_LINK_MODE_Pause_BIT,
				   ecmd.link_modes.advertising);
		linkmode_clear_bit(ETHTOOL_LINK_MODE_Asym_Pause_BIT,
				   ecmd.link_modes.advertising);
		mii_adv = (u32)mii_advertise_flowctrl(dev->fc_request_control);
		mii_adv_to_linkmode_adv_t(fc, mii_adv);
		linkmode_or(ecmd.link_modes.advertising, fc,
			    ecmd.link_modes.advertising);

		phy_ethtool_ksettings_set(phydev, &ecmd);
	}

	dev->fc_autoneg = pause->autoneg;

	ret = 0;
exit:
	return ret;
}

static int lan78xx_get_regs_len(struct net_device *netdev)
{
	if (!netdev->phydev)
		return (sizeof(lan78xx_regs));
	else
		return (sizeof(lan78xx_regs) + PHY_REG_SIZE);
}

static void
lan78xx_get_regs(struct net_device *netdev, struct ethtool_regs *regs,
		 void *buf)
{
	u32 *data = buf;
	int i, j;
	struct lan78xx_net *dev = netdev_priv(netdev);

	/* Read Device/MAC registers */
	for (i = 0; i < ARRAY_SIZE(lan78xx_regs); i++)
		lan78xx_read_reg(dev, lan78xx_regs[i], &data[i]);

	if (!netdev->phydev)
		return;

	/* Read PHY registers */
	for (j = 0; j < 32; i++, j++)
		data[i] = phy_read(netdev->phydev, j);
}

static const struct ethtool_ops lan78xx_ethtool_ops = {
	.get_link	= lan78xx_get_link,
	.nway_reset	= phy_ethtool_nway_reset,
	.get_drvinfo	= lan78xx_get_drvinfo,
	.get_msglevel	= lan78xx_get_msglevel,
	.set_msglevel	= lan78xx_set_msglevel,
	.get_eeprom_len = lan78xx_ethtool_get_eeprom_len,
	.get_eeprom	= lan78xx_ethtool_get_eeprom,
	.set_eeprom	= lan78xx_ethtool_set_eeprom,
	.get_ethtool_stats = lan78xx_get_stats,
	.get_sset_count = lan78xx_get_sset_count,
	.get_strings	= lan78xx_get_strings,
	.get_wol	= lan78xx_get_wol,
	.set_wol	= lan78xx_set_wol,
	.get_ts_info	= ethtool_op_get_ts_info,
	.get_eee	= lan78xx_get_eee,
	.set_eee	= lan78xx_set_eee,
	.get_pauseparam	= lan78xx_get_pause,
	.set_pauseparam	= lan78xx_set_pause,
	.get_link_ksettings = lan78xx_get_link_ksettings,
	.set_link_ksettings = lan78xx_set_link_ksettings,
	.get_regs_len	= lan78xx_get_regs_len,
	.get_regs	= lan78xx_get_regs,
};

static void lan78xx_init_mac_address(struct lan78xx_net *dev)
{
	u32 addr_lo, addr_hi;
	u8 addr[6];

	lan78xx_read_reg(dev, RX_ADDRL, &addr_lo);
	lan78xx_read_reg(dev, RX_ADDRH, &addr_hi);

	addr[0] = addr_lo & 0xFF;
	addr[1] = (addr_lo >> 8) & 0xFF;
	addr[2] = (addr_lo >> 16) & 0xFF;
	addr[3] = (addr_lo >> 24) & 0xFF;
	addr[4] = addr_hi & 0xFF;
	addr[5] = (addr_hi >> 8) & 0xFF;

	if (!is_valid_ether_addr(addr)) {
		if (!eth_platform_get_mac_address(&dev->udev->dev, addr)) {
			/* valid address present in Device Tree */
			netif_dbg(dev, ifup, dev->net,
				  "MAC address read from Device Tree");
		} else if (((lan78xx_read_eeprom(dev, EEPROM_MAC_OFFSET,
						 ETH_ALEN, addr) == 0) ||
			    (lan78xx_read_otp(dev, EEPROM_MAC_OFFSET,
					      ETH_ALEN, addr) == 0)) &&
			   is_valid_ether_addr(addr)) {
			/* eeprom values are valid so use them */
			netif_dbg(dev, ifup, dev->net,
				  "MAC address read from EEPROM");
		} else {
			/* generate random MAC */
			eth_random_addr(addr);
			netif_dbg(dev, ifup, dev->net,
				  "MAC address set to random addr");
		}

		addr_lo = addr[0] | (addr[1] << 8) |
			  (addr[2] << 16) | (addr[3] << 24);
		addr_hi = addr[4] | (addr[5] << 8);

		lan78xx_write_reg(dev, RX_ADDRL, addr_lo);
		lan78xx_write_reg(dev, RX_ADDRH, addr_hi);
	}

	lan78xx_write_reg(dev, MAF_LO(0), addr_lo);
	lan78xx_write_reg(dev, MAF_HI(0), addr_hi | MAF_HI_VALID_);

	eth_hw_addr_set(dev->net, addr);
}

/* MDIO read and write wrappers for phylib */
static int lan78xx_mdiobus_read(struct mii_bus *bus, int phy_id, int idx)
{
	struct lan78xx_net *dev = bus->priv;
	u32 val, addr;
	int ret;

	ret = usb_autopm_get_interface(dev->intf);
	if (ret < 0)
		return ret;

	mutex_lock(&dev->phy_mutex);

	/* confirm MII not busy */
	ret = lan78xx_phy_wait_not_busy(dev);
	if (ret < 0)
		goto done;

	/* set the address, index & direction (read from PHY) */
	addr = mii_access(phy_id, idx, MII_READ);
	ret = lan78xx_write_reg(dev, MII_ACC, addr);

	ret = lan78xx_phy_wait_not_busy(dev);
	if (ret < 0)
		goto done;

	ret = lan78xx_read_reg(dev, MII_DATA, &val);

	ret = (int)(val & 0xFFFF);

done:
	mutex_unlock(&dev->phy_mutex);
	usb_autopm_put_interface(dev->intf);

	return ret;
}

static int lan78xx_mdiobus_write(struct mii_bus *bus, int phy_id, int idx,
				 u16 regval)
{
	struct lan78xx_net *dev = bus->priv;
	u32 val, addr;
	int ret;

	ret = usb_autopm_get_interface(dev->intf);
	if (ret < 0)
		return ret;

	mutex_lock(&dev->phy_mutex);

	/* confirm MII not busy */
	ret = lan78xx_phy_wait_not_busy(dev);
	if (ret < 0)
		goto done;

	val = (u32)regval;
	ret = lan78xx_write_reg(dev, MII_DATA, val);

	/* set the address, index & direction (write to PHY) */
	addr = mii_access(phy_id, idx, MII_WRITE);
	ret = lan78xx_write_reg(dev, MII_ACC, addr);

	ret = lan78xx_phy_wait_not_busy(dev);
	if (ret < 0)
		goto done;

done:
	mutex_unlock(&dev->phy_mutex);
	usb_autopm_put_interface(dev->intf);
	return 0;
}

static int lan78xx_mdio_init(struct lan78xx_net *dev)
{
	struct device_node *node;
	int ret;

	dev->mdiobus = mdiobus_alloc();
	if (!dev->mdiobus) {
		netdev_err(dev->net, "can't allocate MDIO bus\n");
		return -ENOMEM;
	}

	dev->mdiobus->priv = (void *)dev;
	dev->mdiobus->read = lan78xx_mdiobus_read;
	dev->mdiobus->write = lan78xx_mdiobus_write;
	dev->mdiobus->name = "lan78xx-mdiobus";
	dev->mdiobus->parent = &dev->udev->dev;

	snprintf(dev->mdiobus->id, MII_BUS_ID_SIZE, "usb-%03d:%03d",
		 dev->udev->bus->busnum, dev->udev->devnum);

	switch (dev->chipid) {
	case ID_REV_CHIP_ID_7800_:
	case ID_REV_CHIP_ID_7850_:
		/* set to internal PHY id */
		dev->mdiobus->phy_mask = ~(1 << 1);
		break;
	case ID_REV_CHIP_ID_7801_:
		/* scan thru PHYAD[2..0] */
		dev->mdiobus->phy_mask = ~(0xFF);
		break;
	}

	node = of_get_child_by_name(dev->udev->dev.of_node, "mdio");
	ret = of_mdiobus_register(dev->mdiobus, node);
	of_node_put(node);
	if (ret) {
		netdev_err(dev->net, "can't register MDIO bus\n");
		goto exit1;
	}

	netdev_dbg(dev->net, "registered mdiobus bus %s\n", dev->mdiobus->id);
	return 0;
exit1:
	mdiobus_free(dev->mdiobus);
	return ret;
}

static void lan78xx_remove_mdio(struct lan78xx_net *dev)
{
	mdiobus_unregister(dev->mdiobus);
	mdiobus_free(dev->mdiobus);
}

static void lan78xx_link_status_change(struct net_device *net)
{
	struct phy_device *phydev = net->phydev;
	int temp;

	/* At forced 100 F/H mode, chip may fail to set mode correctly
	 * when cable is switched between long(~50+m) and short one.
	 * As workaround, set to 10 before setting to 100
	 * at forced 100 F/H mode.
	 */
	if (!phydev->autoneg && (phydev->speed == 100)) {
		/* disable phy interrupt */
		temp = phy_read(phydev, LAN88XX_INT_MASK);
		temp &= ~LAN88XX_INT_MASK_MDINTPIN_EN_;
		phy_write(phydev, LAN88XX_INT_MASK, temp);

		temp = phy_read(phydev, MII_BMCR);
		temp &= ~(BMCR_SPEED100 | BMCR_SPEED1000);
		phy_write(phydev, MII_BMCR, temp); /* set to 10 first */
		temp |= BMCR_SPEED100;
		phy_write(phydev, MII_BMCR, temp); /* set to 100 later */

		/* clear pending interrupt generated while workaround */
		temp = phy_read(phydev, LAN88XX_INT_STS);

		/* enable phy interrupt back */
		temp = phy_read(phydev, LAN88XX_INT_MASK);
		temp |= LAN88XX_INT_MASK_MDINTPIN_EN_;
		phy_write(phydev, LAN88XX_INT_MASK, temp);
	}
}

static int irq_map(struct irq_domain *d, unsigned int irq,
		   irq_hw_number_t hwirq)
{
	struct irq_domain_data *data = d->host_data;

	irq_set_chip_data(irq, data);
	irq_set_chip_and_handler(irq, data->irqchip, data->irq_handler);
	irq_set_noprobe(irq);

	return 0;
}

static void irq_unmap(struct irq_domain *d, unsigned int irq)
{
	irq_set_chip_and_handler(irq, NULL, NULL);
	irq_set_chip_data(irq, NULL);
}

static const struct irq_domain_ops chip_domain_ops = {
	.map	= irq_map,
	.unmap	= irq_unmap,
};

static void lan78xx_irq_mask(struct irq_data *irqd)
{
	struct irq_domain_data *data = irq_data_get_irq_chip_data(irqd);

	data->irqenable &= ~BIT(irqd_to_hwirq(irqd));
}

static void lan78xx_irq_unmask(struct irq_data *irqd)
{
	struct irq_domain_data *data = irq_data_get_irq_chip_data(irqd);

	data->irqenable |= BIT(irqd_to_hwirq(irqd));
}

static void lan78xx_irq_bus_lock(struct irq_data *irqd)
{
	struct irq_domain_data *data = irq_data_get_irq_chip_data(irqd);

	mutex_lock(&data->irq_lock);
}

static void lan78xx_irq_bus_sync_unlock(struct irq_data *irqd)
{
	struct irq_domain_data *data = irq_data_get_irq_chip_data(irqd);
	struct lan78xx_net *dev =
			container_of(data, struct lan78xx_net, domain_data);
	u32 buf;

	/* call register access here because irq_bus_lock & irq_bus_sync_unlock
	 * are only two callbacks executed in non-atomic contex.
	 */
	lan78xx_read_reg(dev, INT_EP_CTL, &buf);
	if (buf != data->irqenable)
		lan78xx_write_reg(dev, INT_EP_CTL, data->irqenable);

	mutex_unlock(&data->irq_lock);
}

static struct irq_chip lan78xx_irqchip = {
	.name			= "lan78xx-irqs",
	.irq_mask		= lan78xx_irq_mask,
	.irq_unmask		= lan78xx_irq_unmask,
	.irq_bus_lock		= lan78xx_irq_bus_lock,
	.irq_bus_sync_unlock	= lan78xx_irq_bus_sync_unlock,
};

static int lan78xx_setup_irq_domain(struct lan78xx_net *dev)
{
	struct device_node *of_node;
	struct irq_domain *irqdomain;
	unsigned int irqmap = 0;
	u32 buf;
	int ret = 0;

	of_node = dev->udev->dev.parent->of_node;

	mutex_init(&dev->domain_data.irq_lock);

	lan78xx_read_reg(dev, INT_EP_CTL, &buf);
	dev->domain_data.irqenable = buf;

	dev->domain_data.irqchip = &lan78xx_irqchip;
	dev->domain_data.irq_handler = handle_simple_irq;

	irqdomain = irq_domain_add_simple(of_node, MAX_INT_EP, 0,
					  &chip_domain_ops, &dev->domain_data);
	if (irqdomain) {
		/* create mapping for PHY interrupt */
		irqmap = irq_create_mapping(irqdomain, INT_EP_PHY);
		if (!irqmap) {
			irq_domain_remove(irqdomain);

			irqdomain = NULL;
			ret = -EINVAL;
		}
	} else {
		ret = -EINVAL;
	}

	dev->domain_data.irqdomain = irqdomain;
	dev->domain_data.phyirq = irqmap;

	return ret;
}

static void lan78xx_remove_irq_domain(struct lan78xx_net *dev)
{
	if (dev->domain_data.phyirq > 0) {
		irq_dispose_mapping(dev->domain_data.phyirq);

		if (dev->domain_data.irqdomain)
			irq_domain_remove(dev->domain_data.irqdomain);
	}
	dev->domain_data.phyirq = 0;
	dev->domain_data.irqdomain = NULL;
}

static int lan8835_fixup(struct phy_device *phydev)
{
	int buf;
	struct lan78xx_net *dev = netdev_priv(phydev->attached_dev);

	/* LED2/PME_N/IRQ_N/RGMII_ID pin to IRQ_N mode */
	buf = phy_read_mmd(phydev, MDIO_MMD_PCS, 0x8010);
	buf &= ~0x1800;
	buf |= 0x0800;
	phy_write_mmd(phydev, MDIO_MMD_PCS, 0x8010, buf);

	/* RGMII MAC TXC Delay Enable */
	lan78xx_write_reg(dev, MAC_RGMII_ID,
			  MAC_RGMII_ID_TXC_DELAY_EN_);

	/* RGMII TX DLL Tune Adjust */
	lan78xx_write_reg(dev, RGMII_TX_BYP_DLL, 0x3D00);

	dev->interface = PHY_INTERFACE_MODE_RGMII_TXID;

	return 1;
}

static int ksz9031rnx_fixup(struct phy_device *phydev)
{
	struct lan78xx_net *dev = netdev_priv(phydev->attached_dev);

	/* Micrel9301RNX PHY configuration */
	/* RGMII Control Signal Pad Skew */
	phy_write_mmd(phydev, MDIO_MMD_WIS, 4, 0x0077);
	/* RGMII RX Data Pad Skew */
	phy_write_mmd(phydev, MDIO_MMD_WIS, 5, 0x7777);
	/* RGMII RX Clock Pad Skew */
	phy_write_mmd(phydev, MDIO_MMD_WIS, 8, 0x1FF);

	dev->interface = PHY_INTERFACE_MODE_RGMII_RXID;

	return 1;
}

static struct phy_device *lan7801_phy_init(struct lan78xx_net *dev)
{
	u32 buf;
	int ret;
	struct fixed_phy_status fphy_status = {
		.link = 1,
		.speed = SPEED_1000,
		.duplex = DUPLEX_FULL,
	};
	struct phy_device *phydev;

	phydev = phy_find_first(dev->mdiobus);
	if (!phydev) {
		netdev_dbg(dev->net, "PHY Not Found!! Registering Fixed PHY\n");
		phydev = fixed_phy_register(PHY_POLL, &fphy_status, NULL);
		if (IS_ERR(phydev)) {
			netdev_err(dev->net, "No PHY/fixed_PHY found\n");
			return NULL;
		}
		netdev_dbg(dev->net, "Registered FIXED PHY\n");
		dev->interface = PHY_INTERFACE_MODE_RGMII;
		ret = lan78xx_write_reg(dev, MAC_RGMII_ID,
					MAC_RGMII_ID_TXC_DELAY_EN_);
		ret = lan78xx_write_reg(dev, RGMII_TX_BYP_DLL, 0x3D00);
		ret = lan78xx_read_reg(dev, HW_CFG, &buf);
		buf |= HW_CFG_CLK125_EN_;
		buf |= HW_CFG_REFCLK25_EN_;
		ret = lan78xx_write_reg(dev, HW_CFG, buf);
	} else {
		if (!phydev->drv) {
			netdev_err(dev->net, "no PHY driver found\n");
			return NULL;
		}
		dev->interface = PHY_INTERFACE_MODE_RGMII;
		/* external PHY fixup for KSZ9031RNX */
		ret = phy_register_fixup_for_uid(PHY_KSZ9031RNX, 0xfffffff0,
						 ksz9031rnx_fixup);
		if (ret < 0) {
			netdev_err(dev->net, "Failed to register fixup for PHY_KSZ9031RNX\n");
			return NULL;
		}
		/* external PHY fixup for LAN8835 */
		ret = phy_register_fixup_for_uid(PHY_LAN8835, 0xfffffff0,
						 lan8835_fixup);
		if (ret < 0) {
			netdev_err(dev->net, "Failed to register fixup for PHY_LAN8835\n");
			return NULL;
		}
		/* add more external PHY fixup here if needed */

		phydev->is_internal = false;
	}
	return phydev;
}

static int lan78xx_phy_init(struct lan78xx_net *dev)
{
	__ETHTOOL_DECLARE_LINK_MODE_MASK(fc) = { 0, };
	int ret;
	u32 mii_adv;
	struct phy_device *phydev;

	switch (dev->chipid) {
	case ID_REV_CHIP_ID_7801_:
		phydev = lan7801_phy_init(dev);
		if (!phydev) {
			netdev_err(dev->net, "lan7801: PHY Init Failed");
			return -EIO;
		}
		break;

	case ID_REV_CHIP_ID_7800_:
	case ID_REV_CHIP_ID_7850_:
		phydev = phy_find_first(dev->mdiobus);
		if (!phydev) {
			netdev_err(dev->net, "no PHY found\n");
			return -EIO;
		}
		phydev->is_internal = true;
		dev->interface = PHY_INTERFACE_MODE_GMII;
		break;

	default:
		netdev_err(dev->net, "Unknown CHIP ID found\n");
		return -EIO;
	}

	/* if phyirq is not set, use polling mode in phylib */
	if (dev->domain_data.phyirq > 0)
		phydev->irq = dev->domain_data.phyirq;
	else
		phydev->irq = PHY_POLL;
	netdev_dbg(dev->net, "phydev->irq = %d\n", phydev->irq);

	/* set to AUTOMDIX */
	phydev->mdix = ETH_TP_MDI_AUTO;

	ret = phy_connect_direct(dev->net, phydev,
				 lan78xx_link_status_change,
				 dev->interface);
	if (ret) {
		netdev_err(dev->net, "can't attach PHY to %s\n",
			   dev->mdiobus->id);
		if (dev->chipid == ID_REV_CHIP_ID_7801_) {
			if (phy_is_pseudo_fixed_link(phydev)) {
				fixed_phy_unregister(phydev);
			} else {
				phy_unregister_fixup_for_uid(PHY_KSZ9031RNX,
							     0xfffffff0);
				phy_unregister_fixup_for_uid(PHY_LAN8835,
							     0xfffffff0);
			}
		}
		return -EIO;
	}

	/* MAC doesn't support 1000T Half */
	phy_remove_link_mode(phydev, ETHTOOL_LINK_MODE_1000baseT_Half_BIT);

	/* support both flow controls */
	dev->fc_request_control = (FLOW_CTRL_RX | FLOW_CTRL_TX);
	linkmode_clear_bit(ETHTOOL_LINK_MODE_Pause_BIT,
			   phydev->advertising);
	linkmode_clear_bit(ETHTOOL_LINK_MODE_Asym_Pause_BIT,
			   phydev->advertising);
	mii_adv = (u32)mii_advertise_flowctrl(dev->fc_request_control);
	mii_adv_to_linkmode_adv_t(fc, mii_adv);
	linkmode_or(phydev->advertising, fc, phydev->advertising);

	if (phydev->mdio.dev.of_node) {
		u32 reg;
		int len;

		len = of_property_count_elems_of_size(phydev->mdio.dev.of_node,
						      "microchip,led-modes",
						      sizeof(u32));
		if (len >= 0) {
			/* Ensure the appropriate LEDs are enabled */
			lan78xx_read_reg(dev, HW_CFG, &reg);
			reg &= ~(HW_CFG_LED0_EN_ |
				 HW_CFG_LED1_EN_ |
				 HW_CFG_LED2_EN_ |
				 HW_CFG_LED3_EN_);
			reg |= (len > 0) * HW_CFG_LED0_EN_ |
				(len > 1) * HW_CFG_LED1_EN_ |
				(len > 2) * HW_CFG_LED2_EN_ |
				(len > 3) * HW_CFG_LED3_EN_;
			lan78xx_write_reg(dev, HW_CFG, reg);
		}
	}

	genphy_config_aneg(phydev);

	dev->fc_autoneg = phydev->autoneg;

	return 0;
}

static int lan78xx_set_rx_max_frame_length(struct lan78xx_net *dev, int size)
{
	u32 buf;
	bool rxenabled;

	lan78xx_read_reg(dev, MAC_RX, &buf);

	rxenabled = ((buf & MAC_RX_RXEN_) != 0);

	if (rxenabled) {
		buf &= ~MAC_RX_RXEN_;
		lan78xx_write_reg(dev, MAC_RX, buf);
	}

	/* add 4 to size for FCS */
	buf &= ~MAC_RX_MAX_SIZE_MASK_;
	buf |= (((size + 4) << MAC_RX_MAX_SIZE_SHIFT_) & MAC_RX_MAX_SIZE_MASK_);

	lan78xx_write_reg(dev, MAC_RX, buf);

	if (rxenabled) {
		buf |= MAC_RX_RXEN_;
		lan78xx_write_reg(dev, MAC_RX, buf);
	}

	return 0;
}

static int unlink_urbs(struct lan78xx_net *dev, struct sk_buff_head *q)
{
	struct sk_buff *skb;
	unsigned long flags;
	int count = 0;

	spin_lock_irqsave(&q->lock, flags);
	while (!skb_queue_empty(q)) {
		struct skb_data	*entry;
		struct urb *urb;
		int ret;

		skb_queue_walk(q, skb) {
			entry = (struct skb_data *)skb->cb;
			if (entry->state != unlink_start)
				goto found;
		}
		break;
found:
		entry->state = unlink_start;
		urb = entry->urb;

		/* Get reference count of the URB to avoid it to be
		 * freed during usb_unlink_urb, which may trigger
		 * use-after-free problem inside usb_unlink_urb since
		 * usb_unlink_urb is always racing with .complete
		 * handler(include defer_bh).
		 */
		usb_get_urb(urb);
		spin_unlock_irqrestore(&q->lock, flags);
		/* during some PM-driven resume scenarios,
		 * these (async) unlinks complete immediately
		 */
		ret = usb_unlink_urb(urb);
		if (ret != -EINPROGRESS && ret != 0)
			netdev_dbg(dev->net, "unlink urb err, %d\n", ret);
		else
			count++;
		usb_put_urb(urb);
		spin_lock_irqsave(&q->lock, flags);
	}
	spin_unlock_irqrestore(&q->lock, flags);
	return count;
}

static int lan78xx_change_mtu(struct net_device *netdev, int new_mtu)
{
	struct lan78xx_net *dev = netdev_priv(netdev);
	int ll_mtu = new_mtu + netdev->hard_header_len;
	int old_hard_mtu = dev->hard_mtu;
	int old_rx_urb_size = dev->rx_urb_size;
	int ret;

	/* no second zero-length packet read wanted after mtu-sized packets */
	if ((ll_mtu % dev->maxpacket) == 0)
		return -EDOM;

	ret = usb_autopm_get_interface(dev->intf);
	if (ret < 0)
		return ret;

	lan78xx_set_rx_max_frame_length(dev, new_mtu + VLAN_ETH_HLEN);

	netdev->mtu = new_mtu;

	dev->hard_mtu = netdev->mtu + netdev->hard_header_len;
	if (dev->rx_urb_size == old_hard_mtu) {
		dev->rx_urb_size = dev->hard_mtu;
		if (dev->rx_urb_size > old_rx_urb_size) {
			if (netif_running(dev->net)) {
				unlink_urbs(dev, &dev->rxq);
				tasklet_schedule(&dev->bh);
			}
		}
	}

	usb_autopm_put_interface(dev->intf);

	return 0;
}

static int lan78xx_set_mac_addr(struct net_device *netdev, void *p)
{
	struct lan78xx_net *dev = netdev_priv(netdev);
	struct sockaddr *addr = p;
	u32 addr_lo, addr_hi;

	if (netif_running(netdev))
		return -EBUSY;

	if (!is_valid_ether_addr(addr->sa_data))
		return -EADDRNOTAVAIL;

	eth_hw_addr_set(netdev, addr->sa_data);

	addr_lo = netdev->dev_addr[0] |
		  netdev->dev_addr[1] << 8 |
		  netdev->dev_addr[2] << 16 |
		  netdev->dev_addr[3] << 24;
	addr_hi = netdev->dev_addr[4] |
		  netdev->dev_addr[5] << 8;

	lan78xx_write_reg(dev, RX_ADDRL, addr_lo);
	lan78xx_write_reg(dev, RX_ADDRH, addr_hi);

	/* Added to support MAC address changes */
	lan78xx_write_reg(dev, MAF_LO(0), addr_lo);
	lan78xx_write_reg(dev, MAF_HI(0), addr_hi | MAF_HI_VALID_);

	return 0;
}

/* Enable or disable Rx checksum offload engine */
static int lan78xx_set_features(struct net_device *netdev,
				netdev_features_t features)
{
	struct lan78xx_net *dev = netdev_priv(netdev);
	struct lan78xx_priv *pdata = (struct lan78xx_priv *)(dev->data[0]);
	unsigned long flags;

	spin_lock_irqsave(&pdata->rfe_ctl_lock, flags);

	if (features & NETIF_F_RXCSUM) {
		pdata->rfe_ctl |= RFE_CTL_TCPUDP_COE_ | RFE_CTL_IP_COE_;
		pdata->rfe_ctl |= RFE_CTL_ICMP_COE_ | RFE_CTL_IGMP_COE_;
	} else {
		pdata->rfe_ctl &= ~(RFE_CTL_TCPUDP_COE_ | RFE_CTL_IP_COE_);
		pdata->rfe_ctl &= ~(RFE_CTL_ICMP_COE_ | RFE_CTL_IGMP_COE_);
	}

	if (features & NETIF_F_HW_VLAN_CTAG_RX)
		pdata->rfe_ctl |= RFE_CTL_VLAN_STRIP_;
	else
		pdata->rfe_ctl &= ~RFE_CTL_VLAN_STRIP_;

	if (features & NETIF_F_HW_VLAN_CTAG_FILTER)
		pdata->rfe_ctl |= RFE_CTL_VLAN_FILTER_;
	else
		pdata->rfe_ctl &= ~RFE_CTL_VLAN_FILTER_;

	spin_unlock_irqrestore(&pdata->rfe_ctl_lock, flags);

	lan78xx_write_reg(dev, RFE_CTL, pdata->rfe_ctl);

	return 0;
}

static void lan78xx_deferred_vlan_write(struct work_struct *param)
{
	struct lan78xx_priv *pdata =
			container_of(param, struct lan78xx_priv, set_vlan);
	struct lan78xx_net *dev = pdata->dev;

	lan78xx_dataport_write(dev, DP_SEL_RSEL_VLAN_DA_, 0,
			       DP_SEL_VHF_VLAN_LEN, pdata->vlan_table);
}

static int lan78xx_vlan_rx_add_vid(struct net_device *netdev,
				   __be16 proto, u16 vid)
{
	struct lan78xx_net *dev = netdev_priv(netdev);
	struct lan78xx_priv *pdata = (struct lan78xx_priv *)(dev->data[0]);
	u16 vid_bit_index;
	u16 vid_dword_index;

	vid_dword_index = (vid >> 5) & 0x7F;
	vid_bit_index = vid & 0x1F;

	pdata->vlan_table[vid_dword_index] |= (1 << vid_bit_index);

	/* defer register writes to a sleepable context */
	schedule_work(&pdata->set_vlan);

	return 0;
}

static int lan78xx_vlan_rx_kill_vid(struct net_device *netdev,
				    __be16 proto, u16 vid)
{
	struct lan78xx_net *dev = netdev_priv(netdev);
	struct lan78xx_priv *pdata = (struct lan78xx_priv *)(dev->data[0]);
	u16 vid_bit_index;
	u16 vid_dword_index;

	vid_dword_index = (vid >> 5) & 0x7F;
	vid_bit_index = vid & 0x1F;

	pdata->vlan_table[vid_dword_index] &= ~(1 << vid_bit_index);

	/* defer register writes to a sleepable context */
	schedule_work(&pdata->set_vlan);

	return 0;
}

static void lan78xx_init_ltm(struct lan78xx_net *dev)
{
	int ret;
	u32 buf;
	u32 regs[6] = { 0 };

	ret = lan78xx_read_reg(dev, USB_CFG1, &buf);
	if (buf & USB_CFG1_LTM_ENABLE_) {
		u8 temp[2];
		/* Get values from EEPROM first */
		if (lan78xx_read_eeprom(dev, 0x3F, 2, temp) == 0) {
			if (temp[0] == 24) {
				ret = lan78xx_read_raw_eeprom(dev,
							      temp[1] * 2,
							      24,
							      (u8 *)regs);
				if (ret < 0)
					return;
			}
		} else if (lan78xx_read_otp(dev, 0x3F, 2, temp) == 0) {
			if (temp[0] == 24) {
				ret = lan78xx_read_raw_otp(dev,
							   temp[1] * 2,
							   24,
							   (u8 *)regs);
				if (ret < 0)
					return;
			}
		}
	}

	lan78xx_write_reg(dev, LTM_BELT_IDLE0, regs[0]);
	lan78xx_write_reg(dev, LTM_BELT_IDLE1, regs[1]);
	lan78xx_write_reg(dev, LTM_BELT_ACT0, regs[2]);
	lan78xx_write_reg(dev, LTM_BELT_ACT1, regs[3]);
	lan78xx_write_reg(dev, LTM_INACTIVE0, regs[4]);
	lan78xx_write_reg(dev, LTM_INACTIVE1, regs[5]);
}

static int lan78xx_start_hw(struct lan78xx_net *dev, u32 reg, u32 hw_enable)
{
	return lan78xx_update_reg(dev, reg, hw_enable, hw_enable);
}

static int lan78xx_stop_hw(struct lan78xx_net *dev, u32 reg, u32 hw_enabled,
			   u32 hw_disabled)
{
	unsigned long timeout;
	bool stopped = true;
	int ret;
	u32 buf;

	/* Stop the h/w block (if not already stopped) */

	ret = lan78xx_read_reg(dev, reg, &buf);
	if (ret < 0)
		return ret;

	if (buf & hw_enabled) {
		buf &= ~hw_enabled;

		ret = lan78xx_write_reg(dev, reg, buf);
		if (ret < 0)
			return ret;

		stopped = false;
		timeout = jiffies + HW_DISABLE_TIMEOUT;
		do  {
			ret = lan78xx_read_reg(dev, reg, &buf);
			if (ret < 0)
				return ret;

			if (buf & hw_disabled)
				stopped = true;
			else
				msleep(HW_DISABLE_DELAY_MS);
		} while (!stopped && !time_after(jiffies, timeout));
	}

	ret = stopped ? 0 : -ETIME;

	return ret;
}

static int lan78xx_flush_fifo(struct lan78xx_net *dev, u32 reg, u32 fifo_flush)
{
	return lan78xx_update_reg(dev, reg, fifo_flush, fifo_flush);
}

static int lan78xx_start_tx_path(struct lan78xx_net *dev)
{
	int ret;

	netif_dbg(dev, drv, dev->net, "start tx path");

	/* Start the MAC transmitter */

	ret = lan78xx_start_hw(dev, MAC_TX, MAC_TX_TXEN_);
	if (ret < 0)
		return ret;

	/* Start the Tx FIFO */

	ret = lan78xx_start_hw(dev, FCT_TX_CTL, FCT_TX_CTL_EN_);
	if (ret < 0)
		return ret;

	return 0;
}

static int lan78xx_stop_tx_path(struct lan78xx_net *dev)
{
	int ret;

	netif_dbg(dev, drv, dev->net, "stop tx path");

	/* Stop the Tx FIFO */

	ret = lan78xx_stop_hw(dev, FCT_TX_CTL, FCT_TX_CTL_EN_, FCT_TX_CTL_DIS_);
	if (ret < 0)
		return ret;

	/* Stop the MAC transmitter */

	ret = lan78xx_stop_hw(dev, MAC_TX, MAC_TX_TXEN_, MAC_TX_TXD_);
	if (ret < 0)
		return ret;

	return 0;
}

/* The caller must ensure the Tx path is stopped before calling
 * lan78xx_flush_tx_fifo().
 */
static int lan78xx_flush_tx_fifo(struct lan78xx_net *dev)
{
	return lan78xx_flush_fifo(dev, FCT_TX_CTL, FCT_TX_CTL_RST_);
}

static int lan78xx_start_rx_path(struct lan78xx_net *dev)
{
	int ret;

	netif_dbg(dev, drv, dev->net, "start rx path");

	/* Start the Rx FIFO */

	ret = lan78xx_start_hw(dev, FCT_RX_CTL, FCT_RX_CTL_EN_);
	if (ret < 0)
		return ret;

	/* Start the MAC receiver*/

	ret = lan78xx_start_hw(dev, MAC_RX, MAC_RX_RXEN_);
	if (ret < 0)
		return ret;

	return 0;
}

static int lan78xx_stop_rx_path(struct lan78xx_net *dev)
{
	int ret;

	netif_dbg(dev, drv, dev->net, "stop rx path");

	/* Stop the MAC receiver */

	ret = lan78xx_stop_hw(dev, MAC_RX, MAC_RX_RXEN_, MAC_RX_RXD_);
	if (ret < 0)
		return ret;

	/* Stop the Rx FIFO */

	ret = lan78xx_stop_hw(dev, FCT_RX_CTL, FCT_RX_CTL_EN_, FCT_RX_CTL_DIS_);
	if (ret < 0)
		return ret;

	return 0;
}

/* The caller must ensure the Rx path is stopped before calling
 * lan78xx_flush_rx_fifo().
 */
static int lan78xx_flush_rx_fifo(struct lan78xx_net *dev)
{
	return lan78xx_flush_fifo(dev, FCT_RX_CTL, FCT_RX_CTL_RST_);
}

static int lan78xx_reset(struct lan78xx_net *dev)
{
	struct lan78xx_priv *pdata = (struct lan78xx_priv *)(dev->data[0]);
	unsigned long timeout;
	int ret;
	u32 buf;
	u8 sig;

	ret = lan78xx_read_reg(dev, HW_CFG, &buf);
	if (ret < 0)
		return ret;

	buf |= HW_CFG_LRST_;

	ret = lan78xx_write_reg(dev, HW_CFG, buf);
	if (ret < 0)
		return ret;

	timeout = jiffies + HZ;
	do {
		mdelay(1);
		ret = lan78xx_read_reg(dev, HW_CFG, &buf);
		if (ret < 0)
			return ret;

		if (time_after(jiffies, timeout)) {
			netdev_warn(dev->net,
				    "timeout on completion of LiteReset");
			ret = -ETIMEDOUT;
			return ret;
		}
	} while (buf & HW_CFG_LRST_);

	lan78xx_init_mac_address(dev);

	/* save DEVID for later usage */
	ret = lan78xx_read_reg(dev, ID_REV, &buf);
	if (ret < 0)
		return ret;

	dev->chipid = (buf & ID_REV_CHIP_ID_MASK_) >> 16;
	dev->chiprev = buf & ID_REV_CHIP_REV_MASK_;

	/* Respond to the IN token with a NAK */
	ret = lan78xx_read_reg(dev, USB_CFG0, &buf);
	if (ret < 0)
		return ret;

	buf |= USB_CFG_BIR_;

	ret = lan78xx_write_reg(dev, USB_CFG0, buf);
	if (ret < 0)
		return ret;

	/* Init LTM */
	lan78xx_init_ltm(dev);

	if (dev->udev->speed == USB_SPEED_SUPER) {
		buf = DEFAULT_BURST_CAP_SIZE / SS_USB_PKT_SIZE;
		dev->rx_urb_size = DEFAULT_BURST_CAP_SIZE;
		dev->rx_qlen = 4;
		dev->tx_qlen = 4;
	} else if (dev->udev->speed == USB_SPEED_HIGH) {
		buf = DEFAULT_BURST_CAP_SIZE / HS_USB_PKT_SIZE;
		dev->rx_urb_size = DEFAULT_BURST_CAP_SIZE;
		dev->rx_qlen = RX_MAX_QUEUE_MEMORY / dev->rx_urb_size;
		dev->tx_qlen = RX_MAX_QUEUE_MEMORY / dev->hard_mtu;
	} else {
		buf = DEFAULT_BURST_CAP_SIZE / FS_USB_PKT_SIZE;
		dev->rx_urb_size = DEFAULT_BURST_CAP_SIZE;
		dev->rx_qlen = 4;
		dev->tx_qlen = 4;
	}

	ret = lan78xx_write_reg(dev, BURST_CAP, buf);
	if (ret < 0)
		return ret;

	ret = lan78xx_write_reg(dev, BULK_IN_DLY, DEFAULT_BULK_IN_DELAY);
	if (ret < 0)
		return ret;

	ret = lan78xx_read_reg(dev, HW_CFG, &buf);
	if (ret < 0)
		return ret;

	buf |= HW_CFG_MEF_;

	ret = lan78xx_write_reg(dev, HW_CFG, buf);
	if (ret < 0)
		return ret;

	ret = lan78xx_read_reg(dev, USB_CFG0, &buf);
	if (ret < 0)
		return ret;

	buf |= USB_CFG_BCE_;

	ret = lan78xx_write_reg(dev, USB_CFG0, buf);
	if (ret < 0)
		return ret;

	/* set FIFO sizes */
	buf = (MAX_RX_FIFO_SIZE - 512) / 512;

	ret = lan78xx_write_reg(dev, FCT_RX_FIFO_END, buf);
	if (ret < 0)
		return ret;

	buf = (MAX_TX_FIFO_SIZE - 512) / 512;

	ret = lan78xx_write_reg(dev, FCT_TX_FIFO_END, buf);
	if (ret < 0)
		return ret;

	ret = lan78xx_write_reg(dev, INT_STS, INT_STS_CLEAR_ALL_);
	if (ret < 0)
		return ret;

	ret = lan78xx_write_reg(dev, FLOW, 0);
	if (ret < 0)
		return ret;

	ret = lan78xx_write_reg(dev, FCT_FLOW, 0);
	if (ret < 0)
		return ret;

	/* Don't need rfe_ctl_lock during initialisation */
	ret = lan78xx_read_reg(dev, RFE_CTL, &pdata->rfe_ctl);
	if (ret < 0)
		return ret;

	pdata->rfe_ctl |= RFE_CTL_BCAST_EN_ | RFE_CTL_DA_PERFECT_;

	ret = lan78xx_write_reg(dev, RFE_CTL, pdata->rfe_ctl);
	if (ret < 0)
		return ret;

	/* Enable or disable checksum offload engines */
	ret = lan78xx_set_features(dev->net, dev->net->features);
	if (ret < 0)
		return ret;

	lan78xx_set_multicast(dev->net);

	/* reset PHY */
	ret = lan78xx_read_reg(dev, PMT_CTL, &buf);
	if (ret < 0)
		return ret;

	buf |= PMT_CTL_PHY_RST_;

	ret = lan78xx_write_reg(dev, PMT_CTL, buf);
	if (ret < 0)
		return ret;

	timeout = jiffies + HZ;
	do {
		mdelay(1);
		ret = lan78xx_read_reg(dev, PMT_CTL, &buf);
		if (ret < 0)
			return ret;

		if (time_after(jiffies, timeout)) {
			netdev_warn(dev->net, "timeout waiting for PHY Reset");
			ret = -ETIMEDOUT;
			return ret;
		}
	} while ((buf & PMT_CTL_PHY_RST_) || !(buf & PMT_CTL_READY_));

	ret = lan78xx_read_reg(dev, MAC_CR, &buf);
	if (ret < 0)
		return ret;

	/* LAN7801 only has RGMII mode */
	if (dev->chipid == ID_REV_CHIP_ID_7801_)
		buf &= ~MAC_CR_GMII_EN_;

	if (dev->chipid == ID_REV_CHIP_ID_7800_) {
		ret = lan78xx_read_raw_eeprom(dev, 0, 1, &sig);
		if (!ret && sig != EEPROM_INDICATOR) {
			/* Implies there is no external eeprom. Set mac speed */
			netdev_info(dev->net, "No External EEPROM. Setting MAC Speed\n");
			buf |= MAC_CR_AUTO_DUPLEX_ | MAC_CR_AUTO_SPEED_;
		}
	}
	ret = lan78xx_write_reg(dev, MAC_CR, buf);
	if (ret < 0)
		return ret;

	ret = lan78xx_set_rx_max_frame_length(dev,
					      dev->net->mtu + VLAN_ETH_HLEN);

	return ret;
}

static void lan78xx_init_stats(struct lan78xx_net *dev)
{
	u32 *p;
	int i;

	/* initialize for stats update
	 * some counters are 20bits and some are 32bits
	 */
	p = (u32 *)&dev->stats.rollover_max;
	for (i = 0; i < (sizeof(dev->stats.rollover_max) / (sizeof(u32))); i++)
		p[i] = 0xFFFFF;

	dev->stats.rollover_max.rx_unicast_byte_count = 0xFFFFFFFF;
	dev->stats.rollover_max.rx_broadcast_byte_count = 0xFFFFFFFF;
	dev->stats.rollover_max.rx_multicast_byte_count = 0xFFFFFFFF;
	dev->stats.rollover_max.eee_rx_lpi_transitions = 0xFFFFFFFF;
	dev->stats.rollover_max.eee_rx_lpi_time = 0xFFFFFFFF;
	dev->stats.rollover_max.tx_unicast_byte_count = 0xFFFFFFFF;
	dev->stats.rollover_max.tx_broadcast_byte_count = 0xFFFFFFFF;
	dev->stats.rollover_max.tx_multicast_byte_count = 0xFFFFFFFF;
	dev->stats.rollover_max.eee_tx_lpi_transitions = 0xFFFFFFFF;
	dev->stats.rollover_max.eee_tx_lpi_time = 0xFFFFFFFF;

	set_bit(EVENT_STAT_UPDATE, &dev->flags);
}

static int lan78xx_open(struct net_device *net)
{
	struct lan78xx_net *dev = netdev_priv(net);
	int ret;

	netif_dbg(dev, ifup, dev->net, "open device");

	ret = usb_autopm_get_interface(dev->intf);
	if (ret < 0)
		return ret;

	mutex_lock(&dev->dev_mutex);

	phy_start(net->phydev);

	netif_dbg(dev, ifup, dev->net, "phy initialised successfully");

	/* for Link Check */
	if (dev->urb_intr) {
		ret = usb_submit_urb(dev->urb_intr, GFP_KERNEL);
		if (ret < 0) {
			netif_err(dev, ifup, dev->net,
				  "intr submit %d\n", ret);
			goto done;
		}
	}

	ret = lan78xx_flush_rx_fifo(dev);
	if (ret < 0)
		goto done;
	ret = lan78xx_flush_tx_fifo(dev);
	if (ret < 0)
		goto done;

	ret = lan78xx_start_tx_path(dev);
	if (ret < 0)
		goto done;
	ret = lan78xx_start_rx_path(dev);
	if (ret < 0)
		goto done;

	lan78xx_init_stats(dev);

	set_bit(EVENT_DEV_OPEN, &dev->flags);

	netif_start_queue(net);

	dev->link_on = false;

	lan78xx_defer_kevent(dev, EVENT_LINK_RESET);
done:
	mutex_unlock(&dev->dev_mutex);

	usb_autopm_put_interface(dev->intf);

	return ret;
}

static void lan78xx_terminate_urbs(struct lan78xx_net *dev)
{
	DECLARE_WAIT_QUEUE_HEAD_ONSTACK(unlink_wakeup);
	DECLARE_WAITQUEUE(wait, current);
	int temp;

	/* ensure there are no more active urbs */
	add_wait_queue(&unlink_wakeup, &wait);
	set_current_state(TASK_UNINTERRUPTIBLE);
	dev->wait = &unlink_wakeup;
	temp = unlink_urbs(dev, &dev->txq) + unlink_urbs(dev, &dev->rxq);

	/* maybe wait for deletions to finish. */
	while (!skb_queue_empty(&dev->rxq) ||
	       !skb_queue_empty(&dev->txq)) {
		schedule_timeout(msecs_to_jiffies(UNLINK_TIMEOUT_MS));
		set_current_state(TASK_UNINTERRUPTIBLE);
		netif_dbg(dev, ifdown, dev->net,
			  "waited for %d urb completions", temp);
	}
	set_current_state(TASK_RUNNING);
	dev->wait = NULL;
	remove_wait_queue(&unlink_wakeup, &wait);

	while (!skb_queue_empty(&dev->done)) {
		struct skb_data *entry;
		struct sk_buff *skb;

		skb = skb_dequeue(&dev->done);
		entry = (struct skb_data *)(skb->cb);
		usb_free_urb(entry->urb);
		dev_kfree_skb(skb);
	}
}

static int lan78xx_stop(struct net_device *net)
{
	struct lan78xx_net *dev = netdev_priv(net);

	netif_dbg(dev, ifup, dev->net, "stop device");

	mutex_lock(&dev->dev_mutex);

	if (timer_pending(&dev->stat_monitor))
		del_timer_sync(&dev->stat_monitor);

	clear_bit(EVENT_DEV_OPEN, &dev->flags);
	netif_stop_queue(net);
	tasklet_kill(&dev->bh);

	lan78xx_terminate_urbs(dev);

	netif_info(dev, ifdown, dev->net,
		   "stop stats: rx/tx %lu/%lu, errs %lu/%lu\n",
		   net->stats.rx_packets, net->stats.tx_packets,
		   net->stats.rx_errors, net->stats.tx_errors);

	/* ignore errors that occur stopping the Tx and Rx data paths */
	lan78xx_stop_tx_path(dev);
	lan78xx_stop_rx_path(dev);

	if (net->phydev)
		phy_stop(net->phydev);

	usb_kill_urb(dev->urb_intr);

	/* deferred work (task, timer, softirq) must also stop.
	 * can't flush_scheduled_work() until we drop rtnl (later),
	 * else workers could deadlock; so make workers a NOP.
	 */
	clear_bit(EVENT_TX_HALT, &dev->flags);
	clear_bit(EVENT_RX_HALT, &dev->flags);
	clear_bit(EVENT_LINK_RESET, &dev->flags);
	clear_bit(EVENT_STAT_UPDATE, &dev->flags);

	cancel_delayed_work_sync(&dev->wq);

	usb_autopm_put_interface(dev->intf);

	mutex_unlock(&dev->dev_mutex);

	return 0;
}

static struct sk_buff *lan78xx_tx_prep(struct lan78xx_net *dev,
				       struct sk_buff *skb, gfp_t flags)
{
	u32 tx_cmd_a, tx_cmd_b;
	void *ptr;

	if (skb_cow_head(skb, TX_OVERHEAD)) {
		dev_kfree_skb_any(skb);
		return NULL;
	}

	if (skb_linearize(skb)) {
		dev_kfree_skb_any(skb);
		return NULL;
	}

	tx_cmd_a = (u32)(skb->len & TX_CMD_A_LEN_MASK_) | TX_CMD_A_FCS_;

	if (skb->ip_summed == CHECKSUM_PARTIAL)
		tx_cmd_a |= TX_CMD_A_IPE_ | TX_CMD_A_TPE_;

	tx_cmd_b = 0;
	if (skb_is_gso(skb)) {
		u16 mss = max(skb_shinfo(skb)->gso_size, TX_CMD_B_MSS_MIN_);

		tx_cmd_b = (mss << TX_CMD_B_MSS_SHIFT_) & TX_CMD_B_MSS_MASK_;

		tx_cmd_a |= TX_CMD_A_LSO_;
	}

	if (skb_vlan_tag_present(skb)) {
		tx_cmd_a |= TX_CMD_A_IVTG_;
		tx_cmd_b |= skb_vlan_tag_get(skb) & TX_CMD_B_VTAG_MASK_;
	}

	ptr = skb_push(skb, 8);
	put_unaligned_le32(tx_cmd_a, ptr);
	put_unaligned_le32(tx_cmd_b, ptr + 4);

	return skb;
}

static enum skb_state defer_bh(struct lan78xx_net *dev, struct sk_buff *skb,
			       struct sk_buff_head *list, enum skb_state state)
{
	unsigned long flags;
	enum skb_state old_state;
	struct skb_data *entry = (struct skb_data *)skb->cb;

	spin_lock_irqsave(&list->lock, flags);
	old_state = entry->state;
	entry->state = state;

	__skb_unlink(skb, list);
	spin_unlock(&list->lock);
	spin_lock(&dev->done.lock);

	__skb_queue_tail(&dev->done, skb);
	if (skb_queue_len(&dev->done) == 1)
		tasklet_schedule(&dev->bh);
	spin_unlock_irqrestore(&dev->done.lock, flags);

	return old_state;
}

static void tx_complete(struct urb *urb)
{
	struct sk_buff *skb = (struct sk_buff *)urb->context;
	struct skb_data *entry = (struct skb_data *)skb->cb;
	struct lan78xx_net *dev = entry->dev;

	if (urb->status == 0) {
		dev->net->stats.tx_packets += entry->num_of_packet;
		dev->net->stats.tx_bytes += entry->length;
	} else {
		dev->net->stats.tx_errors++;

		switch (urb->status) {
		case -EPIPE:
			lan78xx_defer_kevent(dev, EVENT_TX_HALT);
			break;

		/* software-driven interface shutdown */
		case -ECONNRESET:
		case -ESHUTDOWN:
			netif_dbg(dev, tx_err, dev->net,
				  "tx err interface gone %d\n",
				  entry->urb->status);
			break;

		case -EPROTO:
		case -ETIME:
		case -EILSEQ:
			netif_stop_queue(dev->net);
			netif_dbg(dev, tx_err, dev->net,
				  "tx err queue stopped %d\n",
				  entry->urb->status);
			break;
		default:
			netif_dbg(dev, tx_err, dev->net,
				  "unknown tx err %d\n",
				  entry->urb->status);
			break;
		}
	}

	usb_autopm_put_interface_async(dev->intf);

	defer_bh(dev, skb, &dev->txq, tx_done);
}

static void lan78xx_queue_skb(struct sk_buff_head *list,
			      struct sk_buff *newsk, enum skb_state state)
{
	struct skb_data *entry = (struct skb_data *)newsk->cb;

	__skb_queue_tail(list, newsk);
	entry->state = state;
}

static netdev_tx_t
lan78xx_start_xmit(struct sk_buff *skb, struct net_device *net)
{
	struct lan78xx_net *dev = netdev_priv(net);
	struct sk_buff *skb2 = NULL;

	if (test_bit(EVENT_DEV_ASLEEP, &dev->flags))
		schedule_delayed_work(&dev->wq, 0);

	if (skb) {
		skb_tx_timestamp(skb);
		skb2 = lan78xx_tx_prep(dev, skb, GFP_ATOMIC);
	}

	if (skb2) {
		skb_queue_tail(&dev->txq_pend, skb2);

		/* throttle TX patch at slower than SUPER SPEED USB */
		if ((dev->udev->speed < USB_SPEED_SUPER) &&
		    (skb_queue_len(&dev->txq_pend) > 10))
			netif_stop_queue(net);
	} else {
		netif_dbg(dev, tx_err, dev->net,
			  "lan78xx_tx_prep return NULL\n");
		dev->net->stats.tx_errors++;
		dev->net->stats.tx_dropped++;
	}

	tasklet_schedule(&dev->bh);

	return NETDEV_TX_OK;
}

static int lan78xx_bind(struct lan78xx_net *dev, struct usb_interface *intf)
{
	struct lan78xx_priv *pdata = NULL;
	int ret;
	int i;

	dev->data[0] = (unsigned long)kzalloc(sizeof(*pdata), GFP_KERNEL);

	pdata = (struct lan78xx_priv *)(dev->data[0]);
	if (!pdata) {
		netdev_warn(dev->net, "Unable to allocate lan78xx_priv");
		return -ENOMEM;
	}

	pdata->dev = dev;

	spin_lock_init(&pdata->rfe_ctl_lock);
	mutex_init(&pdata->dataport_mutex);

	INIT_WORK(&pdata->set_multicast, lan78xx_deferred_multicast_write);

	for (i = 0; i < DP_SEL_VHF_VLAN_LEN; i++)
		pdata->vlan_table[i] = 0;

	INIT_WORK(&pdata->set_vlan, lan78xx_deferred_vlan_write);

	dev->net->features = 0;

	if (DEFAULT_TX_CSUM_ENABLE)
		dev->net->features |= NETIF_F_HW_CSUM;

	if (DEFAULT_RX_CSUM_ENABLE)
		dev->net->features |= NETIF_F_RXCSUM;

	if (DEFAULT_TSO_CSUM_ENABLE)
		dev->net->features |= NETIF_F_TSO | NETIF_F_TSO6 | NETIF_F_SG;

	if (DEFAULT_VLAN_RX_OFFLOAD)
		dev->net->features |= NETIF_F_HW_VLAN_CTAG_RX;

	if (DEFAULT_VLAN_FILTER_ENABLE)
		dev->net->features |= NETIF_F_HW_VLAN_CTAG_FILTER;

	dev->net->hw_features = dev->net->features;

	ret = lan78xx_setup_irq_domain(dev);
	if (ret < 0) {
		netdev_warn(dev->net,
			    "lan78xx_setup_irq_domain() failed : %d", ret);
		goto out1;
	}

	dev->net->hard_header_len += TX_OVERHEAD;
	dev->hard_mtu = dev->net->mtu + dev->net->hard_header_len;

	/* Init all registers */
	ret = lan78xx_reset(dev);
	if (ret) {
		netdev_warn(dev->net, "Registers INIT FAILED....");
		goto out2;
	}

	ret = lan78xx_mdio_init(dev);
	if (ret) {
		netdev_warn(dev->net, "MDIO INIT FAILED.....");
		goto out2;
	}

	dev->net->flags |= IFF_MULTICAST;

	pdata->wol = WAKE_MAGIC;

	return ret;

out2:
	lan78xx_remove_irq_domain(dev);

out1:
	netdev_warn(dev->net, "Bind routine FAILED");
	cancel_work_sync(&pdata->set_multicast);
	cancel_work_sync(&pdata->set_vlan);
	kfree(pdata);
	return ret;
}

static void lan78xx_unbind(struct lan78xx_net *dev, struct usb_interface *intf)
{
	struct lan78xx_priv *pdata = (struct lan78xx_priv *)(dev->data[0]);

	lan78xx_remove_irq_domain(dev);

	lan78xx_remove_mdio(dev);

	if (pdata) {
		cancel_work_sync(&pdata->set_multicast);
		cancel_work_sync(&pdata->set_vlan);
		netif_dbg(dev, ifdown, dev->net, "free pdata");
		kfree(pdata);
		pdata = NULL;
		dev->data[0] = 0;
	}
}

static void lan78xx_rx_csum_offload(struct lan78xx_net *dev,
				    struct sk_buff *skb,
				    u32 rx_cmd_a, u32 rx_cmd_b)
{
	/* HW Checksum offload appears to be flawed if used when not stripping
	 * VLAN headers. Drop back to S/W checksums under these conditions.
	 */
	if (!(dev->net->features & NETIF_F_RXCSUM) ||
	    unlikely(rx_cmd_a & RX_CMD_A_ICSM_) ||
	    ((rx_cmd_a & RX_CMD_A_FVTG_) &&
	     !(dev->net->features & NETIF_F_HW_VLAN_CTAG_RX))) {
		skb->ip_summed = CHECKSUM_NONE;
	} else {
		skb->csum = ntohs((u16)(rx_cmd_b >> RX_CMD_B_CSUM_SHIFT_));
		skb->ip_summed = CHECKSUM_COMPLETE;
	}
}

static void lan78xx_rx_vlan_offload(struct lan78xx_net *dev,
				    struct sk_buff *skb,
				    u32 rx_cmd_a, u32 rx_cmd_b)
{
	if ((dev->net->features & NETIF_F_HW_VLAN_CTAG_RX) &&
	    (rx_cmd_a & RX_CMD_A_FVTG_))
		__vlan_hwaccel_put_tag(skb, htons(ETH_P_8021Q),
				       (rx_cmd_b & 0xffff));
}

static void lan78xx_skb_return(struct lan78xx_net *dev, struct sk_buff *skb)
{
	int status;

	dev->net->stats.rx_packets++;
	dev->net->stats.rx_bytes += skb->len;

	skb->protocol = eth_type_trans(skb, dev->net);

	netif_dbg(dev, rx_status, dev->net, "< rx, len %zu, type 0x%x\n",
		  skb->len + sizeof(struct ethhdr), skb->protocol);
	memset(skb->cb, 0, sizeof(struct skb_data));

	if (skb_defer_rx_timestamp(skb))
		return;

	status = netif_rx(skb);
	if (status != NET_RX_SUCCESS)
		netif_dbg(dev, rx_err, dev->net,
			  "netif_rx status %d\n", status);
}

static int lan78xx_rx(struct lan78xx_net *dev, struct sk_buff *skb)
{
	if (skb->len < dev->net->hard_header_len)
		return 0;

	while (skb->len > 0) {
		u32 rx_cmd_a, rx_cmd_b, align_count, size;
		u16 rx_cmd_c;
		struct sk_buff *skb2;
		unsigned char *packet;

		rx_cmd_a = get_unaligned_le32(skb->data);
		skb_pull(skb, sizeof(rx_cmd_a));

		rx_cmd_b = get_unaligned_le32(skb->data);
		skb_pull(skb, sizeof(rx_cmd_b));

		rx_cmd_c = get_unaligned_le16(skb->data);
		skb_pull(skb, sizeof(rx_cmd_c));

		packet = skb->data;

		/* get the packet length */
		size = (rx_cmd_a & RX_CMD_A_LEN_MASK_);
		align_count = (4 - ((size + RXW_PADDING) % 4)) % 4;

		if (unlikely(rx_cmd_a & RX_CMD_A_RED_)) {
			netif_dbg(dev, rx_err, dev->net,
				  "Error rx_cmd_a=0x%08x", rx_cmd_a);
		} else {
			/* last frame in this batch */
			if (skb->len == size) {
				lan78xx_rx_csum_offload(dev, skb,
							rx_cmd_a, rx_cmd_b);
				lan78xx_rx_vlan_offload(dev, skb,
							rx_cmd_a, rx_cmd_b);

				skb_trim(skb, skb->len - 4); /* remove fcs */
				skb->truesize = size + sizeof(struct sk_buff);

				return 1;
			}

			skb2 = skb_clone(skb, GFP_ATOMIC);
			if (unlikely(!skb2)) {
				netdev_warn(dev->net, "Error allocating skb");
				return 0;
			}

			skb2->len = size;
			skb2->data = packet;
			skb_set_tail_pointer(skb2, size);

			lan78xx_rx_csum_offload(dev, skb2, rx_cmd_a, rx_cmd_b);
			lan78xx_rx_vlan_offload(dev, skb2, rx_cmd_a, rx_cmd_b);

			skb_trim(skb2, skb2->len - 4); /* remove fcs */
			skb2->truesize = size + sizeof(struct sk_buff);

			lan78xx_skb_return(dev, skb2);
		}

		skb_pull(skb, size);

		/* padding bytes before the next frame starts */
		if (skb->len)
			skb_pull(skb, align_count);
	}

	return 1;
}

static inline void rx_process(struct lan78xx_net *dev, struct sk_buff *skb)
{
	if (!lan78xx_rx(dev, skb)) {
		dev->net->stats.rx_errors++;
		goto done;
	}

	if (skb->len) {
		lan78xx_skb_return(dev, skb);
		return;
	}

	netif_dbg(dev, rx_err, dev->net, "drop\n");
	dev->net->stats.rx_errors++;
done:
	skb_queue_tail(&dev->done, skb);
}

static void rx_complete(struct urb *urb);

static int rx_submit(struct lan78xx_net *dev, struct urb *urb, gfp_t flags)
{
	struct sk_buff *skb;
	struct skb_data *entry;
	unsigned long lockflags;
	size_t size = dev->rx_urb_size;
	int ret = 0;

	skb = netdev_alloc_skb_ip_align(dev->net, size);
	if (!skb) {
		usb_free_urb(urb);
		return -ENOMEM;
	}

	entry = (struct skb_data *)skb->cb;
	entry->urb = urb;
	entry->dev = dev;
	entry->length = 0;

	usb_fill_bulk_urb(urb, dev->udev, dev->pipe_in,
			  skb->data, size, rx_complete, skb);

	spin_lock_irqsave(&dev->rxq.lock, lockflags);

	if (netif_device_present(dev->net) &&
	    netif_running(dev->net) &&
	    !test_bit(EVENT_RX_HALT, &dev->flags) &&
	    !test_bit(EVENT_DEV_ASLEEP, &dev->flags)) {
		ret = usb_submit_urb(urb, GFP_ATOMIC);
		switch (ret) {
		case 0:
			lan78xx_queue_skb(&dev->rxq, skb, rx_start);
			break;
		case -EPIPE:
			lan78xx_defer_kevent(dev, EVENT_RX_HALT);
			break;
		case -ENODEV:
		case -ENOENT:
			netif_dbg(dev, ifdown, dev->net, "device gone\n");
			netif_device_detach(dev->net);
			break;
		case -EHOSTUNREACH:
			ret = -ENOLINK;
			break;
		default:
			netif_dbg(dev, rx_err, dev->net,
				  "rx submit, %d\n", ret);
			tasklet_schedule(&dev->bh);
		}
	} else {
		netif_dbg(dev, ifdown, dev->net, "rx: stopped\n");
		ret = -ENOLINK;
	}
	spin_unlock_irqrestore(&dev->rxq.lock, lockflags);
	if (ret) {
		dev_kfree_skb_any(skb);
		usb_free_urb(urb);
	}
	return ret;
}

static void rx_complete(struct urb *urb)
{
	struct sk_buff	*skb = (struct sk_buff *)urb->context;
	struct skb_data	*entry = (struct skb_data *)skb->cb;
	struct lan78xx_net *dev = entry->dev;
	int urb_status = urb->status;
	enum skb_state state;

	skb_put(skb, urb->actual_length);
	state = rx_done;
	entry->urb = NULL;

	switch (urb_status) {
	case 0:
		if (skb->len < dev->net->hard_header_len) {
			state = rx_cleanup;
			dev->net->stats.rx_errors++;
			dev->net->stats.rx_length_errors++;
			netif_dbg(dev, rx_err, dev->net,
				  "rx length %d\n", skb->len);
		}
		usb_mark_last_busy(dev->udev);
		break;
	case -EPIPE:
		dev->net->stats.rx_errors++;
		lan78xx_defer_kevent(dev, EVENT_RX_HALT);
		fallthrough;
	case -ECONNRESET:				/* async unlink */
	case -ESHUTDOWN:				/* hardware gone */
		netif_dbg(dev, ifdown, dev->net,
			  "rx shutdown, code %d\n", urb_status);
		state = rx_cleanup;
		entry->urb = urb;
		urb = NULL;
		break;
	case -EPROTO:
	case -ETIME:
	case -EILSEQ:
		dev->net->stats.rx_errors++;
		state = rx_cleanup;
		entry->urb = urb;
		urb = NULL;
		break;

	/* data overrun ... flush fifo? */
	case -EOVERFLOW:
		dev->net->stats.rx_over_errors++;
		fallthrough;

	default:
		state = rx_cleanup;
		dev->net->stats.rx_errors++;
		netif_dbg(dev, rx_err, dev->net, "rx status %d\n", urb_status);
		break;
	}

	state = defer_bh(dev, skb, &dev->rxq, state);

	if (urb) {
		if (netif_running(dev->net) &&
		    !test_bit(EVENT_RX_HALT, &dev->flags) &&
		    state != unlink_start) {
			rx_submit(dev, urb, GFP_ATOMIC);
			return;
		}
		usb_free_urb(urb);
	}
	netif_dbg(dev, rx_err, dev->net, "no read resubmitted\n");
}

static void lan78xx_tx_bh(struct lan78xx_net *dev)
{
	int length;
	struct urb *urb = NULL;
	struct skb_data *entry;
	unsigned long flags;
	struct sk_buff_head *tqp = &dev->txq_pend;
	struct sk_buff *skb, *skb2;
	int ret;
	int count, pos;
	int skb_totallen, pkt_cnt;

	skb_totallen = 0;
	pkt_cnt = 0;
	count = 0;
	length = 0;
	spin_lock_irqsave(&tqp->lock, flags);
	skb_queue_walk(tqp, skb) {
		if (skb_is_gso(skb)) {
			if (!skb_queue_is_first(tqp, skb)) {
				/* handle previous packets first */
				break;
			}
			count = 1;
			length = skb->len - TX_OVERHEAD;
			__skb_unlink(skb, tqp);
			spin_unlock_irqrestore(&tqp->lock, flags);
			goto gso_skb;
		}

		if ((skb_totallen + skb->len) > MAX_SINGLE_PACKET_SIZE)
			break;
		skb_totallen = skb->len + roundup(skb_totallen, sizeof(u32));
		pkt_cnt++;
	}
	spin_unlock_irqrestore(&tqp->lock, flags);

	/* copy to a single skb */
	skb = alloc_skb(skb_totallen, GFP_ATOMIC);
	if (!skb)
		goto drop;

	skb_put(skb, skb_totallen);

	for (count = pos = 0; count < pkt_cnt; count++) {
		skb2 = skb_dequeue(tqp);
		if (skb2) {
			length += (skb2->len - TX_OVERHEAD);
			memcpy(skb->data + pos, skb2->data, skb2->len);
			pos += roundup(skb2->len, sizeof(u32));
			dev_kfree_skb(skb2);
		}
	}

gso_skb:
	urb = usb_alloc_urb(0, GFP_ATOMIC);
	if (!urb)
		goto drop;

	entry = (struct skb_data *)skb->cb;
	entry->urb = urb;
	entry->dev = dev;
	entry->length = length;
	entry->num_of_packet = count;

	spin_lock_irqsave(&dev->txq.lock, flags);
	ret = usb_autopm_get_interface_async(dev->intf);
	if (ret < 0) {
		spin_unlock_irqrestore(&dev->txq.lock, flags);
		goto drop;
	}

	usb_fill_bulk_urb(urb, dev->udev, dev->pipe_out,
			  skb->data, skb->len, tx_complete, skb);

	if (length % dev->maxpacket == 0) {
		/* send USB_ZERO_PACKET */
		urb->transfer_flags |= URB_ZERO_PACKET;
	}

#ifdef CONFIG_PM
	/* if this triggers the device is still a sleep */
	if (test_bit(EVENT_DEV_ASLEEP, &dev->flags)) {
		/* transmission will be done in resume */
		usb_anchor_urb(urb, &dev->deferred);
		/* no use to process more packets */
		netif_stop_queue(dev->net);
		usb_put_urb(urb);
		spin_unlock_irqrestore(&dev->txq.lock, flags);
		netdev_dbg(dev->net, "Delaying transmission for resumption\n");
		return;
	}
#endif

	ret = usb_submit_urb(urb, GFP_ATOMIC);
	switch (ret) {
	case 0:
		netif_trans_update(dev->net);
		lan78xx_queue_skb(&dev->txq, skb, tx_start);
		if (skb_queue_len(&dev->txq) >= dev->tx_qlen)
			netif_stop_queue(dev->net);
		break;
	case -EPIPE:
		netif_stop_queue(dev->net);
		lan78xx_defer_kevent(dev, EVENT_TX_HALT);
		usb_autopm_put_interface_async(dev->intf);
		break;
	case -ENODEV:
	case -ENOENT:
		netif_dbg(dev, tx_err, dev->net,
			  "tx: submit urb err %d (disconnected?)", ret);
		netif_device_detach(dev->net);
		break;
	default:
		usb_autopm_put_interface_async(dev->intf);
		netif_dbg(dev, tx_err, dev->net,
			  "tx: submit urb err %d\n", ret);
		break;
	}

	spin_unlock_irqrestore(&dev->txq.lock, flags);

	if (ret) {
		netif_dbg(dev, tx_err, dev->net, "drop, code %d\n", ret);
drop:
		dev->net->stats.tx_dropped++;
		if (skb)
			dev_kfree_skb_any(skb);
		usb_free_urb(urb);
	} else {
		netif_dbg(dev, tx_queued, dev->net,
			  "> tx, len %d, type 0x%x\n", length, skb->protocol);
	}
}

static void lan78xx_rx_bh(struct lan78xx_net *dev)
{
	struct urb *urb;
	int i;

	if (skb_queue_len(&dev->rxq) < dev->rx_qlen) {
		for (i = 0; i < 10; i++) {
			if (skb_queue_len(&dev->rxq) >= dev->rx_qlen)
				break;
			urb = usb_alloc_urb(0, GFP_ATOMIC);
			if (urb)
				if (rx_submit(dev, urb, GFP_ATOMIC) == -ENOLINK)
					return;
		}

		if (skb_queue_len(&dev->rxq) < dev->rx_qlen)
			tasklet_schedule(&dev->bh);
	}
	if (skb_queue_len(&dev->txq) < dev->tx_qlen)
		netif_wake_queue(dev->net);
}

static void lan78xx_bh(struct tasklet_struct *t)
{
	struct lan78xx_net *dev = from_tasklet(dev, t, bh);
	struct sk_buff *skb;
	struct skb_data *entry;

	while ((skb = skb_dequeue(&dev->done))) {
		entry = (struct skb_data *)(skb->cb);
		switch (entry->state) {
		case rx_done:
			entry->state = rx_cleanup;
			rx_process(dev, skb);
			continue;
		case tx_done:
			usb_free_urb(entry->urb);
			dev_kfree_skb(skb);
			continue;
		case rx_cleanup:
			usb_free_urb(entry->urb);
			dev_kfree_skb(skb);
			continue;
		default:
			netdev_dbg(dev->net, "skb state %d\n", entry->state);
			return;
		}
	}

	if (netif_device_present(dev->net) && netif_running(dev->net)) {
		/* reset update timer delta */
		if (timer_pending(&dev->stat_monitor) && (dev->delta != 1)) {
			dev->delta = 1;
			mod_timer(&dev->stat_monitor,
				  jiffies + STAT_UPDATE_TIMER);
		}

		if (!skb_queue_empty(&dev->txq_pend))
			lan78xx_tx_bh(dev);

		if (!test_bit(EVENT_RX_HALT, &dev->flags))
			lan78xx_rx_bh(dev);
	}
}

static void lan78xx_delayedwork(struct work_struct *work)
{
	int status;
	struct lan78xx_net *dev;

	dev = container_of(work, struct lan78xx_net, wq.work);

	if (test_bit(EVENT_DEV_DISCONNECT, &dev->flags))
		return;

	if (usb_autopm_get_interface(dev->intf) < 0)
		return;

	if (test_bit(EVENT_TX_HALT, &dev->flags)) {
		unlink_urbs(dev, &dev->txq);

		status = usb_clear_halt(dev->udev, dev->pipe_out);
		if (status < 0 &&
		    status != -EPIPE &&
		    status != -ESHUTDOWN) {
			if (netif_msg_tx_err(dev))
				netdev_err(dev->net,
					   "can't clear tx halt, status %d\n",
					   status);
		} else {
			clear_bit(EVENT_TX_HALT, &dev->flags);
			if (status != -ESHUTDOWN)
				netif_wake_queue(dev->net);
		}
	}

	if (test_bit(EVENT_RX_HALT, &dev->flags)) {
		unlink_urbs(dev, &dev->rxq);
		status = usb_clear_halt(dev->udev, dev->pipe_in);
		if (status < 0 &&
		    status != -EPIPE &&
		    status != -ESHUTDOWN) {
			if (netif_msg_rx_err(dev))
				netdev_err(dev->net,
					   "can't clear rx halt, status %d\n",
					   status);
		} else {
			clear_bit(EVENT_RX_HALT, &dev->flags);
			tasklet_schedule(&dev->bh);
		}
	}

	if (test_bit(EVENT_LINK_RESET, &dev->flags)) {
		int ret = 0;

		clear_bit(EVENT_LINK_RESET, &dev->flags);
		if (lan78xx_link_reset(dev) < 0) {
			netdev_info(dev->net, "link reset failed (%d)\n",
				    ret);
		}
	}

	if (test_bit(EVENT_STAT_UPDATE, &dev->flags)) {
		lan78xx_update_stats(dev);

		clear_bit(EVENT_STAT_UPDATE, &dev->flags);

		mod_timer(&dev->stat_monitor,
			  jiffies + (STAT_UPDATE_TIMER * dev->delta));

		dev->delta = min((dev->delta * 2), 50);
	}

	usb_autopm_put_interface(dev->intf);
}

static void intr_complete(struct urb *urb)
{
	struct lan78xx_net *dev = urb->context;
	int status = urb->status;

	switch (status) {
	/* success */
	case 0:
		lan78xx_status(dev, urb);
		break;

	/* software-driven interface shutdown */
	case -ENOENT:			/* urb killed */
	case -ENODEV:			/* hardware gone */
	case -ESHUTDOWN:		/* hardware gone */
		netif_dbg(dev, ifdown, dev->net,
			  "intr shutdown, code %d\n", status);
		return;

	/* NOTE:  not throttling like RX/TX, since this endpoint
	 * already polls infrequently
	 */
	default:
		netdev_dbg(dev->net, "intr status %d\n", status);
		break;
	}

	if (!netif_device_present(dev->net) ||
	    !netif_running(dev->net)) {
		netdev_warn(dev->net, "not submitting new status URB");
		return;
	}

	memset(urb->transfer_buffer, 0, urb->transfer_buffer_length);
	status = usb_submit_urb(urb, GFP_ATOMIC);

	switch (status) {
	case  0:
		break;
	case -ENODEV:
	case -ENOENT:
		netif_dbg(dev, timer, dev->net,
			  "intr resubmit %d (disconnect?)", status);
		netif_device_detach(dev->net);
		break;
	default:
		netif_err(dev, timer, dev->net,
			  "intr resubmit --> %d\n", status);
		break;
	}
}

static void lan78xx_disconnect(struct usb_interface *intf)
{
	struct lan78xx_net *dev;
	struct usb_device *udev;
	struct net_device *net;
	struct phy_device *phydev;

	dev = usb_get_intfdata(intf);
	usb_set_intfdata(intf, NULL);
	if (!dev)
		return;

	set_bit(EVENT_DEV_DISCONNECT, &dev->flags);

	udev = interface_to_usbdev(intf);
	net = dev->net;

	unregister_netdev(net);

	cancel_delayed_work_sync(&dev->wq);

	phydev = net->phydev;

	phy_unregister_fixup_for_uid(PHY_KSZ9031RNX, 0xfffffff0);
	phy_unregister_fixup_for_uid(PHY_LAN8835, 0xfffffff0);

	phy_disconnect(net->phydev);

	if (phy_is_pseudo_fixed_link(phydev))
		fixed_phy_unregister(phydev);

	usb_scuttle_anchored_urbs(&dev->deferred);

	if (timer_pending(&dev->stat_monitor))
		del_timer_sync(&dev->stat_monitor);

	lan78xx_unbind(dev, intf);

	usb_kill_urb(dev->urb_intr);
	usb_free_urb(dev->urb_intr);

	free_netdev(net);
	usb_put_dev(udev);
}

static void lan78xx_tx_timeout(struct net_device *net, unsigned int txqueue)
{
	struct lan78xx_net *dev = netdev_priv(net);

	unlink_urbs(dev, &dev->txq);
	tasklet_schedule(&dev->bh);
}

static netdev_features_t lan78xx_features_check(struct sk_buff *skb,
						struct net_device *netdev,
						netdev_features_t features)
{
	if (skb->len + TX_OVERHEAD > MAX_SINGLE_PACKET_SIZE)
		features &= ~NETIF_F_GSO_MASK;

	features = vlan_features_check(skb, features);
	features = vxlan_features_check(skb, features);

	return features;
}

static const struct net_device_ops lan78xx_netdev_ops = {
	.ndo_open		= lan78xx_open,
	.ndo_stop		= lan78xx_stop,
	.ndo_start_xmit		= lan78xx_start_xmit,
	.ndo_tx_timeout		= lan78xx_tx_timeout,
	.ndo_change_mtu		= lan78xx_change_mtu,
	.ndo_set_mac_address	= lan78xx_set_mac_addr,
	.ndo_validate_addr	= eth_validate_addr,
	.ndo_eth_ioctl		= phy_do_ioctl_running,
	.ndo_set_rx_mode	= lan78xx_set_multicast,
	.ndo_set_features	= lan78xx_set_features,
	.ndo_vlan_rx_add_vid	= lan78xx_vlan_rx_add_vid,
	.ndo_vlan_rx_kill_vid	= lan78xx_vlan_rx_kill_vid,
	.ndo_features_check	= lan78xx_features_check,
};

static void lan78xx_stat_monitor(struct timer_list *t)
{
	struct lan78xx_net *dev = from_timer(dev, t, stat_monitor);

	lan78xx_defer_kevent(dev, EVENT_STAT_UPDATE);
}

static int lan78xx_probe(struct usb_interface *intf,
			 const struct usb_device_id *id)
{
	struct usb_host_endpoint *ep_blkin, *ep_blkout, *ep_intr;
	struct lan78xx_net *dev;
	struct net_device *netdev;
	struct usb_device *udev;
	int ret;
	unsigned int maxp;
	unsigned int period;
	u8 *buf = NULL;

	udev = interface_to_usbdev(intf);
	udev = usb_get_dev(udev);

	netdev = alloc_etherdev(sizeof(struct lan78xx_net));
	if (!netdev) {
		dev_err(&intf->dev, "Error: OOM\n");
		ret = -ENOMEM;
		goto out1;
	}

	/* netdev_printk() needs this */
	SET_NETDEV_DEV(netdev, &intf->dev);

	dev = netdev_priv(netdev);
	dev->udev = udev;
	dev->intf = intf;
	dev->net = netdev;
	dev->msg_enable = netif_msg_init(msg_level, NETIF_MSG_DRV
					| NETIF_MSG_PROBE | NETIF_MSG_LINK);

	skb_queue_head_init(&dev->rxq);
	skb_queue_head_init(&dev->txq);
	skb_queue_head_init(&dev->done);
	skb_queue_head_init(&dev->txq_pend);
	mutex_init(&dev->phy_mutex);
	mutex_init(&dev->dev_mutex);

	tasklet_setup(&dev->bh, lan78xx_bh);
	INIT_DELAYED_WORK(&dev->wq, lan78xx_delayedwork);
	init_usb_anchor(&dev->deferred);

	netdev->netdev_ops = &lan78xx_netdev_ops;
	netdev->watchdog_timeo = TX_TIMEOUT_JIFFIES;
	netdev->ethtool_ops = &lan78xx_ethtool_ops;

	dev->delta = 1;
	timer_setup(&dev->stat_monitor, lan78xx_stat_monitor, 0);

	mutex_init(&dev->stats.access_lock);

	if (intf->cur_altsetting->desc.bNumEndpoints < 3) {
		ret = -ENODEV;
		goto out2;
	}

	dev->pipe_in = usb_rcvbulkpipe(udev, BULK_IN_PIPE);
	ep_blkin = usb_pipe_endpoint(udev, dev->pipe_in);
	if (!ep_blkin || !usb_endpoint_is_bulk_in(&ep_blkin->desc)) {
		ret = -ENODEV;
		goto out2;
	}

	dev->pipe_out = usb_sndbulkpipe(udev, BULK_OUT_PIPE);
	ep_blkout = usb_pipe_endpoint(udev, dev->pipe_out);
	if (!ep_blkout || !usb_endpoint_is_bulk_out(&ep_blkout->desc)) {
		ret = -ENODEV;
		goto out2;
	}

	ep_intr = &intf->cur_altsetting->endpoint[2];
	if (!usb_endpoint_is_int_in(&ep_intr->desc)) {
		ret = -ENODEV;
		goto out2;
	}

	dev->pipe_intr = usb_rcvintpipe(dev->udev,
					usb_endpoint_num(&ep_intr->desc));

	ret = lan78xx_bind(dev, intf);
	if (ret < 0)
		goto out2;

	if (netdev->mtu > (dev->hard_mtu - netdev->hard_header_len))
		netdev->mtu = dev->hard_mtu - netdev->hard_header_len;

	/* MTU range: 68 - 9000 */
	netdev->max_mtu = MAX_SINGLE_PACKET_SIZE;
	netif_set_gso_max_size(netdev, MAX_SINGLE_PACKET_SIZE - MAX_HEADER);

	period = ep_intr->desc.bInterval;
	maxp = usb_maxpacket(dev->udev, dev->pipe_intr, 0);
	buf = kmalloc(maxp, GFP_KERNEL);
	if (buf) {
		dev->urb_intr = usb_alloc_urb(0, GFP_KERNEL);
		if (!dev->urb_intr) {
			ret = -ENOMEM;
			kfree(buf);
			goto out3;
		} else {
			usb_fill_int_urb(dev->urb_intr, dev->udev,
					 dev->pipe_intr, buf, maxp,
					 intr_complete, dev, period);
			dev->urb_intr->transfer_flags |= URB_FREE_BUFFER;
		}
	}

	dev->maxpacket = usb_maxpacket(dev->udev, dev->pipe_out, 1);

	/* Reject broken descriptors. */
	if (dev->maxpacket == 0) {
		ret = -ENODEV;
		goto out4;
	}

	/* driver requires remote-wakeup capability during autosuspend. */
	intf->needs_remote_wakeup = 1;

	ret = lan78xx_phy_init(dev);
	if (ret < 0)
		goto out4;

	ret = register_netdev(netdev);
	if (ret != 0) {
		netif_err(dev, probe, netdev, "couldn't register the device\n");
		goto out5;
	}

	usb_set_intfdata(intf, dev);

	ret = device_set_wakeup_enable(&udev->dev, true);

	 /* Default delay of 2sec has more overhead than advantage.
	  * Set to 10sec as default.
	  */
	pm_runtime_set_autosuspend_delay(&udev->dev,
					 DEFAULT_AUTOSUSPEND_DELAY);

	return 0;

out5:
	phy_disconnect(netdev->phydev);
out4:
	usb_free_urb(dev->urb_intr);
out3:
	lan78xx_unbind(dev, intf);
out2:
	free_netdev(netdev);
out1:
	usb_put_dev(udev);

	return ret;
}

static u16 lan78xx_wakeframe_crc16(const u8 *buf, int len)
{
	const u16 crc16poly = 0x8005;
	int i;
	u16 bit, crc, msb;
	u8 data;

	crc = 0xFFFF;
	for (i = 0; i < len; i++) {
		data = *buf++;
		for (bit = 0; bit < 8; bit++) {
			msb = crc >> 15;
			crc <<= 1;

			if (msb ^ (u16)(data & 1)) {
				crc ^= crc16poly;
				crc |= (u16)0x0001U;
			}
			data >>= 1;
		}
	}

	return crc;
}

static int lan78xx_set_auto_suspend(struct lan78xx_net *dev)
{
	u32 buf;
	int ret;

	ret = lan78xx_stop_tx_path(dev);
	if (ret < 0)
		return ret;

	ret = lan78xx_stop_rx_path(dev);
	if (ret < 0)
		return ret;

	/* auto suspend (selective suspend) */

	ret = lan78xx_write_reg(dev, WUCSR, 0);
	if (ret < 0)
		return ret;
	ret = lan78xx_write_reg(dev, WUCSR2, 0);
	if (ret < 0)
		return ret;
	ret = lan78xx_write_reg(dev, WK_SRC, 0xFFF1FF1FUL);
	if (ret < 0)
		return ret;

	/* set goodframe wakeup */

	ret = lan78xx_read_reg(dev, WUCSR, &buf);
	if (ret < 0)
		return ret;

	buf |= WUCSR_RFE_WAKE_EN_;
	buf |= WUCSR_STORE_WAKE_;

	ret = lan78xx_write_reg(dev, WUCSR, buf);
	if (ret < 0)
		return ret;

	ret = lan78xx_read_reg(dev, PMT_CTL, &buf);
	if (ret < 0)
		return ret;

	buf &= ~PMT_CTL_RES_CLR_WKP_EN_;
	buf |= PMT_CTL_RES_CLR_WKP_STS_;
	buf |= PMT_CTL_PHY_WAKE_EN_;
	buf |= PMT_CTL_WOL_EN_;
	buf &= ~PMT_CTL_SUS_MODE_MASK_;
	buf |= PMT_CTL_SUS_MODE_3_;

	ret = lan78xx_write_reg(dev, PMT_CTL, buf);
	if (ret < 0)
		return ret;

	ret = lan78xx_read_reg(dev, PMT_CTL, &buf);
	if (ret < 0)
		return ret;

	buf |= PMT_CTL_WUPS_MASK_;

	ret = lan78xx_write_reg(dev, PMT_CTL, buf);
	if (ret < 0)
		return ret;

	ret = lan78xx_start_rx_path(dev);

	return ret;
}

static int lan78xx_set_suspend(struct lan78xx_net *dev, u32 wol)
{
	const u8 ipv4_multicast[3] = { 0x01, 0x00, 0x5E };
	const u8 ipv6_multicast[3] = { 0x33, 0x33 };
	const u8 arp_type[2] = { 0x08, 0x06 };
	u32 temp_pmt_ctl;
	int mask_index;
	u32 temp_wucsr;
	u32 buf;
	u16 crc;
	int ret;

	ret = lan78xx_stop_tx_path(dev);
	if (ret < 0)
		return ret;
	ret = lan78xx_stop_rx_path(dev);
	if (ret < 0)
		return ret;

	ret = lan78xx_write_reg(dev, WUCSR, 0);
	if (ret < 0)
		return ret;
	ret = lan78xx_write_reg(dev, WUCSR2, 0);
	if (ret < 0)
		return ret;
	ret = lan78xx_write_reg(dev, WK_SRC, 0xFFF1FF1FUL);
	if (ret < 0)
		return ret;

	temp_wucsr = 0;

	temp_pmt_ctl = 0;

	ret = lan78xx_read_reg(dev, PMT_CTL, &temp_pmt_ctl);
	if (ret < 0)
		return ret;

	temp_pmt_ctl &= ~PMT_CTL_RES_CLR_WKP_EN_;
	temp_pmt_ctl |= PMT_CTL_RES_CLR_WKP_STS_;

	for (mask_index = 0; mask_index < NUM_OF_WUF_CFG; mask_index++) {
		ret = lan78xx_write_reg(dev, WUF_CFG(mask_index), 0);
		if (ret < 0)
			return ret;
	}

	mask_index = 0;
	if (wol & WAKE_PHY) {
		temp_pmt_ctl |= PMT_CTL_PHY_WAKE_EN_;

		temp_pmt_ctl |= PMT_CTL_WOL_EN_;
		temp_pmt_ctl &= ~PMT_CTL_SUS_MODE_MASK_;
		temp_pmt_ctl |= PMT_CTL_SUS_MODE_0_;
	}
	if (wol & WAKE_MAGIC) {
		temp_wucsr |= WUCSR_MPEN_;

		temp_pmt_ctl |= PMT_CTL_WOL_EN_;
		temp_pmt_ctl &= ~PMT_CTL_SUS_MODE_MASK_;
		temp_pmt_ctl |= PMT_CTL_SUS_MODE_3_;
	}
	if (wol & WAKE_BCAST) {
		temp_wucsr |= WUCSR_BCST_EN_;

		temp_pmt_ctl |= PMT_CTL_WOL_EN_;
		temp_pmt_ctl &= ~PMT_CTL_SUS_MODE_MASK_;
		temp_pmt_ctl |= PMT_CTL_SUS_MODE_0_;
	}
	if (wol & WAKE_MCAST) {
		temp_wucsr |= WUCSR_WAKE_EN_;

		/* set WUF_CFG & WUF_MASK for IPv4 Multicast */
		crc = lan78xx_wakeframe_crc16(ipv4_multicast, 3);
		ret = lan78xx_write_reg(dev, WUF_CFG(mask_index),
					WUF_CFGX_EN_ |
					WUF_CFGX_TYPE_MCAST_ |
					(0 << WUF_CFGX_OFFSET_SHIFT_) |
					(crc & WUF_CFGX_CRC16_MASK_));
		if (ret < 0)
			return ret;

		ret = lan78xx_write_reg(dev, WUF_MASK0(mask_index), 7);
		if (ret < 0)
			return ret;
		ret = lan78xx_write_reg(dev, WUF_MASK1(mask_index), 0);
		if (ret < 0)
			return ret;
		ret = lan78xx_write_reg(dev, WUF_MASK2(mask_index), 0);
		if (ret < 0)
			return ret;
		ret = lan78xx_write_reg(dev, WUF_MASK3(mask_index), 0);
		if (ret < 0)
			return ret;

		mask_index++;

		/* for IPv6 Multicast */
		crc = lan78xx_wakeframe_crc16(ipv6_multicast, 2);
		ret = lan78xx_write_reg(dev, WUF_CFG(mask_index),
					WUF_CFGX_EN_ |
					WUF_CFGX_TYPE_MCAST_ |
					(0 << WUF_CFGX_OFFSET_SHIFT_) |
					(crc & WUF_CFGX_CRC16_MASK_));
		if (ret < 0)
			return ret;

		ret = lan78xx_write_reg(dev, WUF_MASK0(mask_index), 3);
		if (ret < 0)
			return ret;
		ret = lan78xx_write_reg(dev, WUF_MASK1(mask_index), 0);
		if (ret < 0)
			return ret;
		ret = lan78xx_write_reg(dev, WUF_MASK2(mask_index), 0);
		if (ret < 0)
			return ret;
		ret = lan78xx_write_reg(dev, WUF_MASK3(mask_index), 0);
		if (ret < 0)
			return ret;

		mask_index++;

		temp_pmt_ctl |= PMT_CTL_WOL_EN_;
		temp_pmt_ctl &= ~PMT_CTL_SUS_MODE_MASK_;
		temp_pmt_ctl |= PMT_CTL_SUS_MODE_0_;
	}
	if (wol & WAKE_UCAST) {
		temp_wucsr |= WUCSR_PFDA_EN_;

		temp_pmt_ctl |= PMT_CTL_WOL_EN_;
		temp_pmt_ctl &= ~PMT_CTL_SUS_MODE_MASK_;
		temp_pmt_ctl |= PMT_CTL_SUS_MODE_0_;
	}
	if (wol & WAKE_ARP) {
		temp_wucsr |= WUCSR_WAKE_EN_;

		/* set WUF_CFG & WUF_MASK
		 * for packettype (offset 12,13) = ARP (0x0806)
		 */
		crc = lan78xx_wakeframe_crc16(arp_type, 2);
		ret = lan78xx_write_reg(dev, WUF_CFG(mask_index),
					WUF_CFGX_EN_ |
					WUF_CFGX_TYPE_ALL_ |
					(0 << WUF_CFGX_OFFSET_SHIFT_) |
					(crc & WUF_CFGX_CRC16_MASK_));
		if (ret < 0)
			return ret;

		ret = lan78xx_write_reg(dev, WUF_MASK0(mask_index), 0x3000);
		if (ret < 0)
			return ret;
		ret = lan78xx_write_reg(dev, WUF_MASK1(mask_index), 0);
		if (ret < 0)
			return ret;
		ret = lan78xx_write_reg(dev, WUF_MASK2(mask_index), 0);
		if (ret < 0)
			return ret;
		ret = lan78xx_write_reg(dev, WUF_MASK3(mask_index), 0);
		if (ret < 0)
			return ret;

		mask_index++;

		temp_pmt_ctl |= PMT_CTL_WOL_EN_;
		temp_pmt_ctl &= ~PMT_CTL_SUS_MODE_MASK_;
		temp_pmt_ctl |= PMT_CTL_SUS_MODE_0_;
	}

	ret = lan78xx_write_reg(dev, WUCSR, temp_wucsr);
	if (ret < 0)
		return ret;

	/* when multiple WOL bits are set */
	if (hweight_long((unsigned long)wol) > 1) {
		temp_pmt_ctl |= PMT_CTL_WOL_EN_;
		temp_pmt_ctl &= ~PMT_CTL_SUS_MODE_MASK_;
		temp_pmt_ctl |= PMT_CTL_SUS_MODE_0_;
	}
	ret = lan78xx_write_reg(dev, PMT_CTL, temp_pmt_ctl);
	if (ret < 0)
		return ret;

	/* clear WUPS */
	ret = lan78xx_read_reg(dev, PMT_CTL, &buf);
	if (ret < 0)
		return ret;

	buf |= PMT_CTL_WUPS_MASK_;

	ret = lan78xx_write_reg(dev, PMT_CTL, buf);
	if (ret < 0)
		return ret;

	ret = lan78xx_start_rx_path(dev);

	return ret;
}

static int lan78xx_suspend(struct usb_interface *intf, pm_message_t message)
{
	struct lan78xx_net *dev = usb_get_intfdata(intf);
	bool dev_open;
	int ret;

	mutex_lock(&dev->dev_mutex);

	netif_dbg(dev, ifdown, dev->net,
		  "suspending: pm event %#x", message.event);

	dev_open = test_bit(EVENT_DEV_OPEN, &dev->flags);

	if (dev_open) {
		spin_lock_irq(&dev->txq.lock);
		/* don't autosuspend while transmitting */
		if ((skb_queue_len(&dev->txq) ||
		     skb_queue_len(&dev->txq_pend)) &&
		    PMSG_IS_AUTO(message)) {
			spin_unlock_irq(&dev->txq.lock);
			ret = -EBUSY;
			goto out;
		} else {
			set_bit(EVENT_DEV_ASLEEP, &dev->flags);
			spin_unlock_irq(&dev->txq.lock);
		}

		/* stop RX */
		ret = lan78xx_stop_rx_path(dev);
		if (ret < 0)
			goto out;

		ret = lan78xx_flush_rx_fifo(dev);
		if (ret < 0)
			goto out;
<<<<<<< HEAD

		/* stop Tx */
		ret = lan78xx_stop_tx_path(dev);
		if (ret < 0)
			goto out;

=======

		/* stop Tx */
		ret = lan78xx_stop_tx_path(dev);
		if (ret < 0)
			goto out;

>>>>>>> df0cc57e
		/* empty out the Rx and Tx queues */
		netif_device_detach(dev->net);
		lan78xx_terminate_urbs(dev);
		usb_kill_urb(dev->urb_intr);

		/* reattach */
		netif_device_attach(dev->net);

		del_timer(&dev->stat_monitor);

		if (PMSG_IS_AUTO(message)) {
			ret = lan78xx_set_auto_suspend(dev);
			if (ret < 0)
				goto out;
		} else {
			struct lan78xx_priv *pdata;
<<<<<<< HEAD

			pdata = (struct lan78xx_priv *)(dev->data[0]);
			netif_carrier_off(dev->net);
			ret = lan78xx_set_suspend(dev, pdata->wol);
			if (ret < 0)
				goto out;
		}
	} else {
		/* Interface is down; don't allow WOL and PHY
		 * events to wake up the host
		 */
		u32 buf;

		set_bit(EVENT_DEV_ASLEEP, &dev->flags);

		ret = lan78xx_write_reg(dev, WUCSR, 0);
		if (ret < 0)
			goto out;
		ret = lan78xx_write_reg(dev, WUCSR2, 0);
		if (ret < 0)
			goto out;

		ret = lan78xx_read_reg(dev, PMT_CTL, &buf);
		if (ret < 0)
			goto out;

		buf &= ~PMT_CTL_RES_CLR_WKP_EN_;
		buf |= PMT_CTL_RES_CLR_WKP_STS_;
		buf &= ~PMT_CTL_SUS_MODE_MASK_;
		buf |= PMT_CTL_SUS_MODE_3_;

		ret = lan78xx_write_reg(dev, PMT_CTL, buf);
		if (ret < 0)
			goto out;

		ret = lan78xx_read_reg(dev, PMT_CTL, &buf);
		if (ret < 0)
			goto out;

		buf |= PMT_CTL_WUPS_MASK_;

		ret = lan78xx_write_reg(dev, PMT_CTL, buf);
		if (ret < 0)
			goto out;
	}

	ret = 0;
out:
	mutex_unlock(&dev->dev_mutex);

=======

			pdata = (struct lan78xx_priv *)(dev->data[0]);
			netif_carrier_off(dev->net);
			ret = lan78xx_set_suspend(dev, pdata->wol);
			if (ret < 0)
				goto out;
		}
	} else {
		/* Interface is down; don't allow WOL and PHY
		 * events to wake up the host
		 */
		u32 buf;

		set_bit(EVENT_DEV_ASLEEP, &dev->flags);

		ret = lan78xx_write_reg(dev, WUCSR, 0);
		if (ret < 0)
			goto out;
		ret = lan78xx_write_reg(dev, WUCSR2, 0);
		if (ret < 0)
			goto out;

		ret = lan78xx_read_reg(dev, PMT_CTL, &buf);
		if (ret < 0)
			goto out;

		buf &= ~PMT_CTL_RES_CLR_WKP_EN_;
		buf |= PMT_CTL_RES_CLR_WKP_STS_;
		buf &= ~PMT_CTL_SUS_MODE_MASK_;
		buf |= PMT_CTL_SUS_MODE_3_;

		ret = lan78xx_write_reg(dev, PMT_CTL, buf);
		if (ret < 0)
			goto out;

		ret = lan78xx_read_reg(dev, PMT_CTL, &buf);
		if (ret < 0)
			goto out;

		buf |= PMT_CTL_WUPS_MASK_;

		ret = lan78xx_write_reg(dev, PMT_CTL, buf);
		if (ret < 0)
			goto out;
	}

	ret = 0;
out:
	mutex_unlock(&dev->dev_mutex);

>>>>>>> df0cc57e
	return ret;
}

static bool lan78xx_submit_deferred_urbs(struct lan78xx_net *dev)
{
	bool pipe_halted = false;
	struct urb *urb;

	while ((urb = usb_get_from_anchor(&dev->deferred))) {
		struct sk_buff *skb = urb->context;
		int ret;

		if (!netif_device_present(dev->net) ||
		    !netif_carrier_ok(dev->net) ||
		    pipe_halted) {
			usb_free_urb(urb);
			dev_kfree_skb(skb);
			continue;
		}

		ret = usb_submit_urb(urb, GFP_ATOMIC);

		if (ret == 0) {
			netif_trans_update(dev->net);
			lan78xx_queue_skb(&dev->txq, skb, tx_start);
		} else {
			usb_free_urb(urb);
			dev_kfree_skb(skb);

			if (ret == -EPIPE) {
				netif_stop_queue(dev->net);
				pipe_halted = true;
			} else if (ret == -ENODEV) {
				netif_device_detach(dev->net);
			}
		}
	}

	return pipe_halted;
}

static int lan78xx_resume(struct usb_interface *intf)
{
	struct lan78xx_net *dev = usb_get_intfdata(intf);
	bool dev_open;
	int ret;

	mutex_lock(&dev->dev_mutex);

	netif_dbg(dev, ifup, dev->net, "resuming device");

	dev_open = test_bit(EVENT_DEV_OPEN, &dev->flags);

	if (dev_open) {
		bool pipe_halted = false;

		ret = lan78xx_flush_tx_fifo(dev);
		if (ret < 0)
			goto out;

		if (dev->urb_intr) {
			int ret = usb_submit_urb(dev->urb_intr, GFP_KERNEL);

			if (ret < 0) {
				if (ret == -ENODEV)
					netif_device_detach(dev->net);

			netdev_warn(dev->net, "Failed to submit intr URB");
			}
		}

		spin_lock_irq(&dev->txq.lock);

		if (netif_device_present(dev->net)) {
			pipe_halted = lan78xx_submit_deferred_urbs(dev);

			if (pipe_halted)
				lan78xx_defer_kevent(dev, EVENT_TX_HALT);
		}

		clear_bit(EVENT_DEV_ASLEEP, &dev->flags);

		spin_unlock_irq(&dev->txq.lock);

		if (!pipe_halted &&
		    netif_device_present(dev->net) &&
		    (skb_queue_len(&dev->txq) < dev->tx_qlen))
			netif_start_queue(dev->net);

		ret = lan78xx_start_tx_path(dev);
		if (ret < 0)
			goto out;

		tasklet_schedule(&dev->bh);

		if (!timer_pending(&dev->stat_monitor)) {
			dev->delta = 1;
			mod_timer(&dev->stat_monitor,
				  jiffies + STAT_UPDATE_TIMER);
		}

	} else {
		clear_bit(EVENT_DEV_ASLEEP, &dev->flags);
	}

	ret = lan78xx_write_reg(dev, WUCSR2, 0);
	if (ret < 0)
		goto out;
	ret = lan78xx_write_reg(dev, WUCSR, 0);
	if (ret < 0)
		goto out;
	ret = lan78xx_write_reg(dev, WK_SRC, 0xFFF1FF1FUL);
	if (ret < 0)
		goto out;

	ret = lan78xx_write_reg(dev, WUCSR2, WUCSR2_NS_RCD_ |
					     WUCSR2_ARP_RCD_ |
					     WUCSR2_IPV6_TCPSYN_RCD_ |
					     WUCSR2_IPV4_TCPSYN_RCD_);
	if (ret < 0)
		goto out;

	ret = lan78xx_write_reg(dev, WUCSR, WUCSR_EEE_TX_WAKE_ |
					    WUCSR_EEE_RX_WAKE_ |
					    WUCSR_PFDA_FR_ |
					    WUCSR_RFE_WAKE_FR_ |
					    WUCSR_WUFR_ |
					    WUCSR_MPR_ |
					    WUCSR_BCST_FR_);
	if (ret < 0)
		goto out;

	ret = 0;
out:
	mutex_unlock(&dev->dev_mutex);

	return ret;
}

static int lan78xx_reset_resume(struct usb_interface *intf)
{
	struct lan78xx_net *dev = usb_get_intfdata(intf);
	int ret;
<<<<<<< HEAD

	netif_dbg(dev, ifup, dev->net, "(reset) resuming device");

=======

	netif_dbg(dev, ifup, dev->net, "(reset) resuming device");

>>>>>>> df0cc57e
	ret = lan78xx_reset(dev);
	if (ret < 0)
		return ret;

	phy_start(dev->net->phydev);

	ret = lan78xx_resume(intf);

	return ret;
}

static const struct usb_device_id products[] = {
	{
	/* LAN7800 USB Gigabit Ethernet Device */
	USB_DEVICE(LAN78XX_USB_VENDOR_ID, LAN7800_USB_PRODUCT_ID),
	},
	{
	/* LAN7850 USB Gigabit Ethernet Device */
	USB_DEVICE(LAN78XX_USB_VENDOR_ID, LAN7850_USB_PRODUCT_ID),
	},
	{
	/* LAN7801 USB Gigabit Ethernet Device */
	USB_DEVICE(LAN78XX_USB_VENDOR_ID, LAN7801_USB_PRODUCT_ID),
	},
	{
	/* ATM2-AF USB Gigabit Ethernet Device */
	USB_DEVICE(AT29M2AF_USB_VENDOR_ID, AT29M2AF_USB_PRODUCT_ID),
	},
	{},
};
MODULE_DEVICE_TABLE(usb, products);

static struct usb_driver lan78xx_driver = {
	.name			= DRIVER_NAME,
	.id_table		= products,
	.probe			= lan78xx_probe,
	.disconnect		= lan78xx_disconnect,
	.suspend		= lan78xx_suspend,
	.resume			= lan78xx_resume,
	.reset_resume		= lan78xx_reset_resume,
	.supports_autosuspend	= 1,
	.disable_hub_initiated_lpm = 1,
};

module_usb_driver(lan78xx_driver);

MODULE_AUTHOR(DRIVER_AUTHOR);
MODULE_DESCRIPTION(DRIVER_DESC);
MODULE_LICENSE("GPL");<|MERGE_RESOLUTION|>--- conflicted
+++ resolved
@@ -4494,21 +4494,12 @@
 		ret = lan78xx_flush_rx_fifo(dev);
 		if (ret < 0)
 			goto out;
-<<<<<<< HEAD
 
 		/* stop Tx */
 		ret = lan78xx_stop_tx_path(dev);
 		if (ret < 0)
 			goto out;
 
-=======
-
-		/* stop Tx */
-		ret = lan78xx_stop_tx_path(dev);
-		if (ret < 0)
-			goto out;
-
->>>>>>> df0cc57e
 		/* empty out the Rx and Tx queues */
 		netif_device_detach(dev->net);
 		lan78xx_terminate_urbs(dev);
@@ -4525,7 +4516,6 @@
 				goto out;
 		} else {
 			struct lan78xx_priv *pdata;
-<<<<<<< HEAD
 
 			pdata = (struct lan78xx_priv *)(dev->data[0]);
 			netif_carrier_off(dev->net);
@@ -4576,58 +4566,6 @@
 out:
 	mutex_unlock(&dev->dev_mutex);
 
-=======
-
-			pdata = (struct lan78xx_priv *)(dev->data[0]);
-			netif_carrier_off(dev->net);
-			ret = lan78xx_set_suspend(dev, pdata->wol);
-			if (ret < 0)
-				goto out;
-		}
-	} else {
-		/* Interface is down; don't allow WOL and PHY
-		 * events to wake up the host
-		 */
-		u32 buf;
-
-		set_bit(EVENT_DEV_ASLEEP, &dev->flags);
-
-		ret = lan78xx_write_reg(dev, WUCSR, 0);
-		if (ret < 0)
-			goto out;
-		ret = lan78xx_write_reg(dev, WUCSR2, 0);
-		if (ret < 0)
-			goto out;
-
-		ret = lan78xx_read_reg(dev, PMT_CTL, &buf);
-		if (ret < 0)
-			goto out;
-
-		buf &= ~PMT_CTL_RES_CLR_WKP_EN_;
-		buf |= PMT_CTL_RES_CLR_WKP_STS_;
-		buf &= ~PMT_CTL_SUS_MODE_MASK_;
-		buf |= PMT_CTL_SUS_MODE_3_;
-
-		ret = lan78xx_write_reg(dev, PMT_CTL, buf);
-		if (ret < 0)
-			goto out;
-
-		ret = lan78xx_read_reg(dev, PMT_CTL, &buf);
-		if (ret < 0)
-			goto out;
-
-		buf |= PMT_CTL_WUPS_MASK_;
-
-		ret = lan78xx_write_reg(dev, PMT_CTL, buf);
-		if (ret < 0)
-			goto out;
-	}
-
-	ret = 0;
-out:
-	mutex_unlock(&dev->dev_mutex);
-
->>>>>>> df0cc57e
 	return ret;
 }
 
@@ -4771,15 +4709,9 @@
 {
 	struct lan78xx_net *dev = usb_get_intfdata(intf);
 	int ret;
-<<<<<<< HEAD
 
 	netif_dbg(dev, ifup, dev->net, "(reset) resuming device");
 
-=======
-
-	netif_dbg(dev, ifup, dev->net, "(reset) resuming device");
-
->>>>>>> df0cc57e
 	ret = lan78xx_reset(dev);
 	if (ret < 0)
 		return ret;
