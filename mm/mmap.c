--- conflicted
+++ resolved
@@ -200,7 +200,6 @@
 	mm->brk = brk;
 	if (mm->def_flags & VM_LOCKED)
 		populate = true;
-<<<<<<< HEAD
 
 success:
 	mmap_write_unlock(mm);
@@ -210,17 +209,6 @@
 		mm_populate(oldbrk, newbrk - oldbrk);
 	return brk;
 
-=======
-
-success:
-	mmap_write_unlock(mm);
-success_unlocked:
-	userfaultfd_unmap_complete(mm, &uf);
-	if (populate)
-		mm_populate(oldbrk, newbrk - oldbrk);
-	return brk;
-
->>>>>>> e8a05819
 out:
 	mm->brk = origbrk;
 	mmap_write_unlock(mm);
@@ -1431,8 +1419,6 @@
 		vmg.flags = vm_flags;
 	}
 
-<<<<<<< HEAD
-=======
 	/*
 	 * clear PTEs while the vma is still in the tree so that rmap
 	 * cannot race with the freeing later in the truncate scenario.
@@ -1440,7 +1426,6 @@
 	 * close function is called.
 	 */
 	vms_clean_up_area(&vms, &mas_detach);
->>>>>>> e8a05819
 	vma = vma_merge_new_range(&vmg);
 	if (vma)
 		goto expanded;
@@ -1462,11 +1447,6 @@
 
 	if (file) {
 		vma->vm_file = get_file(file);
-		/*
-		 * call_mmap() may map PTE, so ensure there are no existing PTEs
-		 * and call the vm_ops close function if one exists.
-		 */
-		vms_clean_up_area(&vms, &mas_detach);
 		error = call_mmap(file, vma);
 		if (error)
 			goto unmap_and_free_vma;
@@ -1761,28 +1741,8 @@
 			goto out;
 	}
 
-<<<<<<< HEAD
-	prot |= vma->vm_flags & VM_READ ? PROT_READ : 0;
-	prot |= vma->vm_flags & VM_WRITE ? PROT_WRITE : 0;
-	prot |= vma->vm_flags & VM_EXEC ? PROT_EXEC : 0;
-
-	flags &= MAP_NONBLOCK;
-	flags |= MAP_SHARED | MAP_FIXED | MAP_POPULATE;
-	if (vma->vm_flags & VM_LOCKED)
-		flags |= MAP_LOCKED;
-
-	file = get_file(vma->vm_file);
-	ret = security_mmap_file(vma->vm_file, prot, flags);
-	if (ret)
-		goto out_fput;
 	ret = do_mmap(vma->vm_file, start, size,
 			prot, flags, 0, pgoff, &populate, NULL);
-out_fput:
-	fput(file);
-=======
-	ret = do_mmap(vma->vm_file, start, size,
-			prot, flags, 0, pgoff, &populate, NULL);
->>>>>>> e8a05819
 out:
 	mmap_write_unlock(mm);
 	fput(file);
@@ -1830,18 +1790,11 @@
 	 */
 	if (vma && vma->vm_end == addr) {
 		VMG_STATE(vmg, mm, vmi, addr, addr + len, flags, PHYS_PFN(addr));
-<<<<<<< HEAD
-
-		vmg.prev = vma;
-		vma_iter_next_range(vmi);
-
-=======
 
 		vmg.prev = vma;
 		/* vmi is positioned at prev, which this mode expects. */
 		vmg.merge_flags = VMG_FLAG_JUST_EXPAND;
 
->>>>>>> e8a05819
 		if (vma_merge_new_range(&vmg))
 			goto out;
 		else if (vmg_nomem(&vmg))
