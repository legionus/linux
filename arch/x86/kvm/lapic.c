// SPDX-License-Identifier: GPL-2.0-only

/*
 * Local APIC virtualization
 *
 * Copyright (C) 2006 Qumranet, Inc.
 * Copyright (C) 2007 Novell
 * Copyright (C) 2007 Intel
 * Copyright 2009 Red Hat, Inc. and/or its affiliates.
 *
 * Authors:
 *   Dor Laor <dor.laor@qumranet.com>
 *   Gregory Haskins <ghaskins@novell.com>
 *   Yaozu (Eddie) Dong <eddie.dong@intel.com>
 *
 * Based on Xen 3.1 code, Copyright (c) 2004, Intel Corporation.
 */

#include <linux/kvm_host.h>
#include <linux/kvm.h>
#include <linux/mm.h>
#include <linux/highmem.h>
#include <linux/smp.h>
#include <linux/hrtimer.h>
#include <linux/io.h>
#include <linux/export.h>
#include <linux/math64.h>
#include <linux/slab.h>
#include <asm/processor.h>
#include <asm/msr.h>
#include <asm/page.h>
#include <asm/current.h>
#include <asm/apicdef.h>
#include <asm/delay.h>
#include <linux/atomic.h>
#include <linux/jump_label.h>
#include "kvm_cache_regs.h"
#include "irq.h"
#include "trace.h"
#include "x86.h"
#include "cpuid.h"
#include "hyperv.h"

#ifndef CONFIG_X86_64
#define mod_64(x, y) ((x) - (y) * div64_u64(x, y))
#else
#define mod_64(x, y) ((x) % (y))
#endif

#define PRId64 "d"
#define PRIx64 "llx"
#define PRIu64 "u"
#define PRIo64 "o"

/* 14 is the version for Xeon and Pentium 8.4.8*/
#define APIC_VERSION			(0x14UL | ((KVM_APIC_LVT_NUM - 1) << 16))
#define LAPIC_MMIO_LENGTH		(1 << 12)
/* followed define is not in apicdef.h */
#define MAX_APIC_VECTOR			256
#define APIC_VECTORS_PER_REG		32

static bool lapic_timer_advance_dynamic __read_mostly;
#define LAPIC_TIMER_ADVANCE_ADJUST_MIN	100	/* clock cycles */
#define LAPIC_TIMER_ADVANCE_ADJUST_MAX	10000	/* clock cycles */
#define LAPIC_TIMER_ADVANCE_NS_INIT	1000
#define LAPIC_TIMER_ADVANCE_NS_MAX     5000
/* step-by-step approximation to mitigate fluctuation */
#define LAPIC_TIMER_ADVANCE_ADJUST_STEP 8

static inline int apic_test_vector(int vec, void *bitmap)
{
	return test_bit(VEC_POS(vec), (bitmap) + REG_POS(vec));
}

bool kvm_apic_pending_eoi(struct kvm_vcpu *vcpu, int vector)
{
	struct kvm_lapic *apic = vcpu->arch.apic;

	return apic_test_vector(vector, apic->regs + APIC_ISR) ||
		apic_test_vector(vector, apic->regs + APIC_IRR);
}

static inline int __apic_test_and_set_vector(int vec, void *bitmap)
{
	return __test_and_set_bit(VEC_POS(vec), (bitmap) + REG_POS(vec));
}

static inline int __apic_test_and_clear_vector(int vec, void *bitmap)
{
	return __test_and_clear_bit(VEC_POS(vec), (bitmap) + REG_POS(vec));
}

struct static_key_deferred apic_hw_disabled __read_mostly;
struct static_key_deferred apic_sw_disabled __read_mostly;

static inline int apic_enabled(struct kvm_lapic *apic)
{
	return kvm_apic_sw_enabled(apic) &&	kvm_apic_hw_enabled(apic);
}

#define LVT_MASK	\
	(APIC_LVT_MASKED | APIC_SEND_PENDING | APIC_VECTOR_MASK)

#define LINT_MASK	\
	(LVT_MASK | APIC_MODE_MASK | APIC_INPUT_POLARITY | \
	 APIC_LVT_REMOTE_IRR | APIC_LVT_LEVEL_TRIGGER)

static inline u32 kvm_x2apic_id(struct kvm_lapic *apic)
{
	return apic->vcpu->vcpu_id;
}

bool kvm_can_post_timer_interrupt(struct kvm_vcpu *vcpu)
{
	return pi_inject_timer && kvm_vcpu_apicv_active(vcpu);
}
EXPORT_SYMBOL_GPL(kvm_can_post_timer_interrupt);

static bool kvm_use_posted_timer_interrupt(struct kvm_vcpu *vcpu)
{
	return kvm_can_post_timer_interrupt(vcpu) && vcpu->mode == IN_GUEST_MODE;
}

static inline bool kvm_apic_map_get_logical_dest(struct kvm_apic_map *map,
		u32 dest_id, struct kvm_lapic ***cluster, u16 *mask) {
	switch (map->mode) {
	case KVM_APIC_MODE_X2APIC: {
		u32 offset = (dest_id >> 16) * 16;
		u32 max_apic_id = map->max_apic_id;

		if (offset <= max_apic_id) {
			u8 cluster_size = min(max_apic_id - offset + 1, 16U);

			offset = array_index_nospec(offset, map->max_apic_id + 1);
			*cluster = &map->phys_map[offset];
			*mask = dest_id & (0xffff >> (16 - cluster_size));
		} else {
			*mask = 0;
		}

		return true;
		}
	case KVM_APIC_MODE_XAPIC_FLAT:
		*cluster = map->xapic_flat_map;
		*mask = dest_id & 0xff;
		return true;
	case KVM_APIC_MODE_XAPIC_CLUSTER:
		*cluster = map->xapic_cluster_map[(dest_id >> 4) & 0xf];
		*mask = dest_id & 0xf;
		return true;
	default:
		/* Not optimized. */
		return false;
	}
}

static void kvm_apic_map_free(struct rcu_head *rcu)
{
	struct kvm_apic_map *map = container_of(rcu, struct kvm_apic_map, rcu);

	kvfree(map);
}

void kvm_recalculate_apic_map(struct kvm *kvm)
{
	struct kvm_apic_map *new, *old = NULL;
	struct kvm_vcpu *vcpu;
	int i;
	u32 max_id = 255; /* enough space for any xAPIC ID */

	if (!kvm->arch.apic_map_dirty) {
		/*
		 * Read kvm->arch.apic_map_dirty before
		 * kvm->arch.apic_map
		 */
		smp_rmb();
		return;
	}

	mutex_lock(&kvm->arch.apic_map_lock);
	if (!kvm->arch.apic_map_dirty) {
		/* Someone else has updated the map. */
		mutex_unlock(&kvm->arch.apic_map_lock);
		return;
	}

	kvm_for_each_vcpu(i, vcpu, kvm)
		if (kvm_apic_present(vcpu))
			max_id = max(max_id, kvm_x2apic_id(vcpu->arch.apic));

	new = kvzalloc(sizeof(struct kvm_apic_map) +
	                   sizeof(struct kvm_lapic *) * ((u64)max_id + 1),
			   GFP_KERNEL_ACCOUNT);

	if (!new)
		goto out;

	new->max_apic_id = max_id;

	kvm_for_each_vcpu(i, vcpu, kvm) {
		struct kvm_lapic *apic = vcpu->arch.apic;
		struct kvm_lapic **cluster;
		u16 mask;
		u32 ldr;
		u8 xapic_id;
		u32 x2apic_id;

		if (!kvm_apic_present(vcpu))
			continue;

		xapic_id = kvm_xapic_id(apic);
		x2apic_id = kvm_x2apic_id(apic);

		/* Hotplug hack: see kvm_apic_match_physical_addr(), ... */
		if ((apic_x2apic_mode(apic) || x2apic_id > 0xff) &&
				x2apic_id <= new->max_apic_id)
			new->phys_map[x2apic_id] = apic;
		/*
		 * ... xAPIC ID of VCPUs with APIC ID > 0xff will wrap-around,
		 * prevent them from masking VCPUs with APIC ID <= 0xff.
		 */
		if (!apic_x2apic_mode(apic) && !new->phys_map[xapic_id])
			new->phys_map[xapic_id] = apic;

		if (!kvm_apic_sw_enabled(apic))
			continue;

		ldr = kvm_lapic_get_reg(apic, APIC_LDR);

		if (apic_x2apic_mode(apic)) {
			new->mode |= KVM_APIC_MODE_X2APIC;
		} else if (ldr) {
			ldr = GET_APIC_LOGICAL_ID(ldr);
			if (kvm_lapic_get_reg(apic, APIC_DFR) == APIC_DFR_FLAT)
				new->mode |= KVM_APIC_MODE_XAPIC_FLAT;
			else
				new->mode |= KVM_APIC_MODE_XAPIC_CLUSTER;
		}

		if (!kvm_apic_map_get_logical_dest(new, ldr, &cluster, &mask))
			continue;

		if (mask)
			cluster[ffs(mask) - 1] = apic;
	}
out:
	old = rcu_dereference_protected(kvm->arch.apic_map,
			lockdep_is_held(&kvm->arch.apic_map_lock));
	rcu_assign_pointer(kvm->arch.apic_map, new);
	/*
	 * Write kvm->arch.apic_map before
	 * clearing apic->apic_map_dirty
	 */
	smp_wmb();
	kvm->arch.apic_map_dirty = false;
	mutex_unlock(&kvm->arch.apic_map_lock);

	if (old)
		call_rcu(&old->rcu, kvm_apic_map_free);

	kvm_make_scan_ioapic_request(kvm);
}

static inline void apic_set_spiv(struct kvm_lapic *apic, u32 val)
{
	bool enabled = val & APIC_SPIV_APIC_ENABLED;

	kvm_lapic_set_reg(apic, APIC_SPIV, val);

	if (enabled != apic->sw_enabled) {
		apic->sw_enabled = enabled;
		if (enabled)
			static_key_slow_dec_deferred(&apic_sw_disabled);
		else
			static_key_slow_inc(&apic_sw_disabled.key);

		apic->vcpu->kvm->arch.apic_map_dirty = true;
	}
}

static inline void kvm_apic_set_xapic_id(struct kvm_lapic *apic, u8 id)
{
	kvm_lapic_set_reg(apic, APIC_ID, id << 24);
	apic->vcpu->kvm->arch.apic_map_dirty = true;
}

static inline void kvm_apic_set_ldr(struct kvm_lapic *apic, u32 id)
{
	kvm_lapic_set_reg(apic, APIC_LDR, id);
	apic->vcpu->kvm->arch.apic_map_dirty = true;
}

static inline u32 kvm_apic_calc_x2apic_ldr(u32 id)
{
	return ((id >> 4) << 16) | (1 << (id & 0xf));
}

static inline void kvm_apic_set_x2apic_id(struct kvm_lapic *apic, u32 id)
{
	u32 ldr = kvm_apic_calc_x2apic_ldr(id);

	WARN_ON_ONCE(id != apic->vcpu->vcpu_id);

	kvm_lapic_set_reg(apic, APIC_ID, id);
	kvm_lapic_set_reg(apic, APIC_LDR, ldr);
	apic->vcpu->kvm->arch.apic_map_dirty = true;
}

static inline int apic_lvt_enabled(struct kvm_lapic *apic, int lvt_type)
{
	return !(kvm_lapic_get_reg(apic, lvt_type) & APIC_LVT_MASKED);
}

static inline int apic_lvtt_oneshot(struct kvm_lapic *apic)
{
	return apic->lapic_timer.timer_mode == APIC_LVT_TIMER_ONESHOT;
}

static inline int apic_lvtt_period(struct kvm_lapic *apic)
{
	return apic->lapic_timer.timer_mode == APIC_LVT_TIMER_PERIODIC;
}

static inline int apic_lvtt_tscdeadline(struct kvm_lapic *apic)
{
	return apic->lapic_timer.timer_mode == APIC_LVT_TIMER_TSCDEADLINE;
}

static inline int apic_lvt_nmi_mode(u32 lvt_val)
{
	return (lvt_val & (APIC_MODE_MASK | APIC_LVT_MASKED)) == APIC_DM_NMI;
}

void kvm_apic_set_version(struct kvm_vcpu *vcpu)
{
	struct kvm_lapic *apic = vcpu->arch.apic;
	struct kvm_cpuid_entry2 *feat;
	u32 v = APIC_VERSION;

	if (!lapic_in_kernel(vcpu))
		return;

	/*
	 * KVM emulates 82093AA datasheet (with in-kernel IOAPIC implementation)
	 * which doesn't have EOI register; Some buggy OSes (e.g. Windows with
	 * Hyper-V role) disable EOI broadcast in lapic not checking for IOAPIC
	 * version first and level-triggered interrupts never get EOIed in
	 * IOAPIC.
	 */
	feat = kvm_find_cpuid_entry(apic->vcpu, 0x1, 0);
	if (feat && (feat->ecx & (1 << (X86_FEATURE_X2APIC & 31))) &&
	    !ioapic_in_kernel(vcpu->kvm))
		v |= APIC_LVR_DIRECTED_EOI;
	kvm_lapic_set_reg(apic, APIC_LVR, v);
}

static const unsigned int apic_lvt_mask[KVM_APIC_LVT_NUM] = {
	LVT_MASK ,      /* part LVTT mask, timer mode mask added at runtime */
	LVT_MASK | APIC_MODE_MASK,	/* LVTTHMR */
	LVT_MASK | APIC_MODE_MASK,	/* LVTPC */
	LINT_MASK, LINT_MASK,	/* LVT0-1 */
	LVT_MASK		/* LVTERR */
};

static int find_highest_vector(void *bitmap)
{
	int vec;
	u32 *reg;

	for (vec = MAX_APIC_VECTOR - APIC_VECTORS_PER_REG;
	     vec >= 0; vec -= APIC_VECTORS_PER_REG) {
		reg = bitmap + REG_POS(vec);
		if (*reg)
			return __fls(*reg) + vec;
	}

	return -1;
}

static u8 count_vectors(void *bitmap)
{
	int vec;
	u32 *reg;
	u8 count = 0;

	for (vec = 0; vec < MAX_APIC_VECTOR; vec += APIC_VECTORS_PER_REG) {
		reg = bitmap + REG_POS(vec);
		count += hweight32(*reg);
	}

	return count;
}

bool __kvm_apic_update_irr(u32 *pir, void *regs, int *max_irr)
{
	u32 i, vec;
	u32 pir_val, irr_val, prev_irr_val;
	int max_updated_irr;

	max_updated_irr = -1;
	*max_irr = -1;

	for (i = vec = 0; i <= 7; i++, vec += 32) {
		pir_val = READ_ONCE(pir[i]);
		irr_val = *((u32 *)(regs + APIC_IRR + i * 0x10));
		if (pir_val) {
			prev_irr_val = irr_val;
			irr_val |= xchg(&pir[i], 0);
			*((u32 *)(regs + APIC_IRR + i * 0x10)) = irr_val;
			if (prev_irr_val != irr_val) {
				max_updated_irr =
					__fls(irr_val ^ prev_irr_val) + vec;
			}
		}
		if (irr_val)
			*max_irr = __fls(irr_val) + vec;
	}

	return ((max_updated_irr != -1) &&
		(max_updated_irr == *max_irr));
}
EXPORT_SYMBOL_GPL(__kvm_apic_update_irr);

bool kvm_apic_update_irr(struct kvm_vcpu *vcpu, u32 *pir, int *max_irr)
{
	struct kvm_lapic *apic = vcpu->arch.apic;

	return __kvm_apic_update_irr(pir, apic->regs, max_irr);
}
EXPORT_SYMBOL_GPL(kvm_apic_update_irr);

static inline int apic_search_irr(struct kvm_lapic *apic)
{
	return find_highest_vector(apic->regs + APIC_IRR);
}

static inline int apic_find_highest_irr(struct kvm_lapic *apic)
{
	int result;

	/*
	 * Note that irr_pending is just a hint. It will be always
	 * true with virtual interrupt delivery enabled.
	 */
	if (!apic->irr_pending)
		return -1;

	result = apic_search_irr(apic);
	ASSERT(result == -1 || result >= 16);

	return result;
}

static inline void apic_clear_irr(int vec, struct kvm_lapic *apic)
{
	struct kvm_vcpu *vcpu;

	vcpu = apic->vcpu;

	if (unlikely(vcpu->arch.apicv_active)) {
		/* need to update RVI */
		kvm_lapic_clear_vector(vec, apic->regs + APIC_IRR);
		kvm_x86_ops.hwapic_irr_update(vcpu,
				apic_find_highest_irr(apic));
	} else {
		apic->irr_pending = false;
		kvm_lapic_clear_vector(vec, apic->regs + APIC_IRR);
		if (apic_search_irr(apic) != -1)
			apic->irr_pending = true;
	}
}

static inline void apic_set_isr(int vec, struct kvm_lapic *apic)
{
	struct kvm_vcpu *vcpu;

	if (__apic_test_and_set_vector(vec, apic->regs + APIC_ISR))
		return;

	vcpu = apic->vcpu;

	/*
	 * With APIC virtualization enabled, all caching is disabled
	 * because the processor can modify ISR under the hood.  Instead
	 * just set SVI.
	 */
	if (unlikely(vcpu->arch.apicv_active))
		kvm_x86_ops.hwapic_isr_update(vcpu, vec);
	else {
		++apic->isr_count;
		BUG_ON(apic->isr_count > MAX_APIC_VECTOR);
		/*
		 * ISR (in service register) bit is set when injecting an interrupt.
		 * The highest vector is injected. Thus the latest bit set matches
		 * the highest bit in ISR.
		 */
		apic->highest_isr_cache = vec;
	}
}

static inline int apic_find_highest_isr(struct kvm_lapic *apic)
{
	int result;

	/*
	 * Note that isr_count is always 1, and highest_isr_cache
	 * is always -1, with APIC virtualization enabled.
	 */
	if (!apic->isr_count)
		return -1;
	if (likely(apic->highest_isr_cache != -1))
		return apic->highest_isr_cache;

	result = find_highest_vector(apic->regs + APIC_ISR);
	ASSERT(result == -1 || result >= 16);

	return result;
}

static inline void apic_clear_isr(int vec, struct kvm_lapic *apic)
{
	struct kvm_vcpu *vcpu;
	if (!__apic_test_and_clear_vector(vec, apic->regs + APIC_ISR))
		return;

	vcpu = apic->vcpu;

	/*
	 * We do get here for APIC virtualization enabled if the guest
	 * uses the Hyper-V APIC enlightenment.  In this case we may need
	 * to trigger a new interrupt delivery by writing the SVI field;
	 * on the other hand isr_count and highest_isr_cache are unused
	 * and must be left alone.
	 */
	if (unlikely(vcpu->arch.apicv_active))
		kvm_x86_ops.hwapic_isr_update(vcpu,
					       apic_find_highest_isr(apic));
	else {
		--apic->isr_count;
		BUG_ON(apic->isr_count < 0);
		apic->highest_isr_cache = -1;
	}
}

int kvm_lapic_find_highest_irr(struct kvm_vcpu *vcpu)
{
	/* This may race with setting of irr in __apic_accept_irq() and
	 * value returned may be wrong, but kvm_vcpu_kick() in __apic_accept_irq
	 * will cause vmexit immediately and the value will be recalculated
	 * on the next vmentry.
	 */
	return apic_find_highest_irr(vcpu->arch.apic);
}
EXPORT_SYMBOL_GPL(kvm_lapic_find_highest_irr);

static int __apic_accept_irq(struct kvm_lapic *apic, int delivery_mode,
			     int vector, int level, int trig_mode,
			     struct dest_map *dest_map);

int kvm_apic_set_irq(struct kvm_vcpu *vcpu, struct kvm_lapic_irq *irq,
		     struct dest_map *dest_map)
{
	struct kvm_lapic *apic = vcpu->arch.apic;

	return __apic_accept_irq(apic, irq->delivery_mode, irq->vector,
			irq->level, irq->trig_mode, dest_map);
}

static int __pv_send_ipi(unsigned long *ipi_bitmap, struct kvm_apic_map *map,
			 struct kvm_lapic_irq *irq, u32 min)
{
	int i, count = 0;
	struct kvm_vcpu *vcpu;

	if (min > map->max_apic_id)
		return 0;

	for_each_set_bit(i, ipi_bitmap,
		min((u32)BITS_PER_LONG, (map->max_apic_id - min + 1))) {
		if (map->phys_map[min + i]) {
			vcpu = map->phys_map[min + i]->vcpu;
			count += kvm_apic_set_irq(vcpu, irq, NULL);
		}
	}

	return count;
}

int kvm_pv_send_ipi(struct kvm *kvm, unsigned long ipi_bitmap_low,
		    unsigned long ipi_bitmap_high, u32 min,
		    unsigned long icr, int op_64_bit)
{
	struct kvm_apic_map *map;
	struct kvm_lapic_irq irq = {0};
	int cluster_size = op_64_bit ? 64 : 32;
	int count;

	if (icr & (APIC_DEST_MASK | APIC_SHORT_MASK))
		return -KVM_EINVAL;

	irq.vector = icr & APIC_VECTOR_MASK;
	irq.delivery_mode = icr & APIC_MODE_MASK;
	irq.level = (icr & APIC_INT_ASSERT) != 0;
	irq.trig_mode = icr & APIC_INT_LEVELTRIG;

	rcu_read_lock();
	map = rcu_dereference(kvm->arch.apic_map);

	count = -EOPNOTSUPP;
	if (likely(map)) {
		count = __pv_send_ipi(&ipi_bitmap_low, map, &irq, min);
		min += cluster_size;
		count += __pv_send_ipi(&ipi_bitmap_high, map, &irq, min);
	}

	rcu_read_unlock();
	return count;
}

static int pv_eoi_put_user(struct kvm_vcpu *vcpu, u8 val)
{

	return kvm_write_guest_cached(vcpu->kvm, &vcpu->arch.pv_eoi.data, &val,
				      sizeof(val));
}

static int pv_eoi_get_user(struct kvm_vcpu *vcpu, u8 *val)
{

	return kvm_read_guest_cached(vcpu->kvm, &vcpu->arch.pv_eoi.data, val,
				      sizeof(*val));
}

static inline bool pv_eoi_enabled(struct kvm_vcpu *vcpu)
{
	return vcpu->arch.pv_eoi.msr_val & KVM_MSR_ENABLED;
}

static bool pv_eoi_get_pending(struct kvm_vcpu *vcpu)
{
	u8 val;
	if (pv_eoi_get_user(vcpu, &val) < 0) {
		printk(KERN_WARNING "Can't read EOI MSR value: 0x%llx\n",
			   (unsigned long long)vcpu->arch.pv_eoi.msr_val);
		return false;
	}
	return val & 0x1;
}

static void pv_eoi_set_pending(struct kvm_vcpu *vcpu)
{
	if (pv_eoi_put_user(vcpu, KVM_PV_EOI_ENABLED) < 0) {
		printk(KERN_WARNING "Can't set EOI MSR value: 0x%llx\n",
			   (unsigned long long)vcpu->arch.pv_eoi.msr_val);
		return;
	}
	__set_bit(KVM_APIC_PV_EOI_PENDING, &vcpu->arch.apic_attention);
}

static void pv_eoi_clr_pending(struct kvm_vcpu *vcpu)
{
	if (pv_eoi_put_user(vcpu, KVM_PV_EOI_DISABLED) < 0) {
		printk(KERN_WARNING "Can't clear EOI MSR value: 0x%llx\n",
			   (unsigned long long)vcpu->arch.pv_eoi.msr_val);
		return;
	}
	__clear_bit(KVM_APIC_PV_EOI_PENDING, &vcpu->arch.apic_attention);
}

static int apic_has_interrupt_for_ppr(struct kvm_lapic *apic, u32 ppr)
{
	int highest_irr;
	if (apic->vcpu->arch.apicv_active)
		highest_irr = kvm_x86_ops.sync_pir_to_irr(apic->vcpu);
	else
		highest_irr = apic_find_highest_irr(apic);
	if (highest_irr == -1 || (highest_irr & 0xF0) <= ppr)
		return -1;
	return highest_irr;
}

static bool __apic_update_ppr(struct kvm_lapic *apic, u32 *new_ppr)
{
	u32 tpr, isrv, ppr, old_ppr;
	int isr;

	old_ppr = kvm_lapic_get_reg(apic, APIC_PROCPRI);
	tpr = kvm_lapic_get_reg(apic, APIC_TASKPRI);
	isr = apic_find_highest_isr(apic);
	isrv = (isr != -1) ? isr : 0;

	if ((tpr & 0xf0) >= (isrv & 0xf0))
		ppr = tpr & 0xff;
	else
		ppr = isrv & 0xf0;

	*new_ppr = ppr;
	if (old_ppr != ppr)
		kvm_lapic_set_reg(apic, APIC_PROCPRI, ppr);

	return ppr < old_ppr;
}

static void apic_update_ppr(struct kvm_lapic *apic)
{
	u32 ppr;

	if (__apic_update_ppr(apic, &ppr) &&
	    apic_has_interrupt_for_ppr(apic, ppr) != -1)
		kvm_make_request(KVM_REQ_EVENT, apic->vcpu);
}

void kvm_apic_update_ppr(struct kvm_vcpu *vcpu)
{
	apic_update_ppr(vcpu->arch.apic);
}
EXPORT_SYMBOL_GPL(kvm_apic_update_ppr);

static void apic_set_tpr(struct kvm_lapic *apic, u32 tpr)
{
	kvm_lapic_set_reg(apic, APIC_TASKPRI, tpr);
	apic_update_ppr(apic);
}

static bool kvm_apic_broadcast(struct kvm_lapic *apic, u32 mda)
{
	return mda == (apic_x2apic_mode(apic) ?
			X2APIC_BROADCAST : APIC_BROADCAST);
}

static bool kvm_apic_match_physical_addr(struct kvm_lapic *apic, u32 mda)
{
	if (kvm_apic_broadcast(apic, mda))
		return true;

	if (apic_x2apic_mode(apic))
		return mda == kvm_x2apic_id(apic);

	/*
	 * Hotplug hack: Make LAPIC in xAPIC mode also accept interrupts as if
	 * it were in x2APIC mode.  Hotplugged VCPUs start in xAPIC mode and
	 * this allows unique addressing of VCPUs with APIC ID over 0xff.
	 * The 0xff condition is needed because writeable xAPIC ID.
	 */
	if (kvm_x2apic_id(apic) > 0xff && mda == kvm_x2apic_id(apic))
		return true;

	return mda == kvm_xapic_id(apic);
}

static bool kvm_apic_match_logical_addr(struct kvm_lapic *apic, u32 mda)
{
	u32 logical_id;

	if (kvm_apic_broadcast(apic, mda))
		return true;

	logical_id = kvm_lapic_get_reg(apic, APIC_LDR);

	if (apic_x2apic_mode(apic))
		return ((logical_id >> 16) == (mda >> 16))
		       && (logical_id & mda & 0xffff) != 0;

	logical_id = GET_APIC_LOGICAL_ID(logical_id);

	switch (kvm_lapic_get_reg(apic, APIC_DFR)) {
	case APIC_DFR_FLAT:
		return (logical_id & mda) != 0;
	case APIC_DFR_CLUSTER:
		return ((logical_id >> 4) == (mda >> 4))
		       && (logical_id & mda & 0xf) != 0;
	default:
		return false;
	}
}

/* The KVM local APIC implementation has two quirks:
 *
 *  - Real hardware delivers interrupts destined to x2APIC ID > 0xff to LAPICs
 *    in xAPIC mode if the "destination & 0xff" matches its xAPIC ID.
 *    KVM doesn't do that aliasing.
 *
 *  - in-kernel IOAPIC messages have to be delivered directly to
 *    x2APIC, because the kernel does not support interrupt remapping.
 *    In order to support broadcast without interrupt remapping, x2APIC
 *    rewrites the destination of non-IPI messages from APIC_BROADCAST
 *    to X2APIC_BROADCAST.
 *
 * The broadcast quirk can be disabled with KVM_CAP_X2APIC_API.  This is
 * important when userspace wants to use x2APIC-format MSIs, because
 * APIC_BROADCAST (0xff) is a legal route for "cluster 0, CPUs 0-7".
 */
static u32 kvm_apic_mda(struct kvm_vcpu *vcpu, unsigned int dest_id,
		struct kvm_lapic *source, struct kvm_lapic *target)
{
	bool ipi = source != NULL;

	if (!vcpu->kvm->arch.x2apic_broadcast_quirk_disabled &&
	    !ipi && dest_id == APIC_BROADCAST && apic_x2apic_mode(target))
		return X2APIC_BROADCAST;

	return dest_id;
}

bool kvm_apic_match_dest(struct kvm_vcpu *vcpu, struct kvm_lapic *source,
			   int shorthand, unsigned int dest, int dest_mode)
{
	struct kvm_lapic *target = vcpu->arch.apic;
	u32 mda = kvm_apic_mda(vcpu, dest, source, target);

	ASSERT(target);
	switch (shorthand) {
	case APIC_DEST_NOSHORT:
		if (dest_mode == APIC_DEST_PHYSICAL)
			return kvm_apic_match_physical_addr(target, mda);
		else
			return kvm_apic_match_logical_addr(target, mda);
	case APIC_DEST_SELF:
		return target == source;
	case APIC_DEST_ALLINC:
		return true;
	case APIC_DEST_ALLBUT:
		return target != source;
	default:
		return false;
	}
}
EXPORT_SYMBOL_GPL(kvm_apic_match_dest);

int kvm_vector_to_index(u32 vector, u32 dest_vcpus,
		       const unsigned long *bitmap, u32 bitmap_size)
{
	u32 mod;
	int i, idx = -1;

	mod = vector % dest_vcpus;

	for (i = 0; i <= mod; i++) {
		idx = find_next_bit(bitmap, bitmap_size, idx + 1);
		BUG_ON(idx == bitmap_size);
	}

	return idx;
}

static void kvm_apic_disabled_lapic_found(struct kvm *kvm)
{
	if (!kvm->arch.disabled_lapic_found) {
		kvm->arch.disabled_lapic_found = true;
		printk(KERN_INFO
		       "Disabled LAPIC found during irq injection\n");
	}
}

static bool kvm_apic_is_broadcast_dest(struct kvm *kvm, struct kvm_lapic **src,
		struct kvm_lapic_irq *irq, struct kvm_apic_map *map)
{
	if (kvm->arch.x2apic_broadcast_quirk_disabled) {
		if ((irq->dest_id == APIC_BROADCAST &&
				map->mode != KVM_APIC_MODE_X2APIC))
			return true;
		if (irq->dest_id == X2APIC_BROADCAST)
			return true;
	} else {
		bool x2apic_ipi = src && *src && apic_x2apic_mode(*src);
		if (irq->dest_id == (x2apic_ipi ?
		                     X2APIC_BROADCAST : APIC_BROADCAST))
			return true;
	}

	return false;
}

/* Return true if the interrupt can be handled by using *bitmap as index mask
 * for valid destinations in *dst array.
 * Return false if kvm_apic_map_get_dest_lapic did nothing useful.
 * Note: we may have zero kvm_lapic destinations when we return true, which
 * means that the interrupt should be dropped.  In this case, *bitmap would be
 * zero and *dst undefined.
 */
static inline bool kvm_apic_map_get_dest_lapic(struct kvm *kvm,
		struct kvm_lapic **src, struct kvm_lapic_irq *irq,
		struct kvm_apic_map *map, struct kvm_lapic ***dst,
		unsigned long *bitmap)
{
	int i, lowest;

	if (irq->shorthand == APIC_DEST_SELF && src) {
		*dst = src;
		*bitmap = 1;
		return true;
	} else if (irq->shorthand)
		return false;

	if (!map || kvm_apic_is_broadcast_dest(kvm, src, irq, map))
		return false;

	if (irq->dest_mode == APIC_DEST_PHYSICAL) {
		if (irq->dest_id > map->max_apic_id) {
			*bitmap = 0;
		} else {
			u32 dest_id = array_index_nospec(irq->dest_id, map->max_apic_id + 1);
			*dst = &map->phys_map[dest_id];
			*bitmap = 1;
		}
		return true;
	}

	*bitmap = 0;
	if (!kvm_apic_map_get_logical_dest(map, irq->dest_id, dst,
				(u16 *)bitmap))
		return false;

	if (!kvm_lowest_prio_delivery(irq))
		return true;

	if (!kvm_vector_hashing_enabled()) {
		lowest = -1;
		for_each_set_bit(i, bitmap, 16) {
			if (!(*dst)[i])
				continue;
			if (lowest < 0)
				lowest = i;
			else if (kvm_apic_compare_prio((*dst)[i]->vcpu,
						(*dst)[lowest]->vcpu) < 0)
				lowest = i;
		}
	} else {
		if (!*bitmap)
			return true;

		lowest = kvm_vector_to_index(irq->vector, hweight16(*bitmap),
				bitmap, 16);

		if (!(*dst)[lowest]) {
			kvm_apic_disabled_lapic_found(kvm);
			*bitmap = 0;
			return true;
		}
	}

	*bitmap = (lowest >= 0) ? 1 << lowest : 0;

	return true;
}

bool kvm_irq_delivery_to_apic_fast(struct kvm *kvm, struct kvm_lapic *src,
		struct kvm_lapic_irq *irq, int *r, struct dest_map *dest_map)
{
	struct kvm_apic_map *map;
	unsigned long bitmap;
	struct kvm_lapic **dst = NULL;
	int i;
	bool ret;

	*r = -1;

	if (irq->shorthand == APIC_DEST_SELF) {
		*r = kvm_apic_set_irq(src->vcpu, irq, dest_map);
		return true;
	}

	rcu_read_lock();
	map = rcu_dereference(kvm->arch.apic_map);

	ret = kvm_apic_map_get_dest_lapic(kvm, &src, irq, map, &dst, &bitmap);
	if (ret) {
		*r = 0;
		for_each_set_bit(i, &bitmap, 16) {
			if (!dst[i])
				continue;
			*r += kvm_apic_set_irq(dst[i]->vcpu, irq, dest_map);
		}
	}

	rcu_read_unlock();
	return ret;
}

/*
 * This routine tries to handle interrupts in posted mode, here is how
 * it deals with different cases:
 * - For single-destination interrupts, handle it in posted mode
 * - Else if vector hashing is enabled and it is a lowest-priority
 *   interrupt, handle it in posted mode and use the following mechanism
 *   to find the destination vCPU.
 *	1. For lowest-priority interrupts, store all the possible
 *	   destination vCPUs in an array.
 *	2. Use "guest vector % max number of destination vCPUs" to find
 *	   the right destination vCPU in the array for the lowest-priority
 *	   interrupt.
 * - Otherwise, use remapped mode to inject the interrupt.
 */
bool kvm_intr_is_single_vcpu_fast(struct kvm *kvm, struct kvm_lapic_irq *irq,
			struct kvm_vcpu **dest_vcpu)
{
	struct kvm_apic_map *map;
	unsigned long bitmap;
	struct kvm_lapic **dst = NULL;
	bool ret = false;

	if (irq->shorthand)
		return false;

	rcu_read_lock();
	map = rcu_dereference(kvm->arch.apic_map);

	if (kvm_apic_map_get_dest_lapic(kvm, NULL, irq, map, &dst, &bitmap) &&
			hweight16(bitmap) == 1) {
		unsigned long i = find_first_bit(&bitmap, 16);

		if (dst[i]) {
			*dest_vcpu = dst[i]->vcpu;
			ret = true;
		}
	}

	rcu_read_unlock();
	return ret;
}

/*
 * Add a pending IRQ into lapic.
 * Return 1 if successfully added and 0 if discarded.
 */
static int __apic_accept_irq(struct kvm_lapic *apic, int delivery_mode,
			     int vector, int level, int trig_mode,
			     struct dest_map *dest_map)
{
	int result = 0;
	struct kvm_vcpu *vcpu = apic->vcpu;

	trace_kvm_apic_accept_irq(vcpu->vcpu_id, delivery_mode,
				  trig_mode, vector);
	switch (delivery_mode) {
	case APIC_DM_LOWEST:
		vcpu->arch.apic_arb_prio++;
		/* fall through */
	case APIC_DM_FIXED:
		if (unlikely(trig_mode && !level))
			break;

		/* FIXME add logic for vcpu on reset */
		if (unlikely(!apic_enabled(apic)))
			break;

		result = 1;

		if (dest_map) {
			__set_bit(vcpu->vcpu_id, dest_map->map);
			dest_map->vectors[vcpu->vcpu_id] = vector;
		}

		if (apic_test_vector(vector, apic->regs + APIC_TMR) != !!trig_mode) {
			if (trig_mode)
				kvm_lapic_set_vector(vector,
						     apic->regs + APIC_TMR);
			else
				kvm_lapic_clear_vector(vector,
						       apic->regs + APIC_TMR);
		}

<<<<<<< HEAD
		if (kvm_x86_ops->deliver_posted_interrupt(vcpu, vector)) {
=======
		if (kvm_x86_ops.deliver_posted_interrupt(vcpu, vector)) {
>>>>>>> 04d5ce62
			kvm_lapic_set_irr(vector, apic);
			kvm_make_request(KVM_REQ_EVENT, vcpu);
			kvm_vcpu_kick(vcpu);
		}
		break;

	case APIC_DM_REMRD:
		result = 1;
		vcpu->arch.pv.pv_unhalted = 1;
		kvm_make_request(KVM_REQ_EVENT, vcpu);
		kvm_vcpu_kick(vcpu);
		break;

	case APIC_DM_SMI:
		result = 1;
		kvm_make_request(KVM_REQ_SMI, vcpu);
		kvm_vcpu_kick(vcpu);
		break;

	case APIC_DM_NMI:
		result = 1;
		kvm_inject_nmi(vcpu);
		kvm_vcpu_kick(vcpu);
		break;

	case APIC_DM_INIT:
		if (!trig_mode || level) {
			result = 1;
			/* assumes that there are only KVM_APIC_INIT/SIPI */
			apic->pending_events = (1UL << KVM_APIC_INIT);
			kvm_make_request(KVM_REQ_EVENT, vcpu);
			kvm_vcpu_kick(vcpu);
		}
		break;

	case APIC_DM_STARTUP:
		result = 1;
		apic->sipi_vector = vector;
		/* make sure sipi_vector is visible for the receiver */
		smp_wmb();
		set_bit(KVM_APIC_SIPI, &apic->pending_events);
		kvm_make_request(KVM_REQ_EVENT, vcpu);
		kvm_vcpu_kick(vcpu);
		break;

	case APIC_DM_EXTINT:
		/*
		 * Should only be called by kvm_apic_local_deliver() with LVT0,
		 * before NMI watchdog was enabled. Already handled by
		 * kvm_apic_accept_pic_intr().
		 */
		break;

	default:
		printk(KERN_ERR "TODO: unsupported delivery mode %x\n",
		       delivery_mode);
		break;
	}
	return result;
}

/*
 * This routine identifies the destination vcpus mask meant to receive the
 * IOAPIC interrupts. It either uses kvm_apic_map_get_dest_lapic() to find
 * out the destination vcpus array and set the bitmap or it traverses to
 * each available vcpu to identify the same.
 */
void kvm_bitmap_or_dest_vcpus(struct kvm *kvm, struct kvm_lapic_irq *irq,
			      unsigned long *vcpu_bitmap)
{
	struct kvm_lapic **dest_vcpu = NULL;
	struct kvm_lapic *src = NULL;
	struct kvm_apic_map *map;
	struct kvm_vcpu *vcpu;
	unsigned long bitmap;
	int i, vcpu_idx;
	bool ret;

	rcu_read_lock();
	map = rcu_dereference(kvm->arch.apic_map);

	ret = kvm_apic_map_get_dest_lapic(kvm, &src, irq, map, &dest_vcpu,
					  &bitmap);
	if (ret) {
		for_each_set_bit(i, &bitmap, 16) {
			if (!dest_vcpu[i])
				continue;
			vcpu_idx = dest_vcpu[i]->vcpu->vcpu_idx;
			__set_bit(vcpu_idx, vcpu_bitmap);
		}
	} else {
		kvm_for_each_vcpu(i, vcpu, kvm) {
			if (!kvm_apic_present(vcpu))
				continue;
			if (!kvm_apic_match_dest(vcpu, NULL,
						 irq->shorthand,
						 irq->dest_id,
						 irq->dest_mode))
				continue;
			__set_bit(i, vcpu_bitmap);
		}
	}
	rcu_read_unlock();
}

int kvm_apic_compare_prio(struct kvm_vcpu *vcpu1, struct kvm_vcpu *vcpu2)
{
	return vcpu1->arch.apic_arb_prio - vcpu2->arch.apic_arb_prio;
}

static bool kvm_ioapic_handles_vector(struct kvm_lapic *apic, int vector)
{
	return test_bit(vector, apic->vcpu->arch.ioapic_handled_vectors);
}

static void kvm_ioapic_send_eoi(struct kvm_lapic *apic, int vector)
{
	int trigger_mode;

	/* Eoi the ioapic only if the ioapic doesn't own the vector. */
	if (!kvm_ioapic_handles_vector(apic, vector))
		return;

	/* Request a KVM exit to inform the userspace IOAPIC. */
	if (irqchip_split(apic->vcpu->kvm)) {
		apic->vcpu->arch.pending_ioapic_eoi = vector;
		kvm_make_request(KVM_REQ_IOAPIC_EOI_EXIT, apic->vcpu);
		return;
	}

	if (apic_test_vector(vector, apic->regs + APIC_TMR))
		trigger_mode = IOAPIC_LEVEL_TRIG;
	else
		trigger_mode = IOAPIC_EDGE_TRIG;

	kvm_ioapic_update_eoi(apic->vcpu, vector, trigger_mode);
}

static int apic_set_eoi(struct kvm_lapic *apic)
{
	int vector = apic_find_highest_isr(apic);

	trace_kvm_eoi(apic, vector);

	/*
	 * Not every write EOI will has corresponding ISR,
	 * one example is when Kernel check timer on setup_IO_APIC
	 */
	if (vector == -1)
		return vector;

	apic_clear_isr(vector, apic);
	apic_update_ppr(apic);

	if (test_bit(vector, vcpu_to_synic(apic->vcpu)->vec_bitmap))
		kvm_hv_synic_send_eoi(apic->vcpu, vector);

	kvm_ioapic_send_eoi(apic, vector);
	kvm_make_request(KVM_REQ_EVENT, apic->vcpu);
	return vector;
}

/*
 * this interface assumes a trap-like exit, which has already finished
 * desired side effect including vISR and vPPR update.
 */
void kvm_apic_set_eoi_accelerated(struct kvm_vcpu *vcpu, int vector)
{
	struct kvm_lapic *apic = vcpu->arch.apic;

	trace_kvm_eoi(apic, vector);

	kvm_ioapic_send_eoi(apic, vector);
	kvm_make_request(KVM_REQ_EVENT, apic->vcpu);
}
EXPORT_SYMBOL_GPL(kvm_apic_set_eoi_accelerated);

void kvm_apic_send_ipi(struct kvm_lapic *apic, u32 icr_low, u32 icr_high)
{
	struct kvm_lapic_irq irq;

	irq.vector = icr_low & APIC_VECTOR_MASK;
	irq.delivery_mode = icr_low & APIC_MODE_MASK;
	irq.dest_mode = icr_low & APIC_DEST_MASK;
	irq.level = (icr_low & APIC_INT_ASSERT) != 0;
	irq.trig_mode = icr_low & APIC_INT_LEVELTRIG;
	irq.shorthand = icr_low & APIC_SHORT_MASK;
	irq.msi_redir_hint = false;
	if (apic_x2apic_mode(apic))
		irq.dest_id = icr_high;
	else
		irq.dest_id = GET_APIC_DEST_FIELD(icr_high);

	trace_kvm_apic_ipi(icr_low, irq.dest_id);

	kvm_irq_delivery_to_apic(apic->vcpu->kvm, apic, &irq, NULL);
}

static u32 apic_get_tmcct(struct kvm_lapic *apic)
{
	ktime_t remaining, now;
	s64 ns;
	u32 tmcct;

	ASSERT(apic != NULL);

	/* if initial count is 0, current count should also be 0 */
	if (kvm_lapic_get_reg(apic, APIC_TMICT) == 0 ||
		apic->lapic_timer.period == 0)
		return 0;

	now = ktime_get();
	remaining = ktime_sub(apic->lapic_timer.target_expiration, now);
	if (ktime_to_ns(remaining) < 0)
		remaining = 0;

	ns = mod_64(ktime_to_ns(remaining), apic->lapic_timer.period);
	tmcct = div64_u64(ns,
			 (APIC_BUS_CYCLE_NS * apic->divide_count));

	return tmcct;
}

static void __report_tpr_access(struct kvm_lapic *apic, bool write)
{
	struct kvm_vcpu *vcpu = apic->vcpu;
	struct kvm_run *run = vcpu->run;

	kvm_make_request(KVM_REQ_REPORT_TPR_ACCESS, vcpu);
	run->tpr_access.rip = kvm_rip_read(vcpu);
	run->tpr_access.is_write = write;
}

static inline void report_tpr_access(struct kvm_lapic *apic, bool write)
{
	if (apic->vcpu->arch.tpr_access_reporting)
		__report_tpr_access(apic, write);
}

static u32 __apic_read(struct kvm_lapic *apic, unsigned int offset)
{
	u32 val = 0;

	if (offset >= LAPIC_MMIO_LENGTH)
		return 0;

	switch (offset) {
	case APIC_ARBPRI:
		break;

	case APIC_TMCCT:	/* Timer CCR */
		if (apic_lvtt_tscdeadline(apic))
			return 0;

		val = apic_get_tmcct(apic);
		break;
	case APIC_PROCPRI:
		apic_update_ppr(apic);
		val = kvm_lapic_get_reg(apic, offset);
		break;
	case APIC_TASKPRI:
		report_tpr_access(apic, false);
		/* fall thru */
	default:
		val = kvm_lapic_get_reg(apic, offset);
		break;
	}

	return val;
}

static inline struct kvm_lapic *to_lapic(struct kvm_io_device *dev)
{
	return container_of(dev, struct kvm_lapic, dev);
}

#define APIC_REG_MASK(reg)	(1ull << ((reg) >> 4))
#define APIC_REGS_MASK(first, count) \
	(APIC_REG_MASK(first) * ((1ull << (count)) - 1))

int kvm_lapic_reg_read(struct kvm_lapic *apic, u32 offset, int len,
		void *data)
{
	unsigned char alignment = offset & 0xf;
	u32 result;
	/* this bitmask has a bit cleared for each reserved register */
	u64 valid_reg_mask =
		APIC_REG_MASK(APIC_ID) |
		APIC_REG_MASK(APIC_LVR) |
		APIC_REG_MASK(APIC_TASKPRI) |
		APIC_REG_MASK(APIC_PROCPRI) |
		APIC_REG_MASK(APIC_LDR) |
		APIC_REG_MASK(APIC_DFR) |
		APIC_REG_MASK(APIC_SPIV) |
		APIC_REGS_MASK(APIC_ISR, APIC_ISR_NR) |
		APIC_REGS_MASK(APIC_TMR, APIC_ISR_NR) |
		APIC_REGS_MASK(APIC_IRR, APIC_ISR_NR) |
		APIC_REG_MASK(APIC_ESR) |
		APIC_REG_MASK(APIC_ICR) |
		APIC_REG_MASK(APIC_ICR2) |
		APIC_REG_MASK(APIC_LVTT) |
		APIC_REG_MASK(APIC_LVTTHMR) |
		APIC_REG_MASK(APIC_LVTPC) |
		APIC_REG_MASK(APIC_LVT0) |
		APIC_REG_MASK(APIC_LVT1) |
		APIC_REG_MASK(APIC_LVTERR) |
		APIC_REG_MASK(APIC_TMICT) |
		APIC_REG_MASK(APIC_TMCCT) |
		APIC_REG_MASK(APIC_TDCR);

	/* ARBPRI is not valid on x2APIC */
	if (!apic_x2apic_mode(apic))
		valid_reg_mask |= APIC_REG_MASK(APIC_ARBPRI);

	if (offset > 0x3f0 || !(valid_reg_mask & APIC_REG_MASK(offset)))
		return 1;

	result = __apic_read(apic, offset & ~0xf);

	trace_kvm_apic_read(offset, result);

	switch (len) {
	case 1:
	case 2:
	case 4:
		memcpy(data, (char *)&result + alignment, len);
		break;
	default:
		printk(KERN_ERR "Local APIC read with len = %x, "
		       "should be 1,2, or 4 instead\n", len);
		break;
	}
	return 0;
}
EXPORT_SYMBOL_GPL(kvm_lapic_reg_read);

static int apic_mmio_in_range(struct kvm_lapic *apic, gpa_t addr)
{
	return addr >= apic->base_address &&
		addr < apic->base_address + LAPIC_MMIO_LENGTH;
}

static int apic_mmio_read(struct kvm_vcpu *vcpu, struct kvm_io_device *this,
			   gpa_t address, int len, void *data)
{
	struct kvm_lapic *apic = to_lapic(this);
	u32 offset = address - apic->base_address;

	if (!apic_mmio_in_range(apic, address))
		return -EOPNOTSUPP;

	if (!kvm_apic_hw_enabled(apic) || apic_x2apic_mode(apic)) {
		if (!kvm_check_has_quirk(vcpu->kvm,
					 KVM_X86_QUIRK_LAPIC_MMIO_HOLE))
			return -EOPNOTSUPP;

		memset(data, 0xff, len);
		return 0;
	}

	kvm_lapic_reg_read(apic, offset, len, data);

	return 0;
}

static void update_divide_count(struct kvm_lapic *apic)
{
	u32 tmp1, tmp2, tdcr;

	tdcr = kvm_lapic_get_reg(apic, APIC_TDCR);
	tmp1 = tdcr & 0xf;
	tmp2 = ((tmp1 & 0x3) | ((tmp1 & 0x8) >> 1)) + 1;
	apic->divide_count = 0x1 << (tmp2 & 0x7);
}

static void limit_periodic_timer_frequency(struct kvm_lapic *apic)
{
	/*
	 * Do not allow the guest to program periodic timers with small
	 * interval, since the hrtimers are not throttled by the host
	 * scheduler.
	 */
	if (apic_lvtt_period(apic) && apic->lapic_timer.period) {
		s64 min_period = min_timer_period_us * 1000LL;

		if (apic->lapic_timer.period < min_period) {
			pr_info_ratelimited(
			    "kvm: vcpu %i: requested %lld ns "
			    "lapic timer period limited to %lld ns\n",
			    apic->vcpu->vcpu_id,
			    apic->lapic_timer.period, min_period);
			apic->lapic_timer.period = min_period;
		}
	}
}

static void cancel_hv_timer(struct kvm_lapic *apic);

static void apic_update_lvtt(struct kvm_lapic *apic)
{
	u32 timer_mode = kvm_lapic_get_reg(apic, APIC_LVTT) &
			apic->lapic_timer.timer_mode_mask;

	if (apic->lapic_timer.timer_mode != timer_mode) {
		if (apic_lvtt_tscdeadline(apic) != (timer_mode ==
				APIC_LVT_TIMER_TSCDEADLINE)) {
			hrtimer_cancel(&apic->lapic_timer.timer);
			preempt_disable();
			if (apic->lapic_timer.hv_timer_in_use)
				cancel_hv_timer(apic);
			preempt_enable();
			kvm_lapic_set_reg(apic, APIC_TMICT, 0);
			apic->lapic_timer.period = 0;
			apic->lapic_timer.tscdeadline = 0;
		}
		apic->lapic_timer.timer_mode = timer_mode;
		limit_periodic_timer_frequency(apic);
	}
}

/*
 * On APICv, this test will cause a busy wait
 * during a higher-priority task.
 */

static bool lapic_timer_int_injected(struct kvm_vcpu *vcpu)
{
	struct kvm_lapic *apic = vcpu->arch.apic;
	u32 reg = kvm_lapic_get_reg(apic, APIC_LVTT);

	if (kvm_apic_hw_enabled(apic)) {
		int vec = reg & APIC_VECTOR_MASK;
		void *bitmap = apic->regs + APIC_ISR;

		if (vcpu->arch.apicv_active)
			bitmap = apic->regs + APIC_IRR;

		if (apic_test_vector(vec, bitmap))
			return true;
	}
	return false;
}

static inline void __wait_lapic_expire(struct kvm_vcpu *vcpu, u64 guest_cycles)
{
	u64 timer_advance_ns = vcpu->arch.apic->lapic_timer.timer_advance_ns;

	/*
	 * If the guest TSC is running at a different ratio than the host, then
	 * convert the delay to nanoseconds to achieve an accurate delay.  Note
	 * that __delay() uses delay_tsc whenever the hardware has TSC, thus
	 * always for VMX enabled hardware.
	 */
	if (vcpu->arch.tsc_scaling_ratio == kvm_default_tsc_scaling_ratio) {
		__delay(min(guest_cycles,
			nsec_to_cycles(vcpu, timer_advance_ns)));
	} else {
		u64 delay_ns = guest_cycles * 1000000ULL;
		do_div(delay_ns, vcpu->arch.virtual_tsc_khz);
		ndelay(min_t(u32, delay_ns, timer_advance_ns));
	}
}

static inline void adjust_lapic_timer_advance(struct kvm_vcpu *vcpu,
					      s64 advance_expire_delta)
{
	struct kvm_lapic *apic = vcpu->arch.apic;
	u32 timer_advance_ns = apic->lapic_timer.timer_advance_ns;
	u64 ns;

	/* Do not adjust for tiny fluctuations or large random spikes. */
	if (abs(advance_expire_delta) > LAPIC_TIMER_ADVANCE_ADJUST_MAX ||
	    abs(advance_expire_delta) < LAPIC_TIMER_ADVANCE_ADJUST_MIN)
		return;

	/* too early */
	if (advance_expire_delta < 0) {
		ns = -advance_expire_delta * 1000000ULL;
		do_div(ns, vcpu->arch.virtual_tsc_khz);
		timer_advance_ns -= ns/LAPIC_TIMER_ADVANCE_ADJUST_STEP;
	} else {
	/* too late */
		ns = advance_expire_delta * 1000000ULL;
		do_div(ns, vcpu->arch.virtual_tsc_khz);
		timer_advance_ns += ns/LAPIC_TIMER_ADVANCE_ADJUST_STEP;
	}

	if (unlikely(timer_advance_ns > LAPIC_TIMER_ADVANCE_NS_MAX))
		timer_advance_ns = LAPIC_TIMER_ADVANCE_NS_INIT;
	apic->lapic_timer.timer_advance_ns = timer_advance_ns;
}

static void __kvm_wait_lapic_expire(struct kvm_vcpu *vcpu)
{
	struct kvm_lapic *apic = vcpu->arch.apic;
	u64 guest_tsc, tsc_deadline;

	if (apic->lapic_timer.expired_tscdeadline == 0)
		return;

	tsc_deadline = apic->lapic_timer.expired_tscdeadline;
	apic->lapic_timer.expired_tscdeadline = 0;
	guest_tsc = kvm_read_l1_tsc(vcpu, rdtsc());
	apic->lapic_timer.advance_expire_delta = guest_tsc - tsc_deadline;

	if (guest_tsc < tsc_deadline)
		__wait_lapic_expire(vcpu, tsc_deadline - guest_tsc);

	if (lapic_timer_advance_dynamic)
		adjust_lapic_timer_advance(vcpu, apic->lapic_timer.advance_expire_delta);
}

void kvm_wait_lapic_expire(struct kvm_vcpu *vcpu)
{
	if (lapic_timer_int_injected(vcpu))
		__kvm_wait_lapic_expire(vcpu);
}
EXPORT_SYMBOL_GPL(kvm_wait_lapic_expire);

static void kvm_apic_inject_pending_timer_irqs(struct kvm_lapic *apic)
{
	struct kvm_timer *ktimer = &apic->lapic_timer;

	kvm_apic_local_deliver(apic, APIC_LVTT);
	if (apic_lvtt_tscdeadline(apic)) {
		ktimer->tscdeadline = 0;
	} else if (apic_lvtt_oneshot(apic)) {
		ktimer->tscdeadline = 0;
		ktimer->target_expiration = 0;
	}
}

static void apic_timer_expired(struct kvm_lapic *apic)
{
	struct kvm_vcpu *vcpu = apic->vcpu;
	struct kvm_timer *ktimer = &apic->lapic_timer;

	if (atomic_read(&apic->lapic_timer.pending))
		return;

	if (apic_lvtt_tscdeadline(apic) || ktimer->hv_timer_in_use)
		ktimer->expired_tscdeadline = ktimer->tscdeadline;

	if (kvm_use_posted_timer_interrupt(apic->vcpu)) {
		if (apic->lapic_timer.timer_advance_ns)
			__kvm_wait_lapic_expire(vcpu);
		kvm_apic_inject_pending_timer_irqs(apic);
		return;
	}

	atomic_inc(&apic->lapic_timer.pending);
	kvm_set_pending_timer(vcpu);
}

static void start_sw_tscdeadline(struct kvm_lapic *apic)
{
	struct kvm_timer *ktimer = &apic->lapic_timer;
	u64 guest_tsc, tscdeadline = ktimer->tscdeadline;
	u64 ns = 0;
	ktime_t expire;
	struct kvm_vcpu *vcpu = apic->vcpu;
	unsigned long this_tsc_khz = vcpu->arch.virtual_tsc_khz;
	unsigned long flags;
	ktime_t now;

	if (unlikely(!tscdeadline || !this_tsc_khz))
		return;

	local_irq_save(flags);

	now = ktime_get();
	guest_tsc = kvm_read_l1_tsc(vcpu, rdtsc());

	ns = (tscdeadline - guest_tsc) * 1000000ULL;
	do_div(ns, this_tsc_khz);

	if (likely(tscdeadline > guest_tsc) &&
	    likely(ns > apic->lapic_timer.timer_advance_ns)) {
		expire = ktime_add_ns(now, ns);
		expire = ktime_sub_ns(expire, ktimer->timer_advance_ns);
		hrtimer_start(&ktimer->timer, expire, HRTIMER_MODE_ABS_HARD);
	} else
		apic_timer_expired(apic);

	local_irq_restore(flags);
}

static void update_target_expiration(struct kvm_lapic *apic, uint32_t old_divisor)
{
	ktime_t now, remaining;
	u64 ns_remaining_old, ns_remaining_new;

	apic->lapic_timer.period = (u64)kvm_lapic_get_reg(apic, APIC_TMICT)
		* APIC_BUS_CYCLE_NS * apic->divide_count;
	limit_periodic_timer_frequency(apic);

	now = ktime_get();
	remaining = ktime_sub(apic->lapic_timer.target_expiration, now);
	if (ktime_to_ns(remaining) < 0)
		remaining = 0;

	ns_remaining_old = ktime_to_ns(remaining);
	ns_remaining_new = mul_u64_u32_div(ns_remaining_old,
	                                   apic->divide_count, old_divisor);

	apic->lapic_timer.tscdeadline +=
		nsec_to_cycles(apic->vcpu, ns_remaining_new) -
		nsec_to_cycles(apic->vcpu, ns_remaining_old);
	apic->lapic_timer.target_expiration = ktime_add_ns(now, ns_remaining_new);
}

static bool set_target_expiration(struct kvm_lapic *apic)
{
	ktime_t now;
	u64 tscl = rdtsc();

	now = ktime_get();
	apic->lapic_timer.period = (u64)kvm_lapic_get_reg(apic, APIC_TMICT)
		* APIC_BUS_CYCLE_NS * apic->divide_count;

	if (!apic->lapic_timer.period) {
		apic->lapic_timer.tscdeadline = 0;
		return false;
	}

	limit_periodic_timer_frequency(apic);

	apic->lapic_timer.tscdeadline = kvm_read_l1_tsc(apic->vcpu, tscl) +
		nsec_to_cycles(apic->vcpu, apic->lapic_timer.period);
	apic->lapic_timer.target_expiration = ktime_add_ns(now, apic->lapic_timer.period);

	return true;
}

static void advance_periodic_target_expiration(struct kvm_lapic *apic)
{
	ktime_t now = ktime_get();
	u64 tscl = rdtsc();
	ktime_t delta;

	/*
	 * Synchronize both deadlines to the same time source or
	 * differences in the periods (caused by differences in the
	 * underlying clocks or numerical approximation errors) will
	 * cause the two to drift apart over time as the errors
	 * accumulate.
	 */
	apic->lapic_timer.target_expiration =
		ktime_add_ns(apic->lapic_timer.target_expiration,
				apic->lapic_timer.period);
	delta = ktime_sub(apic->lapic_timer.target_expiration, now);
	apic->lapic_timer.tscdeadline = kvm_read_l1_tsc(apic->vcpu, tscl) +
		nsec_to_cycles(apic->vcpu, delta);
}

static void start_sw_period(struct kvm_lapic *apic)
{
	if (!apic->lapic_timer.period)
		return;

	if (ktime_after(ktime_get(),
			apic->lapic_timer.target_expiration)) {
		apic_timer_expired(apic);

		if (apic_lvtt_oneshot(apic))
			return;

		advance_periodic_target_expiration(apic);
	}

	hrtimer_start(&apic->lapic_timer.timer,
		apic->lapic_timer.target_expiration,
		HRTIMER_MODE_ABS_HARD);
}

bool kvm_lapic_hv_timer_in_use(struct kvm_vcpu *vcpu)
{
	if (!lapic_in_kernel(vcpu))
		return false;

	return vcpu->arch.apic->lapic_timer.hv_timer_in_use;
}
EXPORT_SYMBOL_GPL(kvm_lapic_hv_timer_in_use);

static void cancel_hv_timer(struct kvm_lapic *apic)
{
	WARN_ON(preemptible());
	WARN_ON(!apic->lapic_timer.hv_timer_in_use);
	kvm_x86_ops.cancel_hv_timer(apic->vcpu);
	apic->lapic_timer.hv_timer_in_use = false;
}

static bool start_hv_timer(struct kvm_lapic *apic)
{
	struct kvm_timer *ktimer = &apic->lapic_timer;
	struct kvm_vcpu *vcpu = apic->vcpu;
	bool expired;

	WARN_ON(preemptible());
	if (!kvm_x86_ops.set_hv_timer)
		return false;

	if (!ktimer->tscdeadline)
		return false;

	if (kvm_x86_ops.set_hv_timer(vcpu, ktimer->tscdeadline, &expired))
		return false;

	ktimer->hv_timer_in_use = true;
	hrtimer_cancel(&ktimer->timer);

	/*
	 * To simplify handling the periodic timer, leave the hv timer running
	 * even if the deadline timer has expired, i.e. rely on the resulting
	 * VM-Exit to recompute the periodic timer's target expiration.
	 */
	if (!apic_lvtt_period(apic)) {
		/*
		 * Cancel the hv timer if the sw timer fired while the hv timer
		 * was being programmed, or if the hv timer itself expired.
		 */
		if (atomic_read(&ktimer->pending)) {
			cancel_hv_timer(apic);
		} else if (expired) {
			apic_timer_expired(apic);
			cancel_hv_timer(apic);
		}
	}

	trace_kvm_hv_timer_state(vcpu->vcpu_id, ktimer->hv_timer_in_use);

	return true;
}

static void start_sw_timer(struct kvm_lapic *apic)
{
	struct kvm_timer *ktimer = &apic->lapic_timer;

	WARN_ON(preemptible());
	if (apic->lapic_timer.hv_timer_in_use)
		cancel_hv_timer(apic);
	if (!apic_lvtt_period(apic) && atomic_read(&ktimer->pending))
		return;

	if (apic_lvtt_period(apic) || apic_lvtt_oneshot(apic))
		start_sw_period(apic);
	else if (apic_lvtt_tscdeadline(apic))
		start_sw_tscdeadline(apic);
	trace_kvm_hv_timer_state(apic->vcpu->vcpu_id, false);
}

static void restart_apic_timer(struct kvm_lapic *apic)
{
	preempt_disable();

	if (!apic_lvtt_period(apic) && atomic_read(&apic->lapic_timer.pending))
		goto out;

	if (!start_hv_timer(apic))
		start_sw_timer(apic);
out:
	preempt_enable();
}

void kvm_lapic_expired_hv_timer(struct kvm_vcpu *vcpu)
{
	struct kvm_lapic *apic = vcpu->arch.apic;

	preempt_disable();
	/* If the preempt notifier has already run, it also called apic_timer_expired */
	if (!apic->lapic_timer.hv_timer_in_use)
		goto out;
	WARN_ON(swait_active(&vcpu->wq));
	cancel_hv_timer(apic);
	apic_timer_expired(apic);

	if (apic_lvtt_period(apic) && apic->lapic_timer.period) {
		advance_periodic_target_expiration(apic);
		restart_apic_timer(apic);
	}
out:
	preempt_enable();
}
EXPORT_SYMBOL_GPL(kvm_lapic_expired_hv_timer);

void kvm_lapic_switch_to_hv_timer(struct kvm_vcpu *vcpu)
{
	restart_apic_timer(vcpu->arch.apic);
}
EXPORT_SYMBOL_GPL(kvm_lapic_switch_to_hv_timer);

void kvm_lapic_switch_to_sw_timer(struct kvm_vcpu *vcpu)
{
	struct kvm_lapic *apic = vcpu->arch.apic;

	preempt_disable();
	/* Possibly the TSC deadline timer is not enabled yet */
	if (apic->lapic_timer.hv_timer_in_use)
		start_sw_timer(apic);
	preempt_enable();
}
EXPORT_SYMBOL_GPL(kvm_lapic_switch_to_sw_timer);

void kvm_lapic_restart_hv_timer(struct kvm_vcpu *vcpu)
{
	struct kvm_lapic *apic = vcpu->arch.apic;

	WARN_ON(!apic->lapic_timer.hv_timer_in_use);
	restart_apic_timer(apic);
}

static void start_apic_timer(struct kvm_lapic *apic)
{
	atomic_set(&apic->lapic_timer.pending, 0);

	if ((apic_lvtt_period(apic) || apic_lvtt_oneshot(apic))
	    && !set_target_expiration(apic))
		return;

	restart_apic_timer(apic);
}

static void apic_manage_nmi_watchdog(struct kvm_lapic *apic, u32 lvt0_val)
{
	bool lvt0_in_nmi_mode = apic_lvt_nmi_mode(lvt0_val);

	if (apic->lvt0_in_nmi_mode != lvt0_in_nmi_mode) {
		apic->lvt0_in_nmi_mode = lvt0_in_nmi_mode;
		if (lvt0_in_nmi_mode) {
			atomic_inc(&apic->vcpu->kvm->arch.vapics_in_nmi_mode);
		} else
			atomic_dec(&apic->vcpu->kvm->arch.vapics_in_nmi_mode);
	}
}

int kvm_lapic_reg_write(struct kvm_lapic *apic, u32 reg, u32 val)
{
	int ret = 0;

	trace_kvm_apic_write(reg, val);

	switch (reg) {
	case APIC_ID:		/* Local APIC ID */
		if (!apic_x2apic_mode(apic))
			kvm_apic_set_xapic_id(apic, val >> 24);
		else
			ret = 1;
		break;

	case APIC_TASKPRI:
		report_tpr_access(apic, true);
		apic_set_tpr(apic, val & 0xff);
		break;

	case APIC_EOI:
		apic_set_eoi(apic);
		break;

	case APIC_LDR:
		if (!apic_x2apic_mode(apic))
			kvm_apic_set_ldr(apic, val & APIC_LDR_MASK);
		else
			ret = 1;
		break;

	case APIC_DFR:
		if (!apic_x2apic_mode(apic)) {
			kvm_lapic_set_reg(apic, APIC_DFR, val | 0x0FFFFFFF);
			apic->vcpu->kvm->arch.apic_map_dirty = true;
		} else
			ret = 1;
		break;

	case APIC_SPIV: {
		u32 mask = 0x3ff;
		if (kvm_lapic_get_reg(apic, APIC_LVR) & APIC_LVR_DIRECTED_EOI)
			mask |= APIC_SPIV_DIRECTED_EOI;
		apic_set_spiv(apic, val & mask);
		if (!(val & APIC_SPIV_APIC_ENABLED)) {
			int i;
			u32 lvt_val;

			for (i = 0; i < KVM_APIC_LVT_NUM; i++) {
				lvt_val = kvm_lapic_get_reg(apic,
						       APIC_LVTT + 0x10 * i);
				kvm_lapic_set_reg(apic, APIC_LVTT + 0x10 * i,
					     lvt_val | APIC_LVT_MASKED);
			}
			apic_update_lvtt(apic);
			atomic_set(&apic->lapic_timer.pending, 0);

		}
		break;
	}
	case APIC_ICR:
		/* No delay here, so we always clear the pending bit */
		val &= ~(1 << 12);
		kvm_apic_send_ipi(apic, val, kvm_lapic_get_reg(apic, APIC_ICR2));
		kvm_lapic_set_reg(apic, APIC_ICR, val);
		break;

	case APIC_ICR2:
		if (!apic_x2apic_mode(apic))
			val &= 0xff000000;
		kvm_lapic_set_reg(apic, APIC_ICR2, val);
		break;

	case APIC_LVT0:
		apic_manage_nmi_watchdog(apic, val);
		/* fall through */
	case APIC_LVTTHMR:
	case APIC_LVTPC:
	case APIC_LVT1:
	case APIC_LVTERR: {
		/* TODO: Check vector */
		size_t size;
		u32 index;

		if (!kvm_apic_sw_enabled(apic))
			val |= APIC_LVT_MASKED;
		size = ARRAY_SIZE(apic_lvt_mask);
		index = array_index_nospec(
				(reg - APIC_LVTT) >> 4, size);
		val &= apic_lvt_mask[index];
		kvm_lapic_set_reg(apic, reg, val);
		break;
	}

	case APIC_LVTT:
		if (!kvm_apic_sw_enabled(apic))
			val |= APIC_LVT_MASKED;
		val &= (apic_lvt_mask[0] | apic->lapic_timer.timer_mode_mask);
		kvm_lapic_set_reg(apic, APIC_LVTT, val);
		apic_update_lvtt(apic);
		break;

	case APIC_TMICT:
		if (apic_lvtt_tscdeadline(apic))
			break;

		hrtimer_cancel(&apic->lapic_timer.timer);
		kvm_lapic_set_reg(apic, APIC_TMICT, val);
		start_apic_timer(apic);
		break;

	case APIC_TDCR: {
		uint32_t old_divisor = apic->divide_count;

		kvm_lapic_set_reg(apic, APIC_TDCR, val);
		update_divide_count(apic);
		if (apic->divide_count != old_divisor &&
				apic->lapic_timer.period) {
			hrtimer_cancel(&apic->lapic_timer.timer);
			update_target_expiration(apic, old_divisor);
			restart_apic_timer(apic);
		}
		break;
	}
	case APIC_ESR:
		if (apic_x2apic_mode(apic) && val != 0)
			ret = 1;
		break;

	case APIC_SELF_IPI:
		if (apic_x2apic_mode(apic)) {
			kvm_lapic_reg_write(apic, APIC_ICR, 0x40000 | (val & 0xff));
		} else
			ret = 1;
		break;
	default:
		ret = 1;
		break;
	}

	kvm_recalculate_apic_map(apic->vcpu->kvm);

	return ret;
}
EXPORT_SYMBOL_GPL(kvm_lapic_reg_write);

static int apic_mmio_write(struct kvm_vcpu *vcpu, struct kvm_io_device *this,
			    gpa_t address, int len, const void *data)
{
	struct kvm_lapic *apic = to_lapic(this);
	unsigned int offset = address - apic->base_address;
	u32 val;

	if (!apic_mmio_in_range(apic, address))
		return -EOPNOTSUPP;

	if (!kvm_apic_hw_enabled(apic) || apic_x2apic_mode(apic)) {
		if (!kvm_check_has_quirk(vcpu->kvm,
					 KVM_X86_QUIRK_LAPIC_MMIO_HOLE))
			return -EOPNOTSUPP;

		return 0;
	}

	/*
	 * APIC register must be aligned on 128-bits boundary.
	 * 32/64/128 bits registers must be accessed thru 32 bits.
	 * Refer SDM 8.4.1
	 */
	if (len != 4 || (offset & 0xf))
		return 0;

	val = *(u32*)data;

	kvm_lapic_reg_write(apic, offset & 0xff0, val);

	return 0;
}

void kvm_lapic_set_eoi(struct kvm_vcpu *vcpu)
{
	kvm_lapic_reg_write(vcpu->arch.apic, APIC_EOI, 0);
}
EXPORT_SYMBOL_GPL(kvm_lapic_set_eoi);

/* emulate APIC access in a trap manner */
void kvm_apic_write_nodecode(struct kvm_vcpu *vcpu, u32 offset)
{
	u32 val = 0;

	/* hw has done the conditional check and inst decode */
	offset &= 0xff0;

	kvm_lapic_reg_read(vcpu->arch.apic, offset, 4, &val);

	/* TODO: optimize to just emulate side effect w/o one more write */
	kvm_lapic_reg_write(vcpu->arch.apic, offset, val);
}
EXPORT_SYMBOL_GPL(kvm_apic_write_nodecode);

void kvm_free_lapic(struct kvm_vcpu *vcpu)
{
	struct kvm_lapic *apic = vcpu->arch.apic;

	if (!vcpu->arch.apic)
		return;

	hrtimer_cancel(&apic->lapic_timer.timer);

	if (!(vcpu->arch.apic_base & MSR_IA32_APICBASE_ENABLE))
		static_key_slow_dec_deferred(&apic_hw_disabled);

	if (!apic->sw_enabled)
		static_key_slow_dec_deferred(&apic_sw_disabled);

	if (apic->regs)
		free_page((unsigned long)apic->regs);

	kfree(apic);
}

/*
 *----------------------------------------------------------------------
 * LAPIC interface
 *----------------------------------------------------------------------
 */
u64 kvm_get_lapic_tscdeadline_msr(struct kvm_vcpu *vcpu)
{
	struct kvm_lapic *apic = vcpu->arch.apic;

	if (!lapic_in_kernel(vcpu) ||
		!apic_lvtt_tscdeadline(apic))
		return 0;

	return apic->lapic_timer.tscdeadline;
}

void kvm_set_lapic_tscdeadline_msr(struct kvm_vcpu *vcpu, u64 data)
{
	struct kvm_lapic *apic = vcpu->arch.apic;

	if (!lapic_in_kernel(vcpu) || apic_lvtt_oneshot(apic) ||
			apic_lvtt_period(apic))
		return;

	hrtimer_cancel(&apic->lapic_timer.timer);
	apic->lapic_timer.tscdeadline = data;
	start_apic_timer(apic);
}

void kvm_lapic_set_tpr(struct kvm_vcpu *vcpu, unsigned long cr8)
{
	struct kvm_lapic *apic = vcpu->arch.apic;

	apic_set_tpr(apic, ((cr8 & 0x0f) << 4)
		     | (kvm_lapic_get_reg(apic, APIC_TASKPRI) & 4));
}

u64 kvm_lapic_get_cr8(struct kvm_vcpu *vcpu)
{
	u64 tpr;

	tpr = (u64) kvm_lapic_get_reg(vcpu->arch.apic, APIC_TASKPRI);

	return (tpr & 0xf0) >> 4;
}

void kvm_lapic_set_base(struct kvm_vcpu *vcpu, u64 value)
{
	u64 old_value = vcpu->arch.apic_base;
	struct kvm_lapic *apic = vcpu->arch.apic;

	if (!apic)
		value |= MSR_IA32_APICBASE_BSP;

	vcpu->arch.apic_base = value;

	if ((old_value ^ value) & MSR_IA32_APICBASE_ENABLE)
		kvm_update_cpuid(vcpu);

	if (!apic)
		return;

	/* update jump label if enable bit changes */
	if ((old_value ^ value) & MSR_IA32_APICBASE_ENABLE) {
		if (value & MSR_IA32_APICBASE_ENABLE) {
			kvm_apic_set_xapic_id(apic, vcpu->vcpu_id);
			static_key_slow_dec_deferred(&apic_hw_disabled);
		} else {
			static_key_slow_inc(&apic_hw_disabled.key);
			vcpu->kvm->arch.apic_map_dirty = true;
		}
	}

	if (((old_value ^ value) & X2APIC_ENABLE) && (value & X2APIC_ENABLE))
		kvm_apic_set_x2apic_id(apic, vcpu->vcpu_id);

	if ((old_value ^ value) & (MSR_IA32_APICBASE_ENABLE | X2APIC_ENABLE))
		kvm_x86_ops.set_virtual_apic_mode(vcpu);

	apic->base_address = apic->vcpu->arch.apic_base &
			     MSR_IA32_APICBASE_BASE;

	if ((value & MSR_IA32_APICBASE_ENABLE) &&
	     apic->base_address != APIC_DEFAULT_PHYS_BASE)
		pr_warn_once("APIC base relocation is unsupported by KVM");
}

void kvm_apic_update_apicv(struct kvm_vcpu *vcpu)
{
	struct kvm_lapic *apic = vcpu->arch.apic;

	if (vcpu->arch.apicv_active) {
		/* irr_pending is always true when apicv is activated. */
		apic->irr_pending = true;
		apic->isr_count = 1;
	} else {
		apic->irr_pending = (apic_search_irr(apic) != -1);
		apic->isr_count = count_vectors(apic->regs + APIC_ISR);
	}
}
EXPORT_SYMBOL_GPL(kvm_apic_update_apicv);

void kvm_lapic_reset(struct kvm_vcpu *vcpu, bool init_event)
{
	struct kvm_lapic *apic = vcpu->arch.apic;
	int i;

	if (!apic)
		return;

	vcpu->kvm->arch.apic_map_dirty = false;
	/* Stop the timer in case it's a reset to an active apic */
	hrtimer_cancel(&apic->lapic_timer.timer);

	if (!init_event) {
		kvm_lapic_set_base(vcpu, APIC_DEFAULT_PHYS_BASE |
		                         MSR_IA32_APICBASE_ENABLE);
		kvm_apic_set_xapic_id(apic, vcpu->vcpu_id);
	}
	kvm_apic_set_version(apic->vcpu);

	for (i = 0; i < KVM_APIC_LVT_NUM; i++)
		kvm_lapic_set_reg(apic, APIC_LVTT + 0x10 * i, APIC_LVT_MASKED);
	apic_update_lvtt(apic);
	if (kvm_vcpu_is_reset_bsp(vcpu) &&
	    kvm_check_has_quirk(vcpu->kvm, KVM_X86_QUIRK_LINT0_REENABLED))
		kvm_lapic_set_reg(apic, APIC_LVT0,
			     SET_APIC_DELIVERY_MODE(0, APIC_MODE_EXTINT));
	apic_manage_nmi_watchdog(apic, kvm_lapic_get_reg(apic, APIC_LVT0));

	kvm_lapic_set_reg(apic, APIC_DFR, 0xffffffffU);
	apic_set_spiv(apic, 0xff);
	kvm_lapic_set_reg(apic, APIC_TASKPRI, 0);
	if (!apic_x2apic_mode(apic))
		kvm_apic_set_ldr(apic, 0);
	kvm_lapic_set_reg(apic, APIC_ESR, 0);
	kvm_lapic_set_reg(apic, APIC_ICR, 0);
	kvm_lapic_set_reg(apic, APIC_ICR2, 0);
	kvm_lapic_set_reg(apic, APIC_TDCR, 0);
	kvm_lapic_set_reg(apic, APIC_TMICT, 0);
	for (i = 0; i < 8; i++) {
		kvm_lapic_set_reg(apic, APIC_IRR + 0x10 * i, 0);
		kvm_lapic_set_reg(apic, APIC_ISR + 0x10 * i, 0);
		kvm_lapic_set_reg(apic, APIC_TMR + 0x10 * i, 0);
	}
	kvm_apic_update_apicv(vcpu);
	apic->highest_isr_cache = -1;
	update_divide_count(apic);
	atomic_set(&apic->lapic_timer.pending, 0);
	if (kvm_vcpu_is_bsp(vcpu))
		kvm_lapic_set_base(vcpu,
				vcpu->arch.apic_base | MSR_IA32_APICBASE_BSP);
	vcpu->arch.pv_eoi.msr_val = 0;
	apic_update_ppr(apic);
	if (vcpu->arch.apicv_active) {
		kvm_x86_ops.apicv_post_state_restore(vcpu);
		kvm_x86_ops.hwapic_irr_update(vcpu, -1);
		kvm_x86_ops.hwapic_isr_update(vcpu, -1);
	}

	vcpu->arch.apic_arb_prio = 0;
	vcpu->arch.apic_attention = 0;

	kvm_recalculate_apic_map(vcpu->kvm);
}

/*
 *----------------------------------------------------------------------
 * timer interface
 *----------------------------------------------------------------------
 */

static bool lapic_is_periodic(struct kvm_lapic *apic)
{
	return apic_lvtt_period(apic);
}

int apic_has_pending_timer(struct kvm_vcpu *vcpu)
{
	struct kvm_lapic *apic = vcpu->arch.apic;

	if (apic_enabled(apic) && apic_lvt_enabled(apic, APIC_LVTT))
		return atomic_read(&apic->lapic_timer.pending);

	return 0;
}

int kvm_apic_local_deliver(struct kvm_lapic *apic, int lvt_type)
{
	u32 reg = kvm_lapic_get_reg(apic, lvt_type);
	int vector, mode, trig_mode;

	if (kvm_apic_hw_enabled(apic) && !(reg & APIC_LVT_MASKED)) {
		vector = reg & APIC_VECTOR_MASK;
		mode = reg & APIC_MODE_MASK;
		trig_mode = reg & APIC_LVT_LEVEL_TRIGGER;
		return __apic_accept_irq(apic, mode, vector, 1, trig_mode,
					NULL);
	}
	return 0;
}

void kvm_apic_nmi_wd_deliver(struct kvm_vcpu *vcpu)
{
	struct kvm_lapic *apic = vcpu->arch.apic;

	if (apic)
		kvm_apic_local_deliver(apic, APIC_LVT0);
}

static const struct kvm_io_device_ops apic_mmio_ops = {
	.read     = apic_mmio_read,
	.write    = apic_mmio_write,
};

static enum hrtimer_restart apic_timer_fn(struct hrtimer *data)
{
	struct kvm_timer *ktimer = container_of(data, struct kvm_timer, timer);
	struct kvm_lapic *apic = container_of(ktimer, struct kvm_lapic, lapic_timer);

	apic_timer_expired(apic);

	if (lapic_is_periodic(apic)) {
		advance_periodic_target_expiration(apic);
		hrtimer_add_expires_ns(&ktimer->timer, ktimer->period);
		return HRTIMER_RESTART;
	} else
		return HRTIMER_NORESTART;
}

int kvm_create_lapic(struct kvm_vcpu *vcpu, int timer_advance_ns)
{
	struct kvm_lapic *apic;

	ASSERT(vcpu != NULL);

	apic = kzalloc(sizeof(*apic), GFP_KERNEL_ACCOUNT);
	if (!apic)
		goto nomem;

	vcpu->arch.apic = apic;

	apic->regs = (void *)get_zeroed_page(GFP_KERNEL_ACCOUNT);
	if (!apic->regs) {
		printk(KERN_ERR "malloc apic regs error for vcpu %x\n",
		       vcpu->vcpu_id);
		goto nomem_free_apic;
	}
	apic->vcpu = vcpu;

	hrtimer_init(&apic->lapic_timer.timer, CLOCK_MONOTONIC,
		     HRTIMER_MODE_ABS_HARD);
	apic->lapic_timer.timer.function = apic_timer_fn;
	if (timer_advance_ns == -1) {
		apic->lapic_timer.timer_advance_ns = LAPIC_TIMER_ADVANCE_NS_INIT;
		lapic_timer_advance_dynamic = true;
	} else {
		apic->lapic_timer.timer_advance_ns = timer_advance_ns;
		lapic_timer_advance_dynamic = false;
	}

	/*
	 * APIC is created enabled. This will prevent kvm_lapic_set_base from
	 * thinking that APIC state has changed.
	 */
	vcpu->arch.apic_base = MSR_IA32_APICBASE_ENABLE;
	static_key_slow_inc(&apic_sw_disabled.key); /* sw disabled at reset */
	kvm_iodevice_init(&apic->dev, &apic_mmio_ops);

	return 0;
nomem_free_apic:
	kfree(apic);
	vcpu->arch.apic = NULL;
nomem:
	return -ENOMEM;
}

int kvm_apic_has_interrupt(struct kvm_vcpu *vcpu)
{
	struct kvm_lapic *apic = vcpu->arch.apic;
	u32 ppr;

	if (!kvm_apic_hw_enabled(apic))
		return -1;

	__apic_update_ppr(apic, &ppr);
	return apic_has_interrupt_for_ppr(apic, ppr);
}

int kvm_apic_accept_pic_intr(struct kvm_vcpu *vcpu)
{
	u32 lvt0 = kvm_lapic_get_reg(vcpu->arch.apic, APIC_LVT0);

	if (!kvm_apic_hw_enabled(vcpu->arch.apic))
		return 1;
	if ((lvt0 & APIC_LVT_MASKED) == 0 &&
	    GET_APIC_DELIVERY_MODE(lvt0) == APIC_MODE_EXTINT)
		return 1;
	return 0;
}

void kvm_inject_apic_timer_irqs(struct kvm_vcpu *vcpu)
{
	struct kvm_lapic *apic = vcpu->arch.apic;

	if (atomic_read(&apic->lapic_timer.pending) > 0) {
		kvm_apic_inject_pending_timer_irqs(apic);
		atomic_set(&apic->lapic_timer.pending, 0);
	}
}

int kvm_get_apic_interrupt(struct kvm_vcpu *vcpu)
{
	int vector = kvm_apic_has_interrupt(vcpu);
	struct kvm_lapic *apic = vcpu->arch.apic;
	u32 ppr;

	if (vector == -1)
		return -1;

	/*
	 * We get here even with APIC virtualization enabled, if doing
	 * nested virtualization and L1 runs with the "acknowledge interrupt
	 * on exit" mode.  Then we cannot inject the interrupt via RVI,
	 * because the process would deliver it through the IDT.
	 */

	apic_clear_irr(vector, apic);
	if (test_bit(vector, vcpu_to_synic(vcpu)->auto_eoi_bitmap)) {
		/*
		 * For auto-EOI interrupts, there might be another pending
		 * interrupt above PPR, so check whether to raise another
		 * KVM_REQ_EVENT.
		 */
		apic_update_ppr(apic);
	} else {
		/*
		 * For normal interrupts, PPR has been raised and there cannot
		 * be a higher-priority pending interrupt---except if there was
		 * a concurrent interrupt injection, but that would have
		 * triggered KVM_REQ_EVENT already.
		 */
		apic_set_isr(vector, apic);
		__apic_update_ppr(apic, &ppr);
	}

	return vector;
}

static int kvm_apic_state_fixup(struct kvm_vcpu *vcpu,
		struct kvm_lapic_state *s, bool set)
{
	if (apic_x2apic_mode(vcpu->arch.apic)) {
		u32 *id = (u32 *)(s->regs + APIC_ID);
		u32 *ldr = (u32 *)(s->regs + APIC_LDR);

		if (vcpu->kvm->arch.x2apic_format) {
			if (*id != vcpu->vcpu_id)
				return -EINVAL;
		} else {
			if (set)
				*id >>= 24;
			else
				*id <<= 24;
		}

		/* In x2APIC mode, the LDR is fixed and based on the id */
		if (set)
			*ldr = kvm_apic_calc_x2apic_ldr(*id);
	}

	return 0;
}

int kvm_apic_get_state(struct kvm_vcpu *vcpu, struct kvm_lapic_state *s)
{
	memcpy(s->regs, vcpu->arch.apic->regs, sizeof(*s));
	return kvm_apic_state_fixup(vcpu, s, false);
}

int kvm_apic_set_state(struct kvm_vcpu *vcpu, struct kvm_lapic_state *s)
{
	struct kvm_lapic *apic = vcpu->arch.apic;
	int r;

	kvm_lapic_set_base(vcpu, vcpu->arch.apic_base);
	/* set SPIV separately to get count of SW disabled APICs right */
	apic_set_spiv(apic, *((u32 *)(s->regs + APIC_SPIV)));

	r = kvm_apic_state_fixup(vcpu, s, true);
	if (r) {
		kvm_recalculate_apic_map(vcpu->kvm);
		return r;
	}
	memcpy(vcpu->arch.apic->regs, s->regs, sizeof(*s));

	kvm_recalculate_apic_map(vcpu->kvm);
	kvm_apic_set_version(vcpu);

	apic_update_ppr(apic);
	hrtimer_cancel(&apic->lapic_timer.timer);
	apic_update_lvtt(apic);
	apic_manage_nmi_watchdog(apic, kvm_lapic_get_reg(apic, APIC_LVT0));
	update_divide_count(apic);
	start_apic_timer(apic);
	kvm_apic_update_apicv(vcpu);
	apic->highest_isr_cache = -1;
	if (vcpu->arch.apicv_active) {
		kvm_x86_ops.apicv_post_state_restore(vcpu);
		kvm_x86_ops.hwapic_irr_update(vcpu,
				apic_find_highest_irr(apic));
		kvm_x86_ops.hwapic_isr_update(vcpu,
				apic_find_highest_isr(apic));
	}
	kvm_make_request(KVM_REQ_EVENT, vcpu);
	if (ioapic_in_kernel(vcpu->kvm))
		kvm_rtc_eoi_tracking_restore_one(vcpu);

	vcpu->arch.apic_arb_prio = 0;

	return 0;
}

void __kvm_migrate_apic_timer(struct kvm_vcpu *vcpu)
{
	struct hrtimer *timer;

	if (!lapic_in_kernel(vcpu) ||
		kvm_can_post_timer_interrupt(vcpu))
		return;

	timer = &vcpu->arch.apic->lapic_timer.timer;
	if (hrtimer_cancel(timer))
		hrtimer_start_expires(timer, HRTIMER_MODE_ABS_HARD);
}

/*
 * apic_sync_pv_eoi_from_guest - called on vmexit or cancel interrupt
 *
 * Detect whether guest triggered PV EOI since the
 * last entry. If yes, set EOI on guests's behalf.
 * Clear PV EOI in guest memory in any case.
 */
static void apic_sync_pv_eoi_from_guest(struct kvm_vcpu *vcpu,
					struct kvm_lapic *apic)
{
	bool pending;
	int vector;
	/*
	 * PV EOI state is derived from KVM_APIC_PV_EOI_PENDING in host
	 * and KVM_PV_EOI_ENABLED in guest memory as follows:
	 *
	 * KVM_APIC_PV_EOI_PENDING is unset:
	 * 	-> host disabled PV EOI.
	 * KVM_APIC_PV_EOI_PENDING is set, KVM_PV_EOI_ENABLED is set:
	 * 	-> host enabled PV EOI, guest did not execute EOI yet.
	 * KVM_APIC_PV_EOI_PENDING is set, KVM_PV_EOI_ENABLED is unset:
	 * 	-> host enabled PV EOI, guest executed EOI.
	 */
	BUG_ON(!pv_eoi_enabled(vcpu));
	pending = pv_eoi_get_pending(vcpu);
	/*
	 * Clear pending bit in any case: it will be set again on vmentry.
	 * While this might not be ideal from performance point of view,
	 * this makes sure pv eoi is only enabled when we know it's safe.
	 */
	pv_eoi_clr_pending(vcpu);
	if (pending)
		return;
	vector = apic_set_eoi(apic);
	trace_kvm_pv_eoi(apic, vector);
}

void kvm_lapic_sync_from_vapic(struct kvm_vcpu *vcpu)
{
	u32 data;

	if (test_bit(KVM_APIC_PV_EOI_PENDING, &vcpu->arch.apic_attention))
		apic_sync_pv_eoi_from_guest(vcpu, vcpu->arch.apic);

	if (!test_bit(KVM_APIC_CHECK_VAPIC, &vcpu->arch.apic_attention))
		return;

	if (kvm_read_guest_cached(vcpu->kvm, &vcpu->arch.apic->vapic_cache, &data,
				  sizeof(u32)))
		return;

	apic_set_tpr(vcpu->arch.apic, data & 0xff);
}

/*
 * apic_sync_pv_eoi_to_guest - called before vmentry
 *
 * Detect whether it's safe to enable PV EOI and
 * if yes do so.
 */
static void apic_sync_pv_eoi_to_guest(struct kvm_vcpu *vcpu,
					struct kvm_lapic *apic)
{
	if (!pv_eoi_enabled(vcpu) ||
	    /* IRR set or many bits in ISR: could be nested. */
	    apic->irr_pending ||
	    /* Cache not set: could be safe but we don't bother. */
	    apic->highest_isr_cache == -1 ||
	    /* Need EOI to update ioapic. */
	    kvm_ioapic_handles_vector(apic, apic->highest_isr_cache)) {
		/*
		 * PV EOI was disabled by apic_sync_pv_eoi_from_guest
		 * so we need not do anything here.
		 */
		return;
	}

	pv_eoi_set_pending(apic->vcpu);
}

void kvm_lapic_sync_to_vapic(struct kvm_vcpu *vcpu)
{
	u32 data, tpr;
	int max_irr, max_isr;
	struct kvm_lapic *apic = vcpu->arch.apic;

	apic_sync_pv_eoi_to_guest(vcpu, apic);

	if (!test_bit(KVM_APIC_CHECK_VAPIC, &vcpu->arch.apic_attention))
		return;

	tpr = kvm_lapic_get_reg(apic, APIC_TASKPRI) & 0xff;
	max_irr = apic_find_highest_irr(apic);
	if (max_irr < 0)
		max_irr = 0;
	max_isr = apic_find_highest_isr(apic);
	if (max_isr < 0)
		max_isr = 0;
	data = (tpr & 0xff) | ((max_isr & 0xf0) << 8) | (max_irr << 24);

	kvm_write_guest_cached(vcpu->kvm, &vcpu->arch.apic->vapic_cache, &data,
				sizeof(u32));
}

int kvm_lapic_set_vapic_addr(struct kvm_vcpu *vcpu, gpa_t vapic_addr)
{
	if (vapic_addr) {
		if (kvm_gfn_to_hva_cache_init(vcpu->kvm,
					&vcpu->arch.apic->vapic_cache,
					vapic_addr, sizeof(u32)))
			return -EINVAL;
		__set_bit(KVM_APIC_CHECK_VAPIC, &vcpu->arch.apic_attention);
	} else {
		__clear_bit(KVM_APIC_CHECK_VAPIC, &vcpu->arch.apic_attention);
	}

	vcpu->arch.apic->vapic_addr = vapic_addr;
	return 0;
}

int kvm_x2apic_msr_write(struct kvm_vcpu *vcpu, u32 msr, u64 data)
{
	struct kvm_lapic *apic = vcpu->arch.apic;
	u32 reg = (msr - APIC_BASE_MSR) << 4;

	if (!lapic_in_kernel(vcpu) || !apic_x2apic_mode(apic))
		return 1;

	if (reg == APIC_ICR2)
		return 1;

	/* if this is ICR write vector before command */
	if (reg == APIC_ICR)
		kvm_lapic_reg_write(apic, APIC_ICR2, (u32)(data >> 32));
	return kvm_lapic_reg_write(apic, reg, (u32)data);
}

int kvm_x2apic_msr_read(struct kvm_vcpu *vcpu, u32 msr, u64 *data)
{
	struct kvm_lapic *apic = vcpu->arch.apic;
	u32 reg = (msr - APIC_BASE_MSR) << 4, low, high = 0;

	if (!lapic_in_kernel(vcpu) || !apic_x2apic_mode(apic))
		return 1;

	if (reg == APIC_DFR || reg == APIC_ICR2)
		return 1;

	if (kvm_lapic_reg_read(apic, reg, 4, &low))
		return 1;
	if (reg == APIC_ICR)
		kvm_lapic_reg_read(apic, APIC_ICR2, 4, &high);

	*data = (((u64)high) << 32) | low;

	return 0;
}

int kvm_hv_vapic_msr_write(struct kvm_vcpu *vcpu, u32 reg, u64 data)
{
	struct kvm_lapic *apic = vcpu->arch.apic;

	if (!lapic_in_kernel(vcpu))
		return 1;

	/* if this is ICR write vector before command */
	if (reg == APIC_ICR)
		kvm_lapic_reg_write(apic, APIC_ICR2, (u32)(data >> 32));
	return kvm_lapic_reg_write(apic, reg, (u32)data);
}

int kvm_hv_vapic_msr_read(struct kvm_vcpu *vcpu, u32 reg, u64 *data)
{
	struct kvm_lapic *apic = vcpu->arch.apic;
	u32 low, high = 0;

	if (!lapic_in_kernel(vcpu))
		return 1;

	if (kvm_lapic_reg_read(apic, reg, 4, &low))
		return 1;
	if (reg == APIC_ICR)
		kvm_lapic_reg_read(apic, APIC_ICR2, 4, &high);

	*data = (((u64)high) << 32) | low;

	return 0;
}

int kvm_lapic_enable_pv_eoi(struct kvm_vcpu *vcpu, u64 data, unsigned long len)
{
	u64 addr = data & ~KVM_MSR_ENABLED;
	struct gfn_to_hva_cache *ghc = &vcpu->arch.pv_eoi.data;
	unsigned long new_len;

	if (!IS_ALIGNED(addr, 4))
		return 1;

	vcpu->arch.pv_eoi.msr_val = data;
	if (!pv_eoi_enabled(vcpu))
		return 0;

	if (addr == ghc->gpa && len <= ghc->len)
		new_len = ghc->len;
	else
		new_len = len;

	return kvm_gfn_to_hva_cache_init(vcpu->kvm, ghc, addr, new_len);
}

void kvm_apic_accept_events(struct kvm_vcpu *vcpu)
{
	struct kvm_lapic *apic = vcpu->arch.apic;
	u8 sipi_vector;
	unsigned long pe;

	if (!lapic_in_kernel(vcpu) || !apic->pending_events)
		return;

	/*
	 * INITs are latched while CPU is in specific states
	 * (SMM, VMX non-root mode, SVM with GIF=0).
	 * Because a CPU cannot be in these states immediately
	 * after it has processed an INIT signal (and thus in
	 * KVM_MP_STATE_INIT_RECEIVED state), just eat SIPIs
	 * and leave the INIT pending.
	 */
	if (kvm_vcpu_latch_init(vcpu)) {
		WARN_ON_ONCE(vcpu->arch.mp_state == KVM_MP_STATE_INIT_RECEIVED);
		if (test_bit(KVM_APIC_SIPI, &apic->pending_events))
			clear_bit(KVM_APIC_SIPI, &apic->pending_events);
		return;
	}

	pe = xchg(&apic->pending_events, 0);
	if (test_bit(KVM_APIC_INIT, &pe)) {
		kvm_vcpu_reset(vcpu, true);
		if (kvm_vcpu_is_bsp(apic->vcpu))
			vcpu->arch.mp_state = KVM_MP_STATE_RUNNABLE;
		else
			vcpu->arch.mp_state = KVM_MP_STATE_INIT_RECEIVED;
	}
	if (test_bit(KVM_APIC_SIPI, &pe) &&
	    vcpu->arch.mp_state == KVM_MP_STATE_INIT_RECEIVED) {
		/* evaluate pending_events before reading the vector */
		smp_rmb();
		sipi_vector = apic->sipi_vector;
		kvm_vcpu_deliver_sipi_vector(vcpu, sipi_vector);
		vcpu->arch.mp_state = KVM_MP_STATE_RUNNABLE;
	}
}

void kvm_lapic_init(void)
{
	/* do not patch jump label more than once per second */
	jump_label_rate_limit(&apic_hw_disabled, HZ);
	jump_label_rate_limit(&apic_sw_disabled, HZ);
}

void kvm_lapic_exit(void)
{
	static_key_deferred_flush(&apic_hw_disabled);
	static_key_deferred_flush(&apic_sw_disabled);
}<|MERGE_RESOLUTION|>--- conflicted
+++ resolved
@@ -1060,11 +1060,7 @@
 						       apic->regs + APIC_TMR);
 		}
 
-<<<<<<< HEAD
-		if (kvm_x86_ops->deliver_posted_interrupt(vcpu, vector)) {
-=======
 		if (kvm_x86_ops.deliver_posted_interrupt(vcpu, vector)) {
->>>>>>> 04d5ce62
 			kvm_lapic_set_irr(vector, apic);
 			kvm_make_request(KVM_REQ_EVENT, vcpu);
 			kvm_vcpu_kick(vcpu);
