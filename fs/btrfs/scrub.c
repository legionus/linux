/*
 * Copyright (C) 2011, 2012 STRATO.  All rights reserved.
 *
 * This program is free software; you can redistribute it and/or
 * modify it under the terms of the GNU General Public
 * License v2 as published by the Free Software Foundation.
 *
 * This program is distributed in the hope that it will be useful,
 * but WITHOUT ANY WARRANTY; without even the implied warranty of
 * MERCHANTABILITY or FITNESS FOR A PARTICULAR PURPOSE.  See the GNU
 * General Public License for more details.
 *
 * You should have received a copy of the GNU General Public
 * License along with this program; if not, write to the
 * Free Software Foundation, Inc., 59 Temple Place - Suite 330,
 * Boston, MA 021110-1307, USA.
 */

#include <linux/blkdev.h>
#include <linux/ratelimit.h>
#include "ctree.h"
#include "volumes.h"
#include "disk-io.h"
#include "ordered-data.h"
#include "transaction.h"
#include "backref.h"
#include "extent_io.h"
#include "dev-replace.h"
#include "check-integrity.h"
#include "rcu-string.h"
#include "raid56.h"

/*
 * This is only the first step towards a full-features scrub. It reads all
 * extent and super block and verifies the checksums. In case a bad checksum
 * is found or the extent cannot be read, good data will be written back if
 * any can be found.
 *
 * Future enhancements:
 *  - In case an unrepairable extent is encountered, track which files are
 *    affected and report them
 *  - track and record media errors, throw out bad devices
 *  - add a mode to also read unallocated space
 */

struct scrub_block;
struct scrub_ctx;

/*
 * the following three values only influence the performance.
 * The last one configures the number of parallel and outstanding I/O
 * operations. The first two values configure an upper limit for the number
 * of (dynamically allocated) pages that are added to a bio.
 */
#define SCRUB_PAGES_PER_RD_BIO	32	/* 128k per bio */
#define SCRUB_PAGES_PER_WR_BIO	32	/* 128k per bio */
#define SCRUB_BIOS_PER_SCTX	64	/* 8MB per device in flight */

/*
 * the following value times PAGE_SIZE needs to be large enough to match the
 * largest node/leaf/sector size that shall be supported.
 * Values larger than BTRFS_STRIPE_LEN are not supported.
 */
#define SCRUB_MAX_PAGES_PER_BLOCK	16	/* 64k per node/leaf/sector */

struct scrub_recover {
	atomic_t		refs;
	struct btrfs_bio	*bbio;
	u64			*raid_map;
	u64			map_length;
};

struct scrub_page {
	struct scrub_block	*sblock;
	struct page		*page;
	struct btrfs_device	*dev;
	struct list_head	list;
	u64			flags;  /* extent flags */
	u64			generation;
	u64			logical;
	u64			physical;
	u64			physical_for_dev_replace;
	atomic_t		ref_count;
	struct {
		unsigned int	mirror_num:8;
		unsigned int	have_csum:1;
		unsigned int	io_error:1;
	};
	u8			csum[BTRFS_CSUM_SIZE];

	struct scrub_recover	*recover;
};

struct scrub_bio {
	int			index;
	struct scrub_ctx	*sctx;
	struct btrfs_device	*dev;
	struct bio		*bio;
	int			err;
	u64			logical;
	u64			physical;
#if SCRUB_PAGES_PER_WR_BIO >= SCRUB_PAGES_PER_RD_BIO
	struct scrub_page	*pagev[SCRUB_PAGES_PER_WR_BIO];
#else
	struct scrub_page	*pagev[SCRUB_PAGES_PER_RD_BIO];
#endif
	int			page_count;
	int			next_free;
	struct btrfs_work	work;
};

struct scrub_block {
	struct scrub_page	*pagev[SCRUB_MAX_PAGES_PER_BLOCK];
	int			page_count;
	atomic_t		outstanding_pages;
	atomic_t		ref_count; /* free mem on transition to zero */
	struct scrub_ctx	*sctx;
	struct scrub_parity	*sparity;
	struct {
		unsigned int	header_error:1;
		unsigned int	checksum_error:1;
		unsigned int	no_io_error_seen:1;
		unsigned int	generation_error:1; /* also sets header_error */

		/* The following is for the data used to check parity */
		/* It is for the data with checksum */
		unsigned int	data_corrected:1;
	};
};

/* Used for the chunks with parity stripe such RAID5/6 */
struct scrub_parity {
	struct scrub_ctx	*sctx;

	struct btrfs_device	*scrub_dev;

	u64			logic_start;

	u64			logic_end;

	int			nsectors;

	int			stripe_len;

	atomic_t		ref_count;

	struct list_head	spages;

	/* Work of parity check and repair */
	struct btrfs_work	work;

	/* Mark the parity blocks which have data */
	unsigned long		*dbitmap;

	/*
	 * Mark the parity blocks which have data, but errors happen when
	 * read data or check data
	 */
	unsigned long		*ebitmap;

	unsigned long		bitmap[0];
};

struct scrub_wr_ctx {
	struct scrub_bio *wr_curr_bio;
	struct btrfs_device *tgtdev;
	int pages_per_wr_bio; /* <= SCRUB_PAGES_PER_WR_BIO */
	atomic_t flush_all_writes;
	struct mutex wr_lock;
};

struct scrub_ctx {
	struct scrub_bio	*bios[SCRUB_BIOS_PER_SCTX];
	struct btrfs_root	*dev_root;
	int			first_free;
	int			curr;
	atomic_t		bios_in_flight;
	atomic_t		workers_pending;
	spinlock_t		list_lock;
	wait_queue_head_t	list_wait;
	u16			csum_size;
	struct list_head	csum_list;
	atomic_t		cancel_req;
	int			readonly;
	int			pages_per_rd_bio;
	u32			sectorsize;
	u32			nodesize;

	int			is_dev_replace;
	struct scrub_wr_ctx	wr_ctx;

	/*
	 * statistics
	 */
	struct btrfs_scrub_progress stat;
	spinlock_t		stat_lock;
};

struct scrub_fixup_nodatasum {
	struct scrub_ctx	*sctx;
	struct btrfs_device	*dev;
	u64			logical;
	struct btrfs_root	*root;
	struct btrfs_work	work;
	int			mirror_num;
};

struct scrub_nocow_inode {
	u64			inum;
	u64			offset;
	u64			root;
	struct list_head	list;
};

struct scrub_copy_nocow_ctx {
	struct scrub_ctx	*sctx;
	u64			logical;
	u64			len;
	int			mirror_num;
	u64			physical_for_dev_replace;
	struct list_head	inodes;
	struct btrfs_work	work;
};

struct scrub_warning {
	struct btrfs_path	*path;
	u64			extent_item_size;
	const char		*errstr;
	sector_t		sector;
	u64			logical;
	struct btrfs_device	*dev;
};

static void scrub_pending_bio_inc(struct scrub_ctx *sctx);
static void scrub_pending_bio_dec(struct scrub_ctx *sctx);
static void scrub_pending_trans_workers_inc(struct scrub_ctx *sctx);
static void scrub_pending_trans_workers_dec(struct scrub_ctx *sctx);
static int scrub_handle_errored_block(struct scrub_block *sblock_to_check);
static int scrub_setup_recheck_block(struct scrub_ctx *sctx,
				     struct btrfs_fs_info *fs_info,
				     struct scrub_block *original_sblock,
				     u64 length, u64 logical,
				     struct scrub_block *sblocks_for_recheck);
static void scrub_recheck_block(struct btrfs_fs_info *fs_info,
				struct scrub_block *sblock, int is_metadata,
				int have_csum, u8 *csum, u64 generation,
				u16 csum_size, int retry_failed_mirror);
static void scrub_recheck_block_checksum(struct btrfs_fs_info *fs_info,
					 struct scrub_block *sblock,
					 int is_metadata, int have_csum,
					 const u8 *csum, u64 generation,
					 u16 csum_size);
static int scrub_repair_block_from_good_copy(struct scrub_block *sblock_bad,
					     struct scrub_block *sblock_good,
					     int force_write);
static int scrub_repair_page_from_good_copy(struct scrub_block *sblock_bad,
					    struct scrub_block *sblock_good,
					    int page_num, int force_write);
static void scrub_write_block_to_dev_replace(struct scrub_block *sblock);
static int scrub_write_page_to_dev_replace(struct scrub_block *sblock,
					   int page_num);
static int scrub_checksum_data(struct scrub_block *sblock);
static int scrub_checksum_tree_block(struct scrub_block *sblock);
static int scrub_checksum_super(struct scrub_block *sblock);
static void scrub_block_get(struct scrub_block *sblock);
static void scrub_block_put(struct scrub_block *sblock);
static void scrub_page_get(struct scrub_page *spage);
static void scrub_page_put(struct scrub_page *spage);
static void scrub_parity_get(struct scrub_parity *sparity);
static void scrub_parity_put(struct scrub_parity *sparity);
static int scrub_add_page_to_rd_bio(struct scrub_ctx *sctx,
				    struct scrub_page *spage);
static int scrub_pages(struct scrub_ctx *sctx, u64 logical, u64 len,
		       u64 physical, struct btrfs_device *dev, u64 flags,
		       u64 gen, int mirror_num, u8 *csum, int force,
		       u64 physical_for_dev_replace);
static void scrub_bio_end_io(struct bio *bio, int err);
static void scrub_bio_end_io_worker(struct btrfs_work *work);
static void scrub_block_complete(struct scrub_block *sblock);
static void scrub_remap_extent(struct btrfs_fs_info *fs_info,
			       u64 extent_logical, u64 extent_len,
			       u64 *extent_physical,
			       struct btrfs_device **extent_dev,
			       int *extent_mirror_num);
static int scrub_setup_wr_ctx(struct scrub_ctx *sctx,
			      struct scrub_wr_ctx *wr_ctx,
			      struct btrfs_fs_info *fs_info,
			      struct btrfs_device *dev,
			      int is_dev_replace);
static void scrub_free_wr_ctx(struct scrub_wr_ctx *wr_ctx);
static int scrub_add_page_to_wr_bio(struct scrub_ctx *sctx,
				    struct scrub_page *spage);
static void scrub_wr_submit(struct scrub_ctx *sctx);
static void scrub_wr_bio_end_io(struct bio *bio, int err);
static void scrub_wr_bio_end_io_worker(struct btrfs_work *work);
static int write_page_nocow(struct scrub_ctx *sctx,
			    u64 physical_for_dev_replace, struct page *page);
static int copy_nocow_pages_for_inode(u64 inum, u64 offset, u64 root,
				      struct scrub_copy_nocow_ctx *ctx);
static int copy_nocow_pages(struct scrub_ctx *sctx, u64 logical, u64 len,
			    int mirror_num, u64 physical_for_dev_replace);
static void copy_nocow_pages_worker(struct btrfs_work *work);
static void __scrub_blocked_if_needed(struct btrfs_fs_info *fs_info);
static void scrub_blocked_if_needed(struct btrfs_fs_info *fs_info);


static void scrub_pending_bio_inc(struct scrub_ctx *sctx)
{
	atomic_inc(&sctx->bios_in_flight);
}

static void scrub_pending_bio_dec(struct scrub_ctx *sctx)
{
	atomic_dec(&sctx->bios_in_flight);
	wake_up(&sctx->list_wait);
}

static void __scrub_blocked_if_needed(struct btrfs_fs_info *fs_info)
{
	while (atomic_read(&fs_info->scrub_pause_req)) {
		mutex_unlock(&fs_info->scrub_lock);
		wait_event(fs_info->scrub_pause_wait,
		   atomic_read(&fs_info->scrub_pause_req) == 0);
		mutex_lock(&fs_info->scrub_lock);
	}
}

static void scrub_blocked_if_needed(struct btrfs_fs_info *fs_info)
{
	atomic_inc(&fs_info->scrubs_paused);
	wake_up(&fs_info->scrub_pause_wait);

	mutex_lock(&fs_info->scrub_lock);
	__scrub_blocked_if_needed(fs_info);
	atomic_dec(&fs_info->scrubs_paused);
	mutex_unlock(&fs_info->scrub_lock);

	wake_up(&fs_info->scrub_pause_wait);
}

/*
 * used for workers that require transaction commits (i.e., for the
 * NOCOW case)
 */
static void scrub_pending_trans_workers_inc(struct scrub_ctx *sctx)
{
	struct btrfs_fs_info *fs_info = sctx->dev_root->fs_info;

	/*
	 * increment scrubs_running to prevent cancel requests from
	 * completing as long as a worker is running. we must also
	 * increment scrubs_paused to prevent deadlocking on pause
	 * requests used for transactions commits (as the worker uses a
	 * transaction context). it is safe to regard the worker
	 * as paused for all matters practical. effectively, we only
	 * avoid cancellation requests from completing.
	 */
	mutex_lock(&fs_info->scrub_lock);
	atomic_inc(&fs_info->scrubs_running);
	atomic_inc(&fs_info->scrubs_paused);
	mutex_unlock(&fs_info->scrub_lock);

	/*
	 * check if @scrubs_running=@scrubs_paused condition
	 * inside wait_event() is not an atomic operation.
	 * which means we may inc/dec @scrub_running/paused
	 * at any time. Let's wake up @scrub_pause_wait as
	 * much as we can to let commit transaction blocked less.
	 */
	wake_up(&fs_info->scrub_pause_wait);

	atomic_inc(&sctx->workers_pending);
}

/* used for workers that require transaction commits */
static void scrub_pending_trans_workers_dec(struct scrub_ctx *sctx)
{
	struct btrfs_fs_info *fs_info = sctx->dev_root->fs_info;

	/*
	 * see scrub_pending_trans_workers_inc() why we're pretending
	 * to be paused in the scrub counters
	 */
	mutex_lock(&fs_info->scrub_lock);
	atomic_dec(&fs_info->scrubs_running);
	atomic_dec(&fs_info->scrubs_paused);
	mutex_unlock(&fs_info->scrub_lock);
	atomic_dec(&sctx->workers_pending);
	wake_up(&fs_info->scrub_pause_wait);
	wake_up(&sctx->list_wait);
}

static void scrub_free_csums(struct scrub_ctx *sctx)
{
	while (!list_empty(&sctx->csum_list)) {
		struct btrfs_ordered_sum *sum;
		sum = list_first_entry(&sctx->csum_list,
				       struct btrfs_ordered_sum, list);
		list_del(&sum->list);
		kfree(sum);
	}
}

static noinline_for_stack void scrub_free_ctx(struct scrub_ctx *sctx)
{
	int i;

	if (!sctx)
		return;

	scrub_free_wr_ctx(&sctx->wr_ctx);

	/* this can happen when scrub is cancelled */
	if (sctx->curr != -1) {
		struct scrub_bio *sbio = sctx->bios[sctx->curr];

		for (i = 0; i < sbio->page_count; i++) {
			WARN_ON(!sbio->pagev[i]->page);
			scrub_block_put(sbio->pagev[i]->sblock);
		}
		bio_put(sbio->bio);
	}

	for (i = 0; i < SCRUB_BIOS_PER_SCTX; ++i) {
		struct scrub_bio *sbio = sctx->bios[i];

		if (!sbio)
			break;
		kfree(sbio);
	}

	scrub_free_csums(sctx);
	kfree(sctx);
}

static noinline_for_stack
struct scrub_ctx *scrub_setup_ctx(struct btrfs_device *dev, int is_dev_replace)
{
	struct scrub_ctx *sctx;
	int		i;
	struct btrfs_fs_info *fs_info = dev->dev_root->fs_info;
	int pages_per_rd_bio;
	int ret;

	/*
	 * the setting of pages_per_rd_bio is correct for scrub but might
	 * be wrong for the dev_replace code where we might read from
	 * different devices in the initial huge bios. However, that
	 * code is able to correctly handle the case when adding a page
	 * to a bio fails.
	 */
	if (dev->bdev)
		pages_per_rd_bio = min_t(int, SCRUB_PAGES_PER_RD_BIO,
					 bio_get_nr_vecs(dev->bdev));
	else
		pages_per_rd_bio = SCRUB_PAGES_PER_RD_BIO;
	sctx = kzalloc(sizeof(*sctx), GFP_NOFS);
	if (!sctx)
		goto nomem;
	sctx->is_dev_replace = is_dev_replace;
	sctx->pages_per_rd_bio = pages_per_rd_bio;
	sctx->curr = -1;
	sctx->dev_root = dev->dev_root;
	for (i = 0; i < SCRUB_BIOS_PER_SCTX; ++i) {
		struct scrub_bio *sbio;

		sbio = kzalloc(sizeof(*sbio), GFP_NOFS);
		if (!sbio)
			goto nomem;
		sctx->bios[i] = sbio;

		sbio->index = i;
		sbio->sctx = sctx;
		sbio->page_count = 0;
		btrfs_init_work(&sbio->work, btrfs_scrub_helper,
				scrub_bio_end_io_worker, NULL, NULL);

		if (i != SCRUB_BIOS_PER_SCTX - 1)
			sctx->bios[i]->next_free = i + 1;
		else
			sctx->bios[i]->next_free = -1;
	}
	sctx->first_free = 0;
	sctx->nodesize = dev->dev_root->nodesize;
	sctx->sectorsize = dev->dev_root->sectorsize;
	atomic_set(&sctx->bios_in_flight, 0);
	atomic_set(&sctx->workers_pending, 0);
	atomic_set(&sctx->cancel_req, 0);
	sctx->csum_size = btrfs_super_csum_size(fs_info->super_copy);
	INIT_LIST_HEAD(&sctx->csum_list);

	spin_lock_init(&sctx->list_lock);
	spin_lock_init(&sctx->stat_lock);
	init_waitqueue_head(&sctx->list_wait);

	ret = scrub_setup_wr_ctx(sctx, &sctx->wr_ctx, fs_info,
				 fs_info->dev_replace.tgtdev, is_dev_replace);
	if (ret) {
		scrub_free_ctx(sctx);
		return ERR_PTR(ret);
	}
	return sctx;

nomem:
	scrub_free_ctx(sctx);
	return ERR_PTR(-ENOMEM);
}

static int scrub_print_warning_inode(u64 inum, u64 offset, u64 root,
				     void *warn_ctx)
{
	u64 isize;
	u32 nlink;
	int ret;
	int i;
	struct extent_buffer *eb;
	struct btrfs_inode_item *inode_item;
	struct scrub_warning *swarn = warn_ctx;
	struct btrfs_fs_info *fs_info = swarn->dev->dev_root->fs_info;
	struct inode_fs_paths *ipath = NULL;
	struct btrfs_root *local_root;
	struct btrfs_key root_key;

	root_key.objectid = root;
	root_key.type = BTRFS_ROOT_ITEM_KEY;
	root_key.offset = (u64)-1;
	local_root = btrfs_read_fs_root_no_name(fs_info, &root_key);
	if (IS_ERR(local_root)) {
		ret = PTR_ERR(local_root);
		goto err;
	}

	ret = inode_item_info(inum, 0, local_root, swarn->path);
	if (ret) {
		btrfs_release_path(swarn->path);
		goto err;
	}

	eb = swarn->path->nodes[0];
	inode_item = btrfs_item_ptr(eb, swarn->path->slots[0],
					struct btrfs_inode_item);
	isize = btrfs_inode_size(eb, inode_item);
	nlink = btrfs_inode_nlink(eb, inode_item);
	btrfs_release_path(swarn->path);

	ipath = init_ipath(4096, local_root, swarn->path);
	if (IS_ERR(ipath)) {
		ret = PTR_ERR(ipath);
		ipath = NULL;
		goto err;
	}
	ret = paths_from_inode(inum, ipath);

	if (ret < 0)
		goto err;

	/*
	 * we deliberately ignore the bit ipath might have been too small to
	 * hold all of the paths here
	 */
	for (i = 0; i < ipath->fspath->elem_cnt; ++i)
		printk_in_rcu(KERN_WARNING "BTRFS: %s at logical %llu on dev "
			"%s, sector %llu, root %llu, inode %llu, offset %llu, "
			"length %llu, links %u (path: %s)\n", swarn->errstr,
			swarn->logical, rcu_str_deref(swarn->dev->name),
			(unsigned long long)swarn->sector, root, inum, offset,
			min(isize - offset, (u64)PAGE_SIZE), nlink,
			(char *)(unsigned long)ipath->fspath->val[i]);

	free_ipath(ipath);
	return 0;

err:
	printk_in_rcu(KERN_WARNING "BTRFS: %s at logical %llu on dev "
		"%s, sector %llu, root %llu, inode %llu, offset %llu: path "
		"resolving failed with ret=%d\n", swarn->errstr,
		swarn->logical, rcu_str_deref(swarn->dev->name),
		(unsigned long long)swarn->sector, root, inum, offset, ret);

	free_ipath(ipath);
	return 0;
}

static void scrub_print_warning(const char *errstr, struct scrub_block *sblock)
{
	struct btrfs_device *dev;
	struct btrfs_fs_info *fs_info;
	struct btrfs_path *path;
	struct btrfs_key found_key;
	struct extent_buffer *eb;
	struct btrfs_extent_item *ei;
	struct scrub_warning swarn;
	unsigned long ptr = 0;
	u64 extent_item_pos;
	u64 flags = 0;
	u64 ref_root;
	u32 item_size;
	u8 ref_level;
	int ret;

	WARN_ON(sblock->page_count < 1);
	dev = sblock->pagev[0]->dev;
	fs_info = sblock->sctx->dev_root->fs_info;

	path = btrfs_alloc_path();
	if (!path)
		return;

	swarn.sector = (sblock->pagev[0]->physical) >> 9;
	swarn.logical = sblock->pagev[0]->logical;
	swarn.errstr = errstr;
	swarn.dev = NULL;

	ret = extent_from_logical(fs_info, swarn.logical, path, &found_key,
				  &flags);
	if (ret < 0)
		goto out;

	extent_item_pos = swarn.logical - found_key.objectid;
	swarn.extent_item_size = found_key.offset;

	eb = path->nodes[0];
	ei = btrfs_item_ptr(eb, path->slots[0], struct btrfs_extent_item);
	item_size = btrfs_item_size_nr(eb, path->slots[0]);

	if (flags & BTRFS_EXTENT_FLAG_TREE_BLOCK) {
		do {
			ret = tree_backref_for_extent(&ptr, eb, &found_key, ei,
						      item_size, &ref_root,
						      &ref_level);
			printk_in_rcu(KERN_WARNING
				"BTRFS: %s at logical %llu on dev %s, "
				"sector %llu: metadata %s (level %d) in tree "
				"%llu\n", errstr, swarn.logical,
				rcu_str_deref(dev->name),
				(unsigned long long)swarn.sector,
				ref_level ? "node" : "leaf",
				ret < 0 ? -1 : ref_level,
				ret < 0 ? -1 : ref_root);
		} while (ret != 1);
		btrfs_release_path(path);
	} else {
		btrfs_release_path(path);
		swarn.path = path;
		swarn.dev = dev;
		iterate_extent_inodes(fs_info, found_key.objectid,
					extent_item_pos, 1,
					scrub_print_warning_inode, &swarn);
	}

out:
	btrfs_free_path(path);
}

static int scrub_fixup_readpage(u64 inum, u64 offset, u64 root, void *fixup_ctx)
{
	struct page *page = NULL;
	unsigned long index;
	struct scrub_fixup_nodatasum *fixup = fixup_ctx;
	int ret;
	int corrected = 0;
	struct btrfs_key key;
	struct inode *inode = NULL;
	struct btrfs_fs_info *fs_info;
	u64 end = offset + PAGE_SIZE - 1;
	struct btrfs_root *local_root;
	int srcu_index;

	key.objectid = root;
	key.type = BTRFS_ROOT_ITEM_KEY;
	key.offset = (u64)-1;

	fs_info = fixup->root->fs_info;
	srcu_index = srcu_read_lock(&fs_info->subvol_srcu);

	local_root = btrfs_read_fs_root_no_name(fs_info, &key);
	if (IS_ERR(local_root)) {
		srcu_read_unlock(&fs_info->subvol_srcu, srcu_index);
		return PTR_ERR(local_root);
	}

	key.type = BTRFS_INODE_ITEM_KEY;
	key.objectid = inum;
	key.offset = 0;
	inode = btrfs_iget(fs_info->sb, &key, local_root, NULL);
	srcu_read_unlock(&fs_info->subvol_srcu, srcu_index);
	if (IS_ERR(inode))
		return PTR_ERR(inode);

	index = offset >> PAGE_CACHE_SHIFT;

	page = find_or_create_page(inode->i_mapping, index, GFP_NOFS);
	if (!page) {
		ret = -ENOMEM;
		goto out;
	}

	if (PageUptodate(page)) {
		if (PageDirty(page)) {
			/*
			 * we need to write the data to the defect sector. the
			 * data that was in that sector is not in memory,
			 * because the page was modified. we must not write the
			 * modified page to that sector.
			 *
			 * TODO: what could be done here: wait for the delalloc
			 *       runner to write out that page (might involve
			 *       COW) and see whether the sector is still
			 *       referenced afterwards.
			 *
			 * For the meantime, we'll treat this error
			 * incorrectable, although there is a chance that a
			 * later scrub will find the bad sector again and that
			 * there's no dirty page in memory, then.
			 */
			ret = -EIO;
			goto out;
		}
		ret = repair_io_failure(inode, offset, PAGE_SIZE,
					fixup->logical, page,
					offset - page_offset(page),
					fixup->mirror_num);
		unlock_page(page);
		corrected = !ret;
	} else {
		/*
		 * we need to get good data first. the general readpage path
		 * will call repair_io_failure for us, we just have to make
		 * sure we read the bad mirror.
		 */
		ret = set_extent_bits(&BTRFS_I(inode)->io_tree, offset, end,
					EXTENT_DAMAGED, GFP_NOFS);
		if (ret) {
			/* set_extent_bits should give proper error */
			WARN_ON(ret > 0);
			if (ret > 0)
				ret = -EFAULT;
			goto out;
		}

		ret = extent_read_full_page(&BTRFS_I(inode)->io_tree, page,
						btrfs_get_extent,
						fixup->mirror_num);
		wait_on_page_locked(page);

		corrected = !test_range_bit(&BTRFS_I(inode)->io_tree, offset,
						end, EXTENT_DAMAGED, 0, NULL);
		if (!corrected)
			clear_extent_bits(&BTRFS_I(inode)->io_tree, offset, end,
						EXTENT_DAMAGED, GFP_NOFS);
	}

out:
	if (page)
		put_page(page);

	iput(inode);

	if (ret < 0)
		return ret;

	if (ret == 0 && corrected) {
		/*
		 * we only need to call readpage for one of the inodes belonging
		 * to this extent. so make iterate_extent_inodes stop
		 */
		return 1;
	}

	return -EIO;
}

static void scrub_fixup_nodatasum(struct btrfs_work *work)
{
	int ret;
	struct scrub_fixup_nodatasum *fixup;
	struct scrub_ctx *sctx;
	struct btrfs_trans_handle *trans = NULL;
	struct btrfs_path *path;
	int uncorrectable = 0;

	fixup = container_of(work, struct scrub_fixup_nodatasum, work);
	sctx = fixup->sctx;

	path = btrfs_alloc_path();
	if (!path) {
		spin_lock(&sctx->stat_lock);
		++sctx->stat.malloc_errors;
		spin_unlock(&sctx->stat_lock);
		uncorrectable = 1;
		goto out;
	}

	trans = btrfs_join_transaction(fixup->root);
	if (IS_ERR(trans)) {
		uncorrectable = 1;
		goto out;
	}

	/*
	 * the idea is to trigger a regular read through the standard path. we
	 * read a page from the (failed) logical address by specifying the
	 * corresponding copynum of the failed sector. thus, that readpage is
	 * expected to fail.
	 * that is the point where on-the-fly error correction will kick in
	 * (once it's finished) and rewrite the failed sector if a good copy
	 * can be found.
	 */
	ret = iterate_inodes_from_logical(fixup->logical, fixup->root->fs_info,
						path, scrub_fixup_readpage,
						fixup);
	if (ret < 0) {
		uncorrectable = 1;
		goto out;
	}
	WARN_ON(ret != 1);

	spin_lock(&sctx->stat_lock);
	++sctx->stat.corrected_errors;
	spin_unlock(&sctx->stat_lock);

out:
	if (trans && !IS_ERR(trans))
		btrfs_end_transaction(trans, fixup->root);
	if (uncorrectable) {
		spin_lock(&sctx->stat_lock);
		++sctx->stat.uncorrectable_errors;
		spin_unlock(&sctx->stat_lock);
		btrfs_dev_replace_stats_inc(
			&sctx->dev_root->fs_info->dev_replace.
			num_uncorrectable_read_errors);
		printk_ratelimited_in_rcu(KERN_ERR "BTRFS: "
		    "unable to fixup (nodatasum) error at logical %llu on dev %s\n",
			fixup->logical, rcu_str_deref(fixup->dev->name));
	}

	btrfs_free_path(path);
	kfree(fixup);

	scrub_pending_trans_workers_dec(sctx);
}

static inline void scrub_get_recover(struct scrub_recover *recover)
{
	atomic_inc(&recover->refs);
}

static inline void scrub_put_recover(struct scrub_recover *recover)
{
	if (atomic_dec_and_test(&recover->refs)) {
		kfree(recover->bbio);
		kfree(recover->raid_map);
		kfree(recover);
	}
}

/*
 * scrub_handle_errored_block gets called when either verification of the
 * pages failed or the bio failed to read, e.g. with EIO. In the latter
 * case, this function handles all pages in the bio, even though only one
 * may be bad.
 * The goal of this function is to repair the errored block by using the
 * contents of one of the mirrors.
 */
static int scrub_handle_errored_block(struct scrub_block *sblock_to_check)
{
	struct scrub_ctx *sctx = sblock_to_check->sctx;
	struct btrfs_device *dev;
	struct btrfs_fs_info *fs_info;
	u64 length;
	u64 logical;
	u64 generation;
	unsigned int failed_mirror_index;
	unsigned int is_metadata;
	unsigned int have_csum;
	u8 *csum;
	struct scrub_block *sblocks_for_recheck; /* holds one for each mirror */
	struct scrub_block *sblock_bad;
	int ret;
	int mirror_index;
	int page_num;
	int success;
	static DEFINE_RATELIMIT_STATE(_rs, DEFAULT_RATELIMIT_INTERVAL,
				      DEFAULT_RATELIMIT_BURST);

	BUG_ON(sblock_to_check->page_count < 1);
	fs_info = sctx->dev_root->fs_info;
	if (sblock_to_check->pagev[0]->flags & BTRFS_EXTENT_FLAG_SUPER) {
		/*
		 * if we find an error in a super block, we just report it.
		 * They will get written with the next transaction commit
		 * anyway
		 */
		spin_lock(&sctx->stat_lock);
		++sctx->stat.super_errors;
		spin_unlock(&sctx->stat_lock);
		return 0;
	}
	length = sblock_to_check->page_count * PAGE_SIZE;
	logical = sblock_to_check->pagev[0]->logical;
	generation = sblock_to_check->pagev[0]->generation;
	BUG_ON(sblock_to_check->pagev[0]->mirror_num < 1);
	failed_mirror_index = sblock_to_check->pagev[0]->mirror_num - 1;
	is_metadata = !(sblock_to_check->pagev[0]->flags &
			BTRFS_EXTENT_FLAG_DATA);
	have_csum = sblock_to_check->pagev[0]->have_csum;
	csum = sblock_to_check->pagev[0]->csum;
	dev = sblock_to_check->pagev[0]->dev;

	if (sctx->is_dev_replace && !is_metadata && !have_csum) {
		sblocks_for_recheck = NULL;
		goto nodatasum_case;
	}

	/*
	 * read all mirrors one after the other. This includes to
	 * re-read the extent or metadata block that failed (that was
	 * the cause that this fixup code is called) another time,
	 * page by page this time in order to know which pages
	 * caused I/O errors and which ones are good (for all mirrors).
	 * It is the goal to handle the situation when more than one
	 * mirror contains I/O errors, but the errors do not
	 * overlap, i.e. the data can be repaired by selecting the
	 * pages from those mirrors without I/O error on the
	 * particular pages. One example (with blocks >= 2 * PAGE_SIZE)
	 * would be that mirror #1 has an I/O error on the first page,
	 * the second page is good, and mirror #2 has an I/O error on
	 * the second page, but the first page is good.
	 * Then the first page of the first mirror can be repaired by
	 * taking the first page of the second mirror, and the
	 * second page of the second mirror can be repaired by
	 * copying the contents of the 2nd page of the 1st mirror.
	 * One more note: if the pages of one mirror contain I/O
	 * errors, the checksum cannot be verified. In order to get
	 * the best data for repairing, the first attempt is to find
	 * a mirror without I/O errors and with a validated checksum.
	 * Only if this is not possible, the pages are picked from
	 * mirrors with I/O errors without considering the checksum.
	 * If the latter is the case, at the end, the checksum of the
	 * repaired area is verified in order to correctly maintain
	 * the statistics.
	 */

	sblocks_for_recheck = kzalloc(BTRFS_MAX_MIRRORS *
				     sizeof(*sblocks_for_recheck),
				     GFP_NOFS);
	if (!sblocks_for_recheck) {
		spin_lock(&sctx->stat_lock);
		sctx->stat.malloc_errors++;
		sctx->stat.read_errors++;
		sctx->stat.uncorrectable_errors++;
		spin_unlock(&sctx->stat_lock);
		btrfs_dev_stat_inc_and_print(dev, BTRFS_DEV_STAT_READ_ERRS);
		goto out;
	}

	/* setup the context, map the logical blocks and alloc the pages */
	ret = scrub_setup_recheck_block(sctx, fs_info, sblock_to_check, length,
					logical, sblocks_for_recheck);
	if (ret) {
		spin_lock(&sctx->stat_lock);
		sctx->stat.read_errors++;
		sctx->stat.uncorrectable_errors++;
		spin_unlock(&sctx->stat_lock);
		btrfs_dev_stat_inc_and_print(dev, BTRFS_DEV_STAT_READ_ERRS);
		goto out;
	}
	BUG_ON(failed_mirror_index >= BTRFS_MAX_MIRRORS);
	sblock_bad = sblocks_for_recheck + failed_mirror_index;

	/* build and submit the bios for the failed mirror, check checksums */
	scrub_recheck_block(fs_info, sblock_bad, is_metadata, have_csum,
			    csum, generation, sctx->csum_size, 1);

	if (!sblock_bad->header_error && !sblock_bad->checksum_error &&
	    sblock_bad->no_io_error_seen) {
		/*
		 * the error disappeared after reading page by page, or
		 * the area was part of a huge bio and other parts of the
		 * bio caused I/O errors, or the block layer merged several
		 * read requests into one and the error is caused by a
		 * different bio (usually one of the two latter cases is
		 * the cause)
		 */
		spin_lock(&sctx->stat_lock);
		sctx->stat.unverified_errors++;
		sblock_to_check->data_corrected = 1;
		spin_unlock(&sctx->stat_lock);

		if (sctx->is_dev_replace)
			scrub_write_block_to_dev_replace(sblock_bad);
		goto out;
	}

	if (!sblock_bad->no_io_error_seen) {
		spin_lock(&sctx->stat_lock);
		sctx->stat.read_errors++;
		spin_unlock(&sctx->stat_lock);
		if (__ratelimit(&_rs))
			scrub_print_warning("i/o error", sblock_to_check);
		btrfs_dev_stat_inc_and_print(dev, BTRFS_DEV_STAT_READ_ERRS);
	} else if (sblock_bad->checksum_error) {
		spin_lock(&sctx->stat_lock);
		sctx->stat.csum_errors++;
		spin_unlock(&sctx->stat_lock);
		if (__ratelimit(&_rs))
			scrub_print_warning("checksum error", sblock_to_check);
		btrfs_dev_stat_inc_and_print(dev,
					     BTRFS_DEV_STAT_CORRUPTION_ERRS);
	} else if (sblock_bad->header_error) {
		spin_lock(&sctx->stat_lock);
		sctx->stat.verify_errors++;
		spin_unlock(&sctx->stat_lock);
		if (__ratelimit(&_rs))
			scrub_print_warning("checksum/header error",
					    sblock_to_check);
		if (sblock_bad->generation_error)
			btrfs_dev_stat_inc_and_print(dev,
				BTRFS_DEV_STAT_GENERATION_ERRS);
		else
			btrfs_dev_stat_inc_and_print(dev,
				BTRFS_DEV_STAT_CORRUPTION_ERRS);
	}

	if (sctx->readonly) {
		ASSERT(!sctx->is_dev_replace);
		goto out;
	}

	if (!is_metadata && !have_csum) {
		struct scrub_fixup_nodatasum *fixup_nodatasum;

nodatasum_case:
		WARN_ON(sctx->is_dev_replace);

		/*
		 * !is_metadata and !have_csum, this means that the data
		 * might not be COW'ed, that it might be modified
		 * concurrently. The general strategy to work on the
		 * commit root does not help in the case when COW is not
		 * used.
		 */
		fixup_nodatasum = kzalloc(sizeof(*fixup_nodatasum), GFP_NOFS);
		if (!fixup_nodatasum)
			goto did_not_correct_error;
		fixup_nodatasum->sctx = sctx;
		fixup_nodatasum->dev = dev;
		fixup_nodatasum->logical = logical;
		fixup_nodatasum->root = fs_info->extent_root;
		fixup_nodatasum->mirror_num = failed_mirror_index + 1;
		scrub_pending_trans_workers_inc(sctx);
		btrfs_init_work(&fixup_nodatasum->work, btrfs_scrub_helper,
				scrub_fixup_nodatasum, NULL, NULL);
		btrfs_queue_work(fs_info->scrub_workers,
				 &fixup_nodatasum->work);
		goto out;
	}

	/*
	 * now build and submit the bios for the other mirrors, check
	 * checksums.
	 * First try to pick the mirror which is completely without I/O
	 * errors and also does not have a checksum error.
	 * If one is found, and if a checksum is present, the full block
	 * that is known to contain an error is rewritten. Afterwards
	 * the block is known to be corrected.
	 * If a mirror is found which is completely correct, and no
	 * checksum is present, only those pages are rewritten that had
	 * an I/O error in the block to be repaired, since it cannot be
	 * determined, which copy of the other pages is better (and it
	 * could happen otherwise that a correct page would be
	 * overwritten by a bad one).
	 */
	for (mirror_index = 0;
	     mirror_index < BTRFS_MAX_MIRRORS &&
	     sblocks_for_recheck[mirror_index].page_count > 0;
	     mirror_index++) {
		struct scrub_block *sblock_other;

		if (mirror_index == failed_mirror_index)
			continue;
		sblock_other = sblocks_for_recheck + mirror_index;

		/* build and submit the bios, check checksums */
		scrub_recheck_block(fs_info, sblock_other, is_metadata,
				    have_csum, csum, generation,
				    sctx->csum_size, 0);

		if (!sblock_other->header_error &&
		    !sblock_other->checksum_error &&
		    sblock_other->no_io_error_seen) {
			if (sctx->is_dev_replace) {
				scrub_write_block_to_dev_replace(sblock_other);
			} else {
				int force_write = is_metadata || have_csum;

				ret = scrub_repair_block_from_good_copy(
						sblock_bad, sblock_other,
						force_write);
			}
			if (0 == ret)
				goto corrected_error;
		}
	}

	/*
	 * for dev_replace, pick good pages and write to the target device.
	 */
	if (sctx->is_dev_replace) {
		success = 1;
		for (page_num = 0; page_num < sblock_bad->page_count;
		     page_num++) {
			int sub_success;

			sub_success = 0;
			for (mirror_index = 0;
			     mirror_index < BTRFS_MAX_MIRRORS &&
			     sblocks_for_recheck[mirror_index].page_count > 0;
			     mirror_index++) {
				struct scrub_block *sblock_other =
					sblocks_for_recheck + mirror_index;
				struct scrub_page *page_other =
					sblock_other->pagev[page_num];

				if (!page_other->io_error) {
					ret = scrub_write_page_to_dev_replace(
							sblock_other, page_num);
					if (ret == 0) {
						/* succeeded for this page */
						sub_success = 1;
						break;
					} else {
						btrfs_dev_replace_stats_inc(
							&sctx->dev_root->
							fs_info->dev_replace.
							num_write_errors);
					}
				}
			}

			if (!sub_success) {
				/*
				 * did not find a mirror to fetch the page
				 * from. scrub_write_page_to_dev_replace()
				 * handles this case (page->io_error), by
				 * filling the block with zeros before
				 * submitting the write request
				 */
				success = 0;
				ret = scrub_write_page_to_dev_replace(
						sblock_bad, page_num);
				if (ret)
					btrfs_dev_replace_stats_inc(
						&sctx->dev_root->fs_info->
						dev_replace.num_write_errors);
			}
		}

		goto out;
	}

	/*
	 * for regular scrub, repair those pages that are errored.
	 * In case of I/O errors in the area that is supposed to be
	 * repaired, continue by picking good copies of those pages.
	 * Select the good pages from mirrors to rewrite bad pages from
	 * the area to fix. Afterwards verify the checksum of the block
	 * that is supposed to be repaired. This verification step is
	 * only done for the purpose of statistic counting and for the
	 * final scrub report, whether errors remain.
	 * A perfect algorithm could make use of the checksum and try
	 * all possible combinations of pages from the different mirrors
	 * until the checksum verification succeeds. For example, when
	 * the 2nd page of mirror #1 faces I/O errors, and the 2nd page
	 * of mirror #2 is readable but the final checksum test fails,
	 * then the 2nd page of mirror #3 could be tried, whether now
	 * the final checksum succeedes. But this would be a rare
	 * exception and is therefore not implemented. At least it is
	 * avoided that the good copy is overwritten.
	 * A more useful improvement would be to pick the sectors
	 * without I/O error based on sector sizes (512 bytes on legacy
	 * disks) instead of on PAGE_SIZE. Then maybe 512 byte of one
	 * mirror could be repaired by taking 512 byte of a different
	 * mirror, even if other 512 byte sectors in the same PAGE_SIZE
	 * area are unreadable.
	 */

	/* can only fix I/O errors from here on */
	if (sblock_bad->no_io_error_seen)
		goto did_not_correct_error;

	success = 1;
	for (page_num = 0; page_num < sblock_bad->page_count; page_num++) {
		struct scrub_page *page_bad = sblock_bad->pagev[page_num];

		if (!page_bad->io_error)
			continue;

		for (mirror_index = 0;
		     mirror_index < BTRFS_MAX_MIRRORS &&
		     sblocks_for_recheck[mirror_index].page_count > 0;
		     mirror_index++) {
			struct scrub_block *sblock_other = sblocks_for_recheck +
							   mirror_index;
			struct scrub_page *page_other = sblock_other->pagev[
							page_num];

			if (!page_other->io_error) {
				ret = scrub_repair_page_from_good_copy(
					sblock_bad, sblock_other, page_num, 0);
				if (0 == ret) {
					page_bad->io_error = 0;
					break; /* succeeded for this page */
				}
			}
		}

		if (page_bad->io_error) {
			/* did not find a mirror to copy the page from */
			success = 0;
		}
	}

	if (success) {
		if (is_metadata || have_csum) {
			/*
			 * need to verify the checksum now that all
			 * sectors on disk are repaired (the write
			 * request for data to be repaired is on its way).
			 * Just be lazy and use scrub_recheck_block()
			 * which re-reads the data before the checksum
			 * is verified, but most likely the data comes out
			 * of the page cache.
			 */
			scrub_recheck_block(fs_info, sblock_bad,
					    is_metadata, have_csum, csum,
					    generation, sctx->csum_size, 1);
			if (!sblock_bad->header_error &&
			    !sblock_bad->checksum_error &&
			    sblock_bad->no_io_error_seen)
				goto corrected_error;
			else
				goto did_not_correct_error;
		} else {
corrected_error:
			spin_lock(&sctx->stat_lock);
			sctx->stat.corrected_errors++;
			sblock_to_check->data_corrected = 1;
			spin_unlock(&sctx->stat_lock);
			printk_ratelimited_in_rcu(KERN_ERR
				"BTRFS: fixed up error at logical %llu on dev %s\n",
				logical, rcu_str_deref(dev->name));
		}
	} else {
did_not_correct_error:
		spin_lock(&sctx->stat_lock);
		sctx->stat.uncorrectable_errors++;
		spin_unlock(&sctx->stat_lock);
		printk_ratelimited_in_rcu(KERN_ERR
			"BTRFS: unable to fixup (regular) error at logical %llu on dev %s\n",
			logical, rcu_str_deref(dev->name));
	}

out:
	if (sblocks_for_recheck) {
		for (mirror_index = 0; mirror_index < BTRFS_MAX_MIRRORS;
		     mirror_index++) {
			struct scrub_block *sblock = sblocks_for_recheck +
						     mirror_index;
			struct scrub_recover *recover;
			int page_index;

			for (page_index = 0; page_index < sblock->page_count;
			     page_index++) {
				sblock->pagev[page_index]->sblock = NULL;
				recover = sblock->pagev[page_index]->recover;
				if (recover) {
					scrub_put_recover(recover);
					sblock->pagev[page_index]->recover =
									NULL;
				}
				scrub_page_put(sblock->pagev[page_index]);
			}
		}
		kfree(sblocks_for_recheck);
	}

	return 0;
}

static inline int scrub_nr_raid_mirrors(struct btrfs_bio *bbio, u64 *raid_map)
{
	if (raid_map) {
		if (raid_map[bbio->num_stripes - 1] == RAID6_Q_STRIPE)
			return 3;
		else
			return 2;
	} else {
		return (int)bbio->num_stripes;
	}
}

static inline void scrub_stripe_index_and_offset(u64 logical, u64 *raid_map,
						 u64 mapped_length,
						 int nstripes, int mirror,
						 int *stripe_index,
						 u64 *stripe_offset)
{
	int i;

	if (raid_map) {
		/* RAID5/6 */
		for (i = 0; i < nstripes; i++) {
			if (raid_map[i] == RAID6_Q_STRIPE ||
			    raid_map[i] == RAID5_P_STRIPE)
				continue;

			if (logical >= raid_map[i] &&
			    logical < raid_map[i] + mapped_length)
				break;
		}

		*stripe_index = i;
		*stripe_offset = logical - raid_map[i];
	} else {
		/* The other RAID type */
		*stripe_index = mirror;
		*stripe_offset = 0;
	}
}

static int scrub_setup_recheck_block(struct scrub_ctx *sctx,
				     struct btrfs_fs_info *fs_info,
				     struct scrub_block *original_sblock,
				     u64 length, u64 logical,
				     struct scrub_block *sblocks_for_recheck)
{
	struct scrub_recover *recover;
	struct btrfs_bio *bbio;
	u64 *raid_map;
	u64 sublen;
	u64 mapped_length;
	u64 stripe_offset;
	int stripe_index;
	int page_index;
	int mirror_index;
	int nmirrors;
	int ret;

	/*
	 * note: the two members ref_count and outstanding_pages
	 * are not used (and not set) in the blocks that are used for
	 * the recheck procedure
	 */

	page_index = 0;
	while (length > 0) {
		sublen = min_t(u64, length, PAGE_SIZE);
		mapped_length = sublen;
		bbio = NULL;
		raid_map = NULL;

		/*
		 * with a length of PAGE_SIZE, each returned stripe
		 * represents one mirror
		 */
		ret = btrfs_map_sblock(fs_info, REQ_GET_READ_MIRRORS, logical,
				       &mapped_length, &bbio, 0, &raid_map);
		if (ret || !bbio || mapped_length < sublen) {
			kfree(bbio);
			kfree(raid_map);
			return -EIO;
		}

		recover = kzalloc(sizeof(struct scrub_recover), GFP_NOFS);
		if (!recover) {
			kfree(bbio);
			kfree(raid_map);
			return -ENOMEM;
		}

		atomic_set(&recover->refs, 1);
		recover->bbio = bbio;
		recover->raid_map = raid_map;
		recover->map_length = mapped_length;

		BUG_ON(page_index >= SCRUB_PAGES_PER_RD_BIO);

		nmirrors = scrub_nr_raid_mirrors(bbio, raid_map);
		for (mirror_index = 0; mirror_index < nmirrors;
		     mirror_index++) {
			struct scrub_block *sblock;
			struct scrub_page *page;

			if (mirror_index >= BTRFS_MAX_MIRRORS)
				continue;

			sblock = sblocks_for_recheck + mirror_index;
			sblock->sctx = sctx;
			page = kzalloc(sizeof(*page), GFP_NOFS);
			if (!page) {
leave_nomem:
				spin_lock(&sctx->stat_lock);
				sctx->stat.malloc_errors++;
				spin_unlock(&sctx->stat_lock);
				scrub_put_recover(recover);
				return -ENOMEM;
			}
			scrub_page_get(page);
			sblock->pagev[page_index] = page;
			page->logical = logical;

			scrub_stripe_index_and_offset(logical, raid_map,
						      mapped_length,
						      bbio->num_stripes,
						      mirror_index,
						      &stripe_index,
						      &stripe_offset);
			page->physical = bbio->stripes[stripe_index].physical +
					 stripe_offset;
			page->dev = bbio->stripes[stripe_index].dev;

			BUG_ON(page_index >= original_sblock->page_count);
			page->physical_for_dev_replace =
				original_sblock->pagev[page_index]->
				physical_for_dev_replace;
			/* for missing devices, dev->bdev is NULL */
			page->mirror_num = mirror_index + 1;
			sblock->page_count++;
			page->page = alloc_page(GFP_NOFS);
			if (!page->page)
				goto leave_nomem;

			scrub_get_recover(recover);
			page->recover = recover;
		}
		scrub_put_recover(recover);
		length -= sublen;
		logical += sublen;
		page_index++;
	}

	return 0;
}

struct scrub_bio_ret {
	struct completion event;
	int error;
};

static void scrub_bio_wait_endio(struct bio *bio, int error)
{
	struct scrub_bio_ret *ret = bio->bi_private;

	ret->error = error;
	complete(&ret->event);
}

static inline int scrub_is_page_on_raid56(struct scrub_page *page)
{
	return page->recover && page->recover->raid_map;
}

static int scrub_submit_raid56_bio_wait(struct btrfs_fs_info *fs_info,
					struct bio *bio,
					struct scrub_page *page)
{
	struct scrub_bio_ret done;
	int ret;

	init_completion(&done.event);
	done.error = 0;
	bio->bi_iter.bi_sector = page->logical >> 9;
	bio->bi_private = &done;
	bio->bi_end_io = scrub_bio_wait_endio;

	ret = raid56_parity_recover(fs_info->fs_root, bio, page->recover->bbio,
				    page->recover->raid_map,
				    page->recover->map_length,
				    page->mirror_num, 0);
	if (ret)
		return ret;

	wait_for_completion(&done.event);
	if (done.error)
		return -EIO;

	return 0;
}

/*
 * this function will check the on disk data for checksum errors, header
 * errors and read I/O errors. If any I/O errors happen, the exact pages
 * which are errored are marked as being bad. The goal is to enable scrub
 * to take those pages that are not errored from all the mirrors so that
 * the pages that are errored in the just handled mirror can be repaired.
 */
static void scrub_recheck_block(struct btrfs_fs_info *fs_info,
				struct scrub_block *sblock, int is_metadata,
				int have_csum, u8 *csum, u64 generation,
				u16 csum_size, int retry_failed_mirror)
{
	int page_num;

	sblock->no_io_error_seen = 1;
	sblock->header_error = 0;
	sblock->checksum_error = 0;

	for (page_num = 0; page_num < sblock->page_count; page_num++) {
		struct bio *bio;
		struct scrub_page *page = sblock->pagev[page_num];

		if (page->dev->bdev == NULL) {
			page->io_error = 1;
			sblock->no_io_error_seen = 0;
			continue;
		}

		WARN_ON(!page->page);
		bio = btrfs_io_bio_alloc(GFP_NOFS, 1);
		if (!bio) {
			page->io_error = 1;
			sblock->no_io_error_seen = 0;
			continue;
		}
		bio->bi_bdev = page->dev->bdev;

		bio_add_page(bio, page->page, PAGE_SIZE, 0);
		if (!retry_failed_mirror && scrub_is_page_on_raid56(page)) {
			if (scrub_submit_raid56_bio_wait(fs_info, bio, page))
				sblock->no_io_error_seen = 0;
		} else {
			bio->bi_iter.bi_sector = page->physical >> 9;

			if (btrfsic_submit_bio_wait(READ, bio))
				sblock->no_io_error_seen = 0;
		}

		bio_put(bio);
	}

	if (sblock->no_io_error_seen)
		scrub_recheck_block_checksum(fs_info, sblock, is_metadata,
					     have_csum, csum, generation,
					     csum_size);

	return;
}

static inline int scrub_check_fsid(u8 fsid[],
				   struct scrub_page *spage)
{
	struct btrfs_fs_devices *fs_devices = spage->dev->fs_devices;
	int ret;

	ret = memcmp(fsid, fs_devices->fsid, BTRFS_UUID_SIZE);
	return !ret;
}

static void scrub_recheck_block_checksum(struct btrfs_fs_info *fs_info,
					 struct scrub_block *sblock,
					 int is_metadata, int have_csum,
					 const u8 *csum, u64 generation,
					 u16 csum_size)
{
	int page_num;
	u8 calculated_csum[BTRFS_CSUM_SIZE];
	u32 crc = ~(u32)0;
	void *mapped_buffer;

	WARN_ON(!sblock->pagev[0]->page);
	if (is_metadata) {
		struct btrfs_header *h;

		mapped_buffer = kmap_atomic(sblock->pagev[0]->page);
		h = (struct btrfs_header *)mapped_buffer;

		if (sblock->pagev[0]->logical != btrfs_stack_header_bytenr(h) ||
		    !scrub_check_fsid(h->fsid, sblock->pagev[0]) ||
		    memcmp(h->chunk_tree_uuid, fs_info->chunk_tree_uuid,
			   BTRFS_UUID_SIZE)) {
			sblock->header_error = 1;
		} else if (generation != btrfs_stack_header_generation(h)) {
			sblock->header_error = 1;
			sblock->generation_error = 1;
		}
		csum = h->csum;
	} else {
		if (!have_csum)
			return;

		mapped_buffer = kmap_atomic(sblock->pagev[0]->page);
	}

	for (page_num = 0;;) {
		if (page_num == 0 && is_metadata)
			crc = btrfs_csum_data(
				((u8 *)mapped_buffer) + BTRFS_CSUM_SIZE,
				crc, PAGE_SIZE - BTRFS_CSUM_SIZE);
		else
			crc = btrfs_csum_data(mapped_buffer, crc, PAGE_SIZE);

		kunmap_atomic(mapped_buffer);
		page_num++;
		if (page_num >= sblock->page_count)
			break;
		WARN_ON(!sblock->pagev[page_num]->page);

		mapped_buffer = kmap_atomic(sblock->pagev[page_num]->page);
	}

	btrfs_csum_final(crc, calculated_csum);
	if (memcmp(calculated_csum, csum, csum_size))
		sblock->checksum_error = 1;
}

static int scrub_repair_block_from_good_copy(struct scrub_block *sblock_bad,
					     struct scrub_block *sblock_good,
					     int force_write)
{
	int page_num;
	int ret = 0;

	for (page_num = 0; page_num < sblock_bad->page_count; page_num++) {
		int ret_sub;

		ret_sub = scrub_repair_page_from_good_copy(sblock_bad,
							   sblock_good,
							   page_num,
							   force_write);
		if (ret_sub)
			ret = ret_sub;
	}

	return ret;
}

static int scrub_repair_page_from_good_copy(struct scrub_block *sblock_bad,
					    struct scrub_block *sblock_good,
					    int page_num, int force_write)
{
	struct scrub_page *page_bad = sblock_bad->pagev[page_num];
	struct scrub_page *page_good = sblock_good->pagev[page_num];

	BUG_ON(page_bad->page == NULL);
	BUG_ON(page_good->page == NULL);
	if (force_write || sblock_bad->header_error ||
	    sblock_bad->checksum_error || page_bad->io_error) {
		struct bio *bio;
		int ret;

		if (!page_bad->dev->bdev) {
			printk_ratelimited(KERN_WARNING "BTRFS: "
				"scrub_repair_page_from_good_copy(bdev == NULL) "
				"is unexpected!\n");
			return -EIO;
		}

		bio = btrfs_io_bio_alloc(GFP_NOFS, 1);
		if (!bio)
			return -EIO;
		bio->bi_bdev = page_bad->dev->bdev;
		bio->bi_iter.bi_sector = page_bad->physical >> 9;

		ret = bio_add_page(bio, page_good->page, PAGE_SIZE, 0);
		if (PAGE_SIZE != ret) {
			bio_put(bio);
			return -EIO;
		}

		if (btrfsic_submit_bio_wait(WRITE, bio)) {
			btrfs_dev_stat_inc_and_print(page_bad->dev,
				BTRFS_DEV_STAT_WRITE_ERRS);
			btrfs_dev_replace_stats_inc(
				&sblock_bad->sctx->dev_root->fs_info->
				dev_replace.num_write_errors);
			bio_put(bio);
			return -EIO;
		}
		bio_put(bio);
	}

	return 0;
}

static void scrub_write_block_to_dev_replace(struct scrub_block *sblock)
{
	int page_num;

	/*
	 * This block is used for the check of the parity on the source device,
	 * so the data needn't be written into the destination device.
	 */
	if (sblock->sparity)
		return;

	for (page_num = 0; page_num < sblock->page_count; page_num++) {
		int ret;

		ret = scrub_write_page_to_dev_replace(sblock, page_num);
		if (ret)
			btrfs_dev_replace_stats_inc(
				&sblock->sctx->dev_root->fs_info->dev_replace.
				num_write_errors);
	}
}

static int scrub_write_page_to_dev_replace(struct scrub_block *sblock,
					   int page_num)
{
	struct scrub_page *spage = sblock->pagev[page_num];

	BUG_ON(spage->page == NULL);
	if (spage->io_error) {
		void *mapped_buffer = kmap_atomic(spage->page);

		memset(mapped_buffer, 0, PAGE_CACHE_SIZE);
		flush_dcache_page(spage->page);
		kunmap_atomic(mapped_buffer);
	}
	return scrub_add_page_to_wr_bio(sblock->sctx, spage);
}

static int scrub_add_page_to_wr_bio(struct scrub_ctx *sctx,
				    struct scrub_page *spage)
{
	struct scrub_wr_ctx *wr_ctx = &sctx->wr_ctx;
	struct scrub_bio *sbio;
	int ret;

	mutex_lock(&wr_ctx->wr_lock);
again:
	if (!wr_ctx->wr_curr_bio) {
		wr_ctx->wr_curr_bio = kzalloc(sizeof(*wr_ctx->wr_curr_bio),
					      GFP_NOFS);
		if (!wr_ctx->wr_curr_bio) {
			mutex_unlock(&wr_ctx->wr_lock);
			return -ENOMEM;
		}
		wr_ctx->wr_curr_bio->sctx = sctx;
		wr_ctx->wr_curr_bio->page_count = 0;
	}
	sbio = wr_ctx->wr_curr_bio;
	if (sbio->page_count == 0) {
		struct bio *bio;

		sbio->physical = spage->physical_for_dev_replace;
		sbio->logical = spage->logical;
		sbio->dev = wr_ctx->tgtdev;
		bio = sbio->bio;
		if (!bio) {
			bio = btrfs_io_bio_alloc(GFP_NOFS, wr_ctx->pages_per_wr_bio);
			if (!bio) {
				mutex_unlock(&wr_ctx->wr_lock);
				return -ENOMEM;
			}
			sbio->bio = bio;
		}

		bio->bi_private = sbio;
		bio->bi_end_io = scrub_wr_bio_end_io;
		bio->bi_bdev = sbio->dev->bdev;
		bio->bi_iter.bi_sector = sbio->physical >> 9;
		sbio->err = 0;
	} else if (sbio->physical + sbio->page_count * PAGE_SIZE !=
		   spage->physical_for_dev_replace ||
		   sbio->logical + sbio->page_count * PAGE_SIZE !=
		   spage->logical) {
		scrub_wr_submit(sctx);
		goto again;
	}

	ret = bio_add_page(sbio->bio, spage->page, PAGE_SIZE, 0);
	if (ret != PAGE_SIZE) {
		if (sbio->page_count < 1) {
			bio_put(sbio->bio);
			sbio->bio = NULL;
			mutex_unlock(&wr_ctx->wr_lock);
			return -EIO;
		}
		scrub_wr_submit(sctx);
		goto again;
	}

	sbio->pagev[sbio->page_count] = spage;
	scrub_page_get(spage);
	sbio->page_count++;
	if (sbio->page_count == wr_ctx->pages_per_wr_bio)
		scrub_wr_submit(sctx);
	mutex_unlock(&wr_ctx->wr_lock);

	return 0;
}

static void scrub_wr_submit(struct scrub_ctx *sctx)
{
	struct scrub_wr_ctx *wr_ctx = &sctx->wr_ctx;
	struct scrub_bio *sbio;

	if (!wr_ctx->wr_curr_bio)
		return;

	sbio = wr_ctx->wr_curr_bio;
	wr_ctx->wr_curr_bio = NULL;
	WARN_ON(!sbio->bio->bi_bdev);
	scrub_pending_bio_inc(sctx);
	/* process all writes in a single worker thread. Then the block layer
	 * orders the requests before sending them to the driver which
	 * doubled the write performance on spinning disks when measured
	 * with Linux 3.5 */
	btrfsic_submit_bio(WRITE, sbio->bio);
}

static void scrub_wr_bio_end_io(struct bio *bio, int err)
{
	struct scrub_bio *sbio = bio->bi_private;
	struct btrfs_fs_info *fs_info = sbio->dev->dev_root->fs_info;

	sbio->err = err;
	sbio->bio = bio;

	btrfs_init_work(&sbio->work, btrfs_scrubwrc_helper,
			 scrub_wr_bio_end_io_worker, NULL, NULL);
	btrfs_queue_work(fs_info->scrub_wr_completion_workers, &sbio->work);
}

static void scrub_wr_bio_end_io_worker(struct btrfs_work *work)
{
	struct scrub_bio *sbio = container_of(work, struct scrub_bio, work);
	struct scrub_ctx *sctx = sbio->sctx;
	int i;

	WARN_ON(sbio->page_count > SCRUB_PAGES_PER_WR_BIO);
	if (sbio->err) {
		struct btrfs_dev_replace *dev_replace =
			&sbio->sctx->dev_root->fs_info->dev_replace;

		for (i = 0; i < sbio->page_count; i++) {
			struct scrub_page *spage = sbio->pagev[i];

			spage->io_error = 1;
			btrfs_dev_replace_stats_inc(&dev_replace->
						    num_write_errors);
		}
	}

	for (i = 0; i < sbio->page_count; i++)
		scrub_page_put(sbio->pagev[i]);

	bio_put(sbio->bio);
	kfree(sbio);
	scrub_pending_bio_dec(sctx);
}

static int scrub_checksum(struct scrub_block *sblock)
{
	u64 flags;
	int ret;

	WARN_ON(sblock->page_count < 1);
	flags = sblock->pagev[0]->flags;
	ret = 0;
	if (flags & BTRFS_EXTENT_FLAG_DATA)
		ret = scrub_checksum_data(sblock);
	else if (flags & BTRFS_EXTENT_FLAG_TREE_BLOCK)
		ret = scrub_checksum_tree_block(sblock);
	else if (flags & BTRFS_EXTENT_FLAG_SUPER)
		(void)scrub_checksum_super(sblock);
	else
		WARN_ON(1);
	if (ret)
		scrub_handle_errored_block(sblock);

	return ret;
}

static int scrub_checksum_data(struct scrub_block *sblock)
{
	struct scrub_ctx *sctx = sblock->sctx;
	u8 csum[BTRFS_CSUM_SIZE];
	u8 *on_disk_csum;
	struct page *page;
	void *buffer;
	u32 crc = ~(u32)0;
	int fail = 0;
	u64 len;
	int index;

	BUG_ON(sblock->page_count < 1);
	if (!sblock->pagev[0]->have_csum)
		return 0;

	on_disk_csum = sblock->pagev[0]->csum;
	page = sblock->pagev[0]->page;
	buffer = kmap_atomic(page);

	len = sctx->sectorsize;
	index = 0;
	for (;;) {
		u64 l = min_t(u64, len, PAGE_SIZE);

		crc = btrfs_csum_data(buffer, crc, l);
		kunmap_atomic(buffer);
		len -= l;
		if (len == 0)
			break;
		index++;
		BUG_ON(index >= sblock->page_count);
		BUG_ON(!sblock->pagev[index]->page);
		page = sblock->pagev[index]->page;
		buffer = kmap_atomic(page);
	}

	btrfs_csum_final(crc, csum);
	if (memcmp(csum, on_disk_csum, sctx->csum_size))
		fail = 1;

	return fail;
}

static int scrub_checksum_tree_block(struct scrub_block *sblock)
{
	struct scrub_ctx *sctx = sblock->sctx;
	struct btrfs_header *h;
	struct btrfs_root *root = sctx->dev_root;
	struct btrfs_fs_info *fs_info = root->fs_info;
	u8 calculated_csum[BTRFS_CSUM_SIZE];
	u8 on_disk_csum[BTRFS_CSUM_SIZE];
	struct page *page;
	void *mapped_buffer;
	u64 mapped_size;
	void *p;
	u32 crc = ~(u32)0;
	int fail = 0;
	int crc_fail = 0;
	u64 len;
	int index;

	BUG_ON(sblock->page_count < 1);
	page = sblock->pagev[0]->page;
	mapped_buffer = kmap_atomic(page);
	h = (struct btrfs_header *)mapped_buffer;
	memcpy(on_disk_csum, h->csum, sctx->csum_size);

	/*
	 * we don't use the getter functions here, as we
	 * a) don't have an extent buffer and
	 * b) the page is already kmapped
	 */

	if (sblock->pagev[0]->logical != btrfs_stack_header_bytenr(h))
		++fail;

	if (sblock->pagev[0]->generation != btrfs_stack_header_generation(h))
		++fail;

	if (!scrub_check_fsid(h->fsid, sblock->pagev[0]))
		++fail;

	if (memcmp(h->chunk_tree_uuid, fs_info->chunk_tree_uuid,
		   BTRFS_UUID_SIZE))
		++fail;

	len = sctx->nodesize - BTRFS_CSUM_SIZE;
	mapped_size = PAGE_SIZE - BTRFS_CSUM_SIZE;
	p = ((u8 *)mapped_buffer) + BTRFS_CSUM_SIZE;
	index = 0;
	for (;;) {
		u64 l = min_t(u64, len, mapped_size);

		crc = btrfs_csum_data(p, crc, l);
		kunmap_atomic(mapped_buffer);
		len -= l;
		if (len == 0)
			break;
		index++;
		BUG_ON(index >= sblock->page_count);
		BUG_ON(!sblock->pagev[index]->page);
		page = sblock->pagev[index]->page;
		mapped_buffer = kmap_atomic(page);
		mapped_size = PAGE_SIZE;
		p = mapped_buffer;
	}

	btrfs_csum_final(crc, calculated_csum);
	if (memcmp(calculated_csum, on_disk_csum, sctx->csum_size))
		++crc_fail;

	return fail || crc_fail;
}

static int scrub_checksum_super(struct scrub_block *sblock)
{
	struct btrfs_super_block *s;
	struct scrub_ctx *sctx = sblock->sctx;
	u8 calculated_csum[BTRFS_CSUM_SIZE];
	u8 on_disk_csum[BTRFS_CSUM_SIZE];
	struct page *page;
	void *mapped_buffer;
	u64 mapped_size;
	void *p;
	u32 crc = ~(u32)0;
	int fail_gen = 0;
	int fail_cor = 0;
	u64 len;
	int index;

	BUG_ON(sblock->page_count < 1);
	page = sblock->pagev[0]->page;
	mapped_buffer = kmap_atomic(page);
	s = (struct btrfs_super_block *)mapped_buffer;
	memcpy(on_disk_csum, s->csum, sctx->csum_size);

	if (sblock->pagev[0]->logical != btrfs_super_bytenr(s))
		++fail_cor;

	if (sblock->pagev[0]->generation != btrfs_super_generation(s))
		++fail_gen;

	if (!scrub_check_fsid(s->fsid, sblock->pagev[0]))
		++fail_cor;

	len = BTRFS_SUPER_INFO_SIZE - BTRFS_CSUM_SIZE;
	mapped_size = PAGE_SIZE - BTRFS_CSUM_SIZE;
	p = ((u8 *)mapped_buffer) + BTRFS_CSUM_SIZE;
	index = 0;
	for (;;) {
		u64 l = min_t(u64, len, mapped_size);

		crc = btrfs_csum_data(p, crc, l);
		kunmap_atomic(mapped_buffer);
		len -= l;
		if (len == 0)
			break;
		index++;
		BUG_ON(index >= sblock->page_count);
		BUG_ON(!sblock->pagev[index]->page);
		page = sblock->pagev[index]->page;
		mapped_buffer = kmap_atomic(page);
		mapped_size = PAGE_SIZE;
		p = mapped_buffer;
	}

	btrfs_csum_final(crc, calculated_csum);
	if (memcmp(calculated_csum, on_disk_csum, sctx->csum_size))
		++fail_cor;

	if (fail_cor + fail_gen) {
		/*
		 * if we find an error in a super block, we just report it.
		 * They will get written with the next transaction commit
		 * anyway
		 */
		spin_lock(&sctx->stat_lock);
		++sctx->stat.super_errors;
		spin_unlock(&sctx->stat_lock);
		if (fail_cor)
			btrfs_dev_stat_inc_and_print(sblock->pagev[0]->dev,
				BTRFS_DEV_STAT_CORRUPTION_ERRS);
		else
			btrfs_dev_stat_inc_and_print(sblock->pagev[0]->dev,
				BTRFS_DEV_STAT_GENERATION_ERRS);
	}

	return fail_cor + fail_gen;
}

static void scrub_block_get(struct scrub_block *sblock)
{
	atomic_inc(&sblock->ref_count);
}

static void scrub_block_put(struct scrub_block *sblock)
{
	if (atomic_dec_and_test(&sblock->ref_count)) {
		int i;

		if (sblock->sparity)
			scrub_parity_put(sblock->sparity);

		for (i = 0; i < sblock->page_count; i++)
			scrub_page_put(sblock->pagev[i]);
		kfree(sblock);
	}
}

static void scrub_page_get(struct scrub_page *spage)
{
	atomic_inc(&spage->ref_count);
}

static void scrub_page_put(struct scrub_page *spage)
{
	if (atomic_dec_and_test(&spage->ref_count)) {
		if (spage->page)
			__free_page(spage->page);
		kfree(spage);
	}
}

static void scrub_submit(struct scrub_ctx *sctx)
{
	struct scrub_bio *sbio;

	if (sctx->curr == -1)
		return;

	sbio = sctx->bios[sctx->curr];
	sctx->curr = -1;
	scrub_pending_bio_inc(sctx);

	if (!sbio->bio->bi_bdev) {
		/*
		 * this case should not happen. If btrfs_map_block() is
		 * wrong, it could happen for dev-replace operations on
		 * missing devices when no mirrors are available, but in
		 * this case it should already fail the mount.
		 * This case is handled correctly (but _very_ slowly).
		 */
		printk_ratelimited(KERN_WARNING
			"BTRFS: scrub_submit(bio bdev == NULL) is unexpected!\n");
		bio_endio(sbio->bio, -EIO);
	} else {
		btrfsic_submit_bio(READ, sbio->bio);
	}
}

static int scrub_add_page_to_rd_bio(struct scrub_ctx *sctx,
				    struct scrub_page *spage)
{
	struct scrub_block *sblock = spage->sblock;
	struct scrub_bio *sbio;
	int ret;

again:
	/*
	 * grab a fresh bio or wait for one to become available
	 */
	while (sctx->curr == -1) {
		spin_lock(&sctx->list_lock);
		sctx->curr = sctx->first_free;
		if (sctx->curr != -1) {
			sctx->first_free = sctx->bios[sctx->curr]->next_free;
			sctx->bios[sctx->curr]->next_free = -1;
			sctx->bios[sctx->curr]->page_count = 0;
			spin_unlock(&sctx->list_lock);
		} else {
			spin_unlock(&sctx->list_lock);
			wait_event(sctx->list_wait, sctx->first_free != -1);
		}
	}
	sbio = sctx->bios[sctx->curr];
	if (sbio->page_count == 0) {
		struct bio *bio;

		sbio->physical = spage->physical;
		sbio->logical = spage->logical;
		sbio->dev = spage->dev;
		bio = sbio->bio;
		if (!bio) {
			bio = btrfs_io_bio_alloc(GFP_NOFS, sctx->pages_per_rd_bio);
			if (!bio)
				return -ENOMEM;
			sbio->bio = bio;
		}

		bio->bi_private = sbio;
		bio->bi_end_io = scrub_bio_end_io;
		bio->bi_bdev = sbio->dev->bdev;
		bio->bi_iter.bi_sector = sbio->physical >> 9;
		sbio->err = 0;
	} else if (sbio->physical + sbio->page_count * PAGE_SIZE !=
		   spage->physical ||
		   sbio->logical + sbio->page_count * PAGE_SIZE !=
		   spage->logical ||
		   sbio->dev != spage->dev) {
		scrub_submit(sctx);
		goto again;
	}

	sbio->pagev[sbio->page_count] = spage;
	ret = bio_add_page(sbio->bio, spage->page, PAGE_SIZE, 0);
	if (ret != PAGE_SIZE) {
		if (sbio->page_count < 1) {
			bio_put(sbio->bio);
			sbio->bio = NULL;
			return -EIO;
		}
		scrub_submit(sctx);
		goto again;
	}

	scrub_block_get(sblock); /* one for the page added to the bio */
	atomic_inc(&sblock->outstanding_pages);
	sbio->page_count++;
	if (sbio->page_count == sctx->pages_per_rd_bio)
		scrub_submit(sctx);

	return 0;
}

static int scrub_pages(struct scrub_ctx *sctx, u64 logical, u64 len,
		       u64 physical, struct btrfs_device *dev, u64 flags,
		       u64 gen, int mirror_num, u8 *csum, int force,
		       u64 physical_for_dev_replace)
{
	struct scrub_block *sblock;
	int index;

	sblock = kzalloc(sizeof(*sblock), GFP_NOFS);
	if (!sblock) {
		spin_lock(&sctx->stat_lock);
		sctx->stat.malloc_errors++;
		spin_unlock(&sctx->stat_lock);
		return -ENOMEM;
	}

	/* one ref inside this function, plus one for each page added to
	 * a bio later on */
	atomic_set(&sblock->ref_count, 1);
	sblock->sctx = sctx;
	sblock->no_io_error_seen = 1;

	for (index = 0; len > 0; index++) {
		struct scrub_page *spage;
		u64 l = min_t(u64, len, PAGE_SIZE);

		spage = kzalloc(sizeof(*spage), GFP_NOFS);
		if (!spage) {
leave_nomem:
			spin_lock(&sctx->stat_lock);
			sctx->stat.malloc_errors++;
			spin_unlock(&sctx->stat_lock);
			scrub_block_put(sblock);
			return -ENOMEM;
		}
		BUG_ON(index >= SCRUB_MAX_PAGES_PER_BLOCK);
		scrub_page_get(spage);
		sblock->pagev[index] = spage;
		spage->sblock = sblock;
		spage->dev = dev;
		spage->flags = flags;
		spage->generation = gen;
		spage->logical = logical;
		spage->physical = physical;
		spage->physical_for_dev_replace = physical_for_dev_replace;
		spage->mirror_num = mirror_num;
		if (csum) {
			spage->have_csum = 1;
			memcpy(spage->csum, csum, sctx->csum_size);
		} else {
			spage->have_csum = 0;
		}
		sblock->page_count++;
		spage->page = alloc_page(GFP_NOFS);
		if (!spage->page)
			goto leave_nomem;
		len -= l;
		logical += l;
		physical += l;
		physical_for_dev_replace += l;
	}

	WARN_ON(sblock->page_count == 0);
	for (index = 0; index < sblock->page_count; index++) {
		struct scrub_page *spage = sblock->pagev[index];
		int ret;

		ret = scrub_add_page_to_rd_bio(sctx, spage);
		if (ret) {
			scrub_block_put(sblock);
			return ret;
		}
	}

	if (force)
		scrub_submit(sctx);

	/* last one frees, either here or in bio completion for last page */
	scrub_block_put(sblock);
	return 0;
}

static void scrub_bio_end_io(struct bio *bio, int err)
{
	struct scrub_bio *sbio = bio->bi_private;
	struct btrfs_fs_info *fs_info = sbio->dev->dev_root->fs_info;

	sbio->err = err;
	sbio->bio = bio;

	btrfs_queue_work(fs_info->scrub_workers, &sbio->work);
}

static void scrub_bio_end_io_worker(struct btrfs_work *work)
{
	struct scrub_bio *sbio = container_of(work, struct scrub_bio, work);
	struct scrub_ctx *sctx = sbio->sctx;
	int i;

	BUG_ON(sbio->page_count > SCRUB_PAGES_PER_RD_BIO);
	if (sbio->err) {
		for (i = 0; i < sbio->page_count; i++) {
			struct scrub_page *spage = sbio->pagev[i];

			spage->io_error = 1;
			spage->sblock->no_io_error_seen = 0;
		}
	}

	/* now complete the scrub_block items that have all pages completed */
	for (i = 0; i < sbio->page_count; i++) {
		struct scrub_page *spage = sbio->pagev[i];
		struct scrub_block *sblock = spage->sblock;

		if (atomic_dec_and_test(&sblock->outstanding_pages))
			scrub_block_complete(sblock);
		scrub_block_put(sblock);
	}

	bio_put(sbio->bio);
	sbio->bio = NULL;
	spin_lock(&sctx->list_lock);
	sbio->next_free = sctx->first_free;
	sctx->first_free = sbio->index;
	spin_unlock(&sctx->list_lock);

	if (sctx->is_dev_replace &&
	    atomic_read(&sctx->wr_ctx.flush_all_writes)) {
		mutex_lock(&sctx->wr_ctx.wr_lock);
		scrub_wr_submit(sctx);
		mutex_unlock(&sctx->wr_ctx.wr_lock);
	}

	scrub_pending_bio_dec(sctx);
}

static inline void __scrub_mark_bitmap(struct scrub_parity *sparity,
				       unsigned long *bitmap,
				       u64 start, u64 len)
{
	int offset;
	int nsectors;
	int sectorsize = sparity->sctx->dev_root->sectorsize;

	if (len >= sparity->stripe_len) {
		bitmap_set(bitmap, 0, sparity->nsectors);
		return;
	}

	start -= sparity->logic_start;
	offset = (int)do_div(start, sparity->stripe_len);
	offset /= sectorsize;
	nsectors = (int)len / sectorsize;

	if (offset + nsectors <= sparity->nsectors) {
		bitmap_set(bitmap, offset, nsectors);
		return;
	}

	bitmap_set(bitmap, offset, sparity->nsectors - offset);
	bitmap_set(bitmap, 0, nsectors - (sparity->nsectors - offset));
}

static inline void scrub_parity_mark_sectors_error(struct scrub_parity *sparity,
						   u64 start, u64 len)
{
	__scrub_mark_bitmap(sparity, sparity->ebitmap, start, len);
}

static inline void scrub_parity_mark_sectors_data(struct scrub_parity *sparity,
						  u64 start, u64 len)
{
	__scrub_mark_bitmap(sparity, sparity->dbitmap, start, len);
}

static void scrub_block_complete(struct scrub_block *sblock)
{
	int corrupted = 0;

	if (!sblock->no_io_error_seen) {
		corrupted = 1;
		scrub_handle_errored_block(sblock);
	} else {
		/*
		 * if has checksum error, write via repair mechanism in
		 * dev replace case, otherwise write here in dev replace
		 * case.
		 */
		corrupted = scrub_checksum(sblock);
		if (!corrupted && sblock->sctx->is_dev_replace)
			scrub_write_block_to_dev_replace(sblock);
	}

	if (sblock->sparity && corrupted && !sblock->data_corrected) {
		u64 start = sblock->pagev[0]->logical;
		u64 end = sblock->pagev[sblock->page_count - 1]->logical +
			  PAGE_SIZE;

		scrub_parity_mark_sectors_error(sblock->sparity,
						start, end - start);
	}
}

static int scrub_find_csum(struct scrub_ctx *sctx, u64 logical, u64 len,
			   u8 *csum)
{
	struct btrfs_ordered_sum *sum = NULL;
	unsigned long index;
	unsigned long num_sectors;

	while (!list_empty(&sctx->csum_list)) {
		sum = list_first_entry(&sctx->csum_list,
				       struct btrfs_ordered_sum, list);
		if (sum->bytenr > logical)
			return 0;
		if (sum->bytenr + sum->len > logical)
			break;

		++sctx->stat.csum_discards;
		list_del(&sum->list);
		kfree(sum);
		sum = NULL;
	}
	if (!sum)
		return 0;

	index = ((u32)(logical - sum->bytenr)) / sctx->sectorsize;
	num_sectors = sum->len / sctx->sectorsize;
	memcpy(csum, sum->sums + index, sctx->csum_size);
	if (index == num_sectors - 1) {
		list_del(&sum->list);
		kfree(sum);
	}
	return 1;
}

/* scrub extent tries to collect up to 64 kB for each bio */
static int scrub_extent(struct scrub_ctx *sctx, u64 logical, u64 len,
			u64 physical, struct btrfs_device *dev, u64 flags,
			u64 gen, int mirror_num, u64 physical_for_dev_replace)
{
	int ret;
	u8 csum[BTRFS_CSUM_SIZE];
	u32 blocksize;

	if (flags & BTRFS_EXTENT_FLAG_DATA) {
		blocksize = sctx->sectorsize;
		spin_lock(&sctx->stat_lock);
		sctx->stat.data_extents_scrubbed++;
		sctx->stat.data_bytes_scrubbed += len;
		spin_unlock(&sctx->stat_lock);
	} else if (flags & BTRFS_EXTENT_FLAG_TREE_BLOCK) {
		blocksize = sctx->nodesize;
		spin_lock(&sctx->stat_lock);
		sctx->stat.tree_extents_scrubbed++;
		sctx->stat.tree_bytes_scrubbed += len;
		spin_unlock(&sctx->stat_lock);
	} else {
		blocksize = sctx->sectorsize;
		WARN_ON(1);
	}

	while (len) {
		u64 l = min_t(u64, len, blocksize);
		int have_csum = 0;

		if (flags & BTRFS_EXTENT_FLAG_DATA) {
			/* push csums to sbio */
			have_csum = scrub_find_csum(sctx, logical, l, csum);
			if (have_csum == 0)
				++sctx->stat.no_csum;
			if (sctx->is_dev_replace && !have_csum) {
				ret = copy_nocow_pages(sctx, logical, l,
						       mirror_num,
						      physical_for_dev_replace);
				goto behind_scrub_pages;
			}
		}
		ret = scrub_pages(sctx, logical, l, physical, dev, flags, gen,
				  mirror_num, have_csum ? csum : NULL, 0,
				  physical_for_dev_replace);
behind_scrub_pages:
		if (ret)
			return ret;
		len -= l;
		logical += l;
		physical += l;
		physical_for_dev_replace += l;
	}
	return 0;
}

static int scrub_pages_for_parity(struct scrub_parity *sparity,
				  u64 logical, u64 len,
				  u64 physical, struct btrfs_device *dev,
				  u64 flags, u64 gen, int mirror_num, u8 *csum)
{
	struct scrub_ctx *sctx = sparity->sctx;
	struct scrub_block *sblock;
	int index;

	sblock = kzalloc(sizeof(*sblock), GFP_NOFS);
	if (!sblock) {
		spin_lock(&sctx->stat_lock);
		sctx->stat.malloc_errors++;
		spin_unlock(&sctx->stat_lock);
		return -ENOMEM;
	}

	/* one ref inside this function, plus one for each page added to
	 * a bio later on */
	atomic_set(&sblock->ref_count, 1);
	sblock->sctx = sctx;
	sblock->no_io_error_seen = 1;
	sblock->sparity = sparity;
	scrub_parity_get(sparity);

	for (index = 0; len > 0; index++) {
		struct scrub_page *spage;
		u64 l = min_t(u64, len, PAGE_SIZE);

		spage = kzalloc(sizeof(*spage), GFP_NOFS);
		if (!spage) {
leave_nomem:
			spin_lock(&sctx->stat_lock);
			sctx->stat.malloc_errors++;
			spin_unlock(&sctx->stat_lock);
			scrub_block_put(sblock);
			return -ENOMEM;
		}
		BUG_ON(index >= SCRUB_MAX_PAGES_PER_BLOCK);
		/* For scrub block */
		scrub_page_get(spage);
		sblock->pagev[index] = spage;
		/* For scrub parity */
		scrub_page_get(spage);
		list_add_tail(&spage->list, &sparity->spages);
		spage->sblock = sblock;
		spage->dev = dev;
		spage->flags = flags;
		spage->generation = gen;
		spage->logical = logical;
		spage->physical = physical;
		spage->mirror_num = mirror_num;
		if (csum) {
			spage->have_csum = 1;
			memcpy(spage->csum, csum, sctx->csum_size);
		} else {
			spage->have_csum = 0;
		}
		sblock->page_count++;
		spage->page = alloc_page(GFP_NOFS);
		if (!spage->page)
			goto leave_nomem;
		len -= l;
		logical += l;
		physical += l;
	}

	WARN_ON(sblock->page_count == 0);
	for (index = 0; index < sblock->page_count; index++) {
		struct scrub_page *spage = sblock->pagev[index];
		int ret;

		ret = scrub_add_page_to_rd_bio(sctx, spage);
		if (ret) {
			scrub_block_put(sblock);
			return ret;
		}
	}

	/* last one frees, either here or in bio completion for last page */
	scrub_block_put(sblock);
	return 0;
}

static int scrub_extent_for_parity(struct scrub_parity *sparity,
				   u64 logical, u64 len,
				   u64 physical, struct btrfs_device *dev,
				   u64 flags, u64 gen, int mirror_num)
{
	struct scrub_ctx *sctx = sparity->sctx;
	int ret;
	u8 csum[BTRFS_CSUM_SIZE];
	u32 blocksize;

	if (flags & BTRFS_EXTENT_FLAG_DATA) {
		blocksize = sctx->sectorsize;
	} else if (flags & BTRFS_EXTENT_FLAG_TREE_BLOCK) {
		blocksize = sctx->nodesize;
	} else {
		blocksize = sctx->sectorsize;
		WARN_ON(1);
	}

	while (len) {
		u64 l = min_t(u64, len, blocksize);
		int have_csum = 0;

		if (flags & BTRFS_EXTENT_FLAG_DATA) {
			/* push csums to sbio */
			have_csum = scrub_find_csum(sctx, logical, l, csum);
			if (have_csum == 0)
				goto skip;
		}
		ret = scrub_pages_for_parity(sparity, logical, l, physical, dev,
					     flags, gen, mirror_num,
					     have_csum ? csum : NULL);
		if (ret)
			return ret;
skip:
		len -= l;
		logical += l;
		physical += l;
	}
	return 0;
}

/*
 * Given a physical address, this will calculate it's
 * logical offset. if this is a parity stripe, it will return
 * the most left data stripe's logical offset.
 *
 * return 0 if it is a data stripe, 1 means parity stripe.
 */
static int get_raid56_logic_offset(u64 physical, int num,
				   struct map_lookup *map, u64 *offset,
				   u64 *stripe_start)
{
	int i;
	int j = 0;
	u64 stripe_nr;
	u64 last_offset;
	int stripe_index;
	int rot;

	last_offset = (physical - map->stripes[num].physical) *
		      nr_data_stripes(map);
	if (stripe_start)
		*stripe_start = last_offset;

	*offset = last_offset;
	for (i = 0; i < nr_data_stripes(map); i++) {
		*offset = last_offset + i * map->stripe_len;

		stripe_nr = *offset;
		do_div(stripe_nr, map->stripe_len);
		do_div(stripe_nr, nr_data_stripes(map));

		/* Work out the disk rotation on this stripe-set */
		rot = do_div(stripe_nr, map->num_stripes);
		/* calculate which stripe this data locates */
		rot += i;
		stripe_index = rot % map->num_stripes;
		if (stripe_index == num)
			return 0;
		if (stripe_index < num)
			j++;
	}
	*offset = last_offset + j * map->stripe_len;
	return 1;
}

static void scrub_free_parity(struct scrub_parity *sparity)
{
	struct scrub_ctx *sctx = sparity->sctx;
	struct scrub_page *curr, *next;
	int nbits;

	nbits = bitmap_weight(sparity->ebitmap, sparity->nsectors);
	if (nbits) {
		spin_lock(&sctx->stat_lock);
		sctx->stat.read_errors += nbits;
		sctx->stat.uncorrectable_errors += nbits;
		spin_unlock(&sctx->stat_lock);
	}

	list_for_each_entry_safe(curr, next, &sparity->spages, list) {
		list_del_init(&curr->list);
		scrub_page_put(curr);
	}

	kfree(sparity);
}

static void scrub_parity_bio_endio(struct bio *bio, int error)
{
	struct scrub_parity *sparity = (struct scrub_parity *)bio->bi_private;
	struct scrub_ctx *sctx = sparity->sctx;

	if (error)
		bitmap_or(sparity->ebitmap, sparity->ebitmap, sparity->dbitmap,
			  sparity->nsectors);

	scrub_free_parity(sparity);
	scrub_pending_bio_dec(sctx);
	bio_put(bio);
}

static void scrub_parity_check_and_repair(struct scrub_parity *sparity)
{
	struct scrub_ctx *sctx = sparity->sctx;
	struct bio *bio;
	struct btrfs_raid_bio *rbio;
	struct scrub_page *spage;
	struct btrfs_bio *bbio = NULL;
	u64 *raid_map = NULL;
	u64 length;
	int ret;

	if (!bitmap_andnot(sparity->dbitmap, sparity->dbitmap, sparity->ebitmap,
			   sparity->nsectors))
		goto out;

	length = sparity->logic_end - sparity->logic_start + 1;
	ret = btrfs_map_sblock(sctx->dev_root->fs_info, WRITE,
			       sparity->logic_start,
			       &length, &bbio, 0, &raid_map);
	if (ret || !bbio || !raid_map)
		goto bbio_out;

	bio = btrfs_io_bio_alloc(GFP_NOFS, 0);
	if (!bio)
		goto bbio_out;

	bio->bi_iter.bi_sector = sparity->logic_start >> 9;
	bio->bi_private = sparity;
	bio->bi_end_io = scrub_parity_bio_endio;

	rbio = raid56_parity_alloc_scrub_rbio(sctx->dev_root, bio, bbio,
					      raid_map, length,
					      sparity->scrub_dev,
					      sparity->dbitmap,
					      sparity->nsectors);
	if (!rbio)
		goto rbio_out;

	list_for_each_entry(spage, &sparity->spages, list)
		raid56_parity_add_scrub_pages(rbio, spage->page,
					      spage->logical);

	scrub_pending_bio_inc(sctx);
	raid56_parity_submit_scrub_rbio(rbio);
	return;

rbio_out:
	bio_put(bio);
bbio_out:
	kfree(bbio);
	kfree(raid_map);
	bitmap_or(sparity->ebitmap, sparity->ebitmap, sparity->dbitmap,
		  sparity->nsectors);
	spin_lock(&sctx->stat_lock);
	sctx->stat.malloc_errors++;
	spin_unlock(&sctx->stat_lock);
out:
	scrub_free_parity(sparity);
}

static inline int scrub_calc_parity_bitmap_len(int nsectors)
{
	return DIV_ROUND_UP(nsectors, BITS_PER_LONG) * (BITS_PER_LONG / 8);
}

static void scrub_parity_get(struct scrub_parity *sparity)
{
	atomic_inc(&sparity->ref_count);
}

static void scrub_parity_put(struct scrub_parity *sparity)
{
	if (!atomic_dec_and_test(&sparity->ref_count))
		return;

	scrub_parity_check_and_repair(sparity);
}

static noinline_for_stack int scrub_raid56_parity(struct scrub_ctx *sctx,
						  struct map_lookup *map,
						  struct btrfs_device *sdev,
						  struct btrfs_path *path,
						  u64 logic_start,
						  u64 logic_end)
{
	struct btrfs_fs_info *fs_info = sctx->dev_root->fs_info;
	struct btrfs_root *root = fs_info->extent_root;
	struct btrfs_root *csum_root = fs_info->csum_root;
	struct btrfs_extent_item *extent;
	u64 flags;
	int ret;
	int slot;
	struct extent_buffer *l;
	struct btrfs_key key;
	u64 generation;
	u64 extent_logical;
	u64 extent_physical;
	u64 extent_len;
	struct btrfs_device *extent_dev;
	struct scrub_parity *sparity;
	int nsectors;
	int bitmap_len;
	int extent_mirror_num;
	int stop_loop = 0;

	nsectors = map->stripe_len / root->sectorsize;
	bitmap_len = scrub_calc_parity_bitmap_len(nsectors);
	sparity = kzalloc(sizeof(struct scrub_parity) + 2 * bitmap_len,
			  GFP_NOFS);
	if (!sparity) {
		spin_lock(&sctx->stat_lock);
		sctx->stat.malloc_errors++;
		spin_unlock(&sctx->stat_lock);
		return -ENOMEM;
	}

	sparity->stripe_len = map->stripe_len;
	sparity->nsectors = nsectors;
	sparity->sctx = sctx;
	sparity->scrub_dev = sdev;
	sparity->logic_start = logic_start;
	sparity->logic_end = logic_end;
	atomic_set(&sparity->ref_count, 1);
	INIT_LIST_HEAD(&sparity->spages);
	sparity->dbitmap = sparity->bitmap;
	sparity->ebitmap = (void *)sparity->bitmap + bitmap_len;

	ret = 0;
	while (logic_start < logic_end) {
		if (btrfs_fs_incompat(fs_info, SKINNY_METADATA))
			key.type = BTRFS_METADATA_ITEM_KEY;
		else
			key.type = BTRFS_EXTENT_ITEM_KEY;
		key.objectid = logic_start;
		key.offset = (u64)-1;

		ret = btrfs_search_slot(NULL, root, &key, path, 0, 0);
		if (ret < 0)
			goto out;

		if (ret > 0) {
			ret = btrfs_previous_extent_item(root, path, 0);
			if (ret < 0)
				goto out;
			if (ret > 0) {
				btrfs_release_path(path);
				ret = btrfs_search_slot(NULL, root, &key,
							path, 0, 0);
				if (ret < 0)
					goto out;
			}
		}

		stop_loop = 0;
		while (1) {
			u64 bytes;

			l = path->nodes[0];
			slot = path->slots[0];
			if (slot >= btrfs_header_nritems(l)) {
				ret = btrfs_next_leaf(root, path);
				if (ret == 0)
					continue;
				if (ret < 0)
					goto out;

				stop_loop = 1;
				break;
			}
			btrfs_item_key_to_cpu(l, &key, slot);

			if (key.type == BTRFS_METADATA_ITEM_KEY)
				bytes = root->nodesize;
			else
				bytes = key.offset;

			if (key.objectid + bytes <= logic_start)
				goto next;

			if (key.type != BTRFS_EXTENT_ITEM_KEY &&
			    key.type != BTRFS_METADATA_ITEM_KEY)
				goto next;

			if (key.objectid > logic_end) {
				stop_loop = 1;
				break;
			}

			while (key.objectid >= logic_start + map->stripe_len)
				logic_start += map->stripe_len;

			extent = btrfs_item_ptr(l, slot,
						struct btrfs_extent_item);
			flags = btrfs_extent_flags(l, extent);
			generation = btrfs_extent_generation(l, extent);

			if (key.objectid < logic_start &&
			    (flags & BTRFS_EXTENT_FLAG_TREE_BLOCK)) {
				btrfs_err(fs_info,
					  "scrub: tree block %llu spanning stripes, ignored. logical=%llu",
					   key.objectid, logic_start);
				goto next;
			}
again:
			extent_logical = key.objectid;
			extent_len = bytes;

			if (extent_logical < logic_start) {
				extent_len -= logic_start - extent_logical;
				extent_logical = logic_start;
			}

			if (extent_logical + extent_len >
			    logic_start + map->stripe_len)
				extent_len = logic_start + map->stripe_len -
					     extent_logical;

			scrub_parity_mark_sectors_data(sparity, extent_logical,
						       extent_len);

			scrub_remap_extent(fs_info, extent_logical,
					   extent_len, &extent_physical,
					   &extent_dev,
					   &extent_mirror_num);

			ret = btrfs_lookup_csums_range(csum_root,
						extent_logical,
						extent_logical + extent_len - 1,
						&sctx->csum_list, 1);
			if (ret)
				goto out;

			ret = scrub_extent_for_parity(sparity, extent_logical,
						      extent_len,
						      extent_physical,
						      extent_dev, flags,
						      generation,
						      extent_mirror_num);
			if (ret)
				goto out;

			scrub_free_csums(sctx);
			if (extent_logical + extent_len <
			    key.objectid + bytes) {
				logic_start += map->stripe_len;

				if (logic_start >= logic_end) {
					stop_loop = 1;
					break;
				}

				if (logic_start < key.objectid + bytes) {
					cond_resched();
					goto again;
				}
			}
next:
			path->slots[0]++;
		}

		btrfs_release_path(path);

		if (stop_loop)
			break;

		logic_start += map->stripe_len;
	}
out:
	if (ret < 0)
		scrub_parity_mark_sectors_error(sparity, logic_start,
						logic_end - logic_start + 1);
	scrub_parity_put(sparity);
	scrub_submit(sctx);
	mutex_lock(&sctx->wr_ctx.wr_lock);
	scrub_wr_submit(sctx);
	mutex_unlock(&sctx->wr_ctx.wr_lock);

	btrfs_release_path(path);
	return ret < 0 ? ret : 0;
}

static noinline_for_stack int scrub_stripe(struct scrub_ctx *sctx,
					   struct map_lookup *map,
					   struct btrfs_device *scrub_dev,
					   int num, u64 base, u64 length,
					   int is_dev_replace)
{
	struct btrfs_path *path, *ppath;
	struct btrfs_fs_info *fs_info = sctx->dev_root->fs_info;
	struct btrfs_root *root = fs_info->extent_root;
	struct btrfs_root *csum_root = fs_info->csum_root;
	struct btrfs_extent_item *extent;
	struct blk_plug plug;
	u64 flags;
	int ret;
	int slot;
	u64 nstripes;
	struct extent_buffer *l;
	struct btrfs_key key;
	u64 physical;
	u64 logical;
	u64 logic_end;
	u64 physical_end;
	u64 generation;
	int mirror_num;
	struct reada_control *reada1;
	struct reada_control *reada2;
	struct btrfs_key key_start;
	struct btrfs_key key_end;
	u64 increment = map->stripe_len;
	u64 offset;
	u64 extent_logical;
	u64 extent_physical;
	u64 extent_len;
	u64 stripe_logical;
	u64 stripe_end;
	struct btrfs_device *extent_dev;
	int extent_mirror_num;
	int stop_loop = 0;

	nstripes = length;
	physical = map->stripes[num].physical;
	offset = 0;
	do_div(nstripes, map->stripe_len);
	if (map->type & BTRFS_BLOCK_GROUP_RAID0) {
		offset = map->stripe_len * num;
		increment = map->stripe_len * map->num_stripes;
		mirror_num = 1;
	} else if (map->type & BTRFS_BLOCK_GROUP_RAID10) {
		int factor = map->num_stripes / map->sub_stripes;
		offset = map->stripe_len * (num / map->sub_stripes);
		increment = map->stripe_len * factor;
		mirror_num = num % map->sub_stripes + 1;
	} else if (map->type & BTRFS_BLOCK_GROUP_RAID1) {
		increment = map->stripe_len;
		mirror_num = num % map->num_stripes + 1;
	} else if (map->type & BTRFS_BLOCK_GROUP_DUP) {
		increment = map->stripe_len;
		mirror_num = num % map->num_stripes + 1;
	} else if (map->type & (BTRFS_BLOCK_GROUP_RAID5 |
				BTRFS_BLOCK_GROUP_RAID6)) {
		get_raid56_logic_offset(physical, num, map, &offset, NULL);
		increment = map->stripe_len * nr_data_stripes(map);
		mirror_num = 1;
	} else {
		increment = map->stripe_len;
		mirror_num = 1;
	}

	path = btrfs_alloc_path();
	if (!path)
		return -ENOMEM;

	ppath = btrfs_alloc_path();
	if (!ppath) {
<<<<<<< HEAD
		btrfs_free_path(ppath);
=======
		btrfs_free_path(path);
>>>>>>> 59343cd7
		return -ENOMEM;
	}

	/*
	 * work on commit root. The related disk blocks are static as
	 * long as COW is applied. This means, it is save to rewrite
	 * them to repair disk errors without any race conditions
	 */
	path->search_commit_root = 1;
	path->skip_locking = 1;

	/*
	 * trigger the readahead for extent tree csum tree and wait for
	 * completion. During readahead, the scrub is officially paused
	 * to not hold off transaction commits
	 */
	logical = base + offset;
	physical_end = physical + nstripes * map->stripe_len;
	if (map->type & (BTRFS_BLOCK_GROUP_RAID5 |
			 BTRFS_BLOCK_GROUP_RAID6)) {
		get_raid56_logic_offset(physical_end, num,
					map, &logic_end, NULL);
		logic_end += base;
	} else {
		logic_end = logical + increment * nstripes;
	}
	wait_event(sctx->list_wait,
		   atomic_read(&sctx->bios_in_flight) == 0);
	scrub_blocked_if_needed(fs_info);

	/* FIXME it might be better to start readahead at commit root */
	key_start.objectid = logical;
	key_start.type = BTRFS_EXTENT_ITEM_KEY;
	key_start.offset = (u64)0;
	key_end.objectid = logic_end;
	key_end.type = BTRFS_METADATA_ITEM_KEY;
	key_end.offset = (u64)-1;
	reada1 = btrfs_reada_add(root, &key_start, &key_end);

	key_start.objectid = BTRFS_EXTENT_CSUM_OBJECTID;
	key_start.type = BTRFS_EXTENT_CSUM_KEY;
	key_start.offset = logical;
	key_end.objectid = BTRFS_EXTENT_CSUM_OBJECTID;
	key_end.type = BTRFS_EXTENT_CSUM_KEY;
	key_end.offset = logic_end;
	reada2 = btrfs_reada_add(csum_root, &key_start, &key_end);

	if (!IS_ERR(reada1))
		btrfs_reada_wait(reada1);
	if (!IS_ERR(reada2))
		btrfs_reada_wait(reada2);


	/*
	 * collect all data csums for the stripe to avoid seeking during
	 * the scrub. This might currently (crc32) end up to be about 1MB
	 */
	blk_start_plug(&plug);

	/*
	 * now find all extents for each stripe and scrub them
	 */
	ret = 0;
	while (physical < physical_end) {
		/* for raid56, we skip parity stripe */
		if (map->type & (BTRFS_BLOCK_GROUP_RAID5 |
				BTRFS_BLOCK_GROUP_RAID6)) {
			ret = get_raid56_logic_offset(physical, num,
					map, &logical, &stripe_logical);
			logical += base;
			if (ret) {
				stripe_logical += base;
				stripe_end = stripe_logical + increment - 1;
				ret = scrub_raid56_parity(sctx, map, scrub_dev,
						ppath, stripe_logical,
						stripe_end);
				if (ret)
					goto out;
				goto skip;
			}
		}
		/*
		 * canceled?
		 */
		if (atomic_read(&fs_info->scrub_cancel_req) ||
		    atomic_read(&sctx->cancel_req)) {
			ret = -ECANCELED;
			goto out;
		}
		/*
		 * check to see if we have to pause
		 */
		if (atomic_read(&fs_info->scrub_pause_req)) {
			/* push queued extents */
			atomic_set(&sctx->wr_ctx.flush_all_writes, 1);
			scrub_submit(sctx);
			mutex_lock(&sctx->wr_ctx.wr_lock);
			scrub_wr_submit(sctx);
			mutex_unlock(&sctx->wr_ctx.wr_lock);
			wait_event(sctx->list_wait,
				   atomic_read(&sctx->bios_in_flight) == 0);
			atomic_set(&sctx->wr_ctx.flush_all_writes, 0);
			scrub_blocked_if_needed(fs_info);
		}

		if (btrfs_fs_incompat(fs_info, SKINNY_METADATA))
			key.type = BTRFS_METADATA_ITEM_KEY;
		else
			key.type = BTRFS_EXTENT_ITEM_KEY;
		key.objectid = logical;
		key.offset = (u64)-1;

		ret = btrfs_search_slot(NULL, root, &key, path, 0, 0);
		if (ret < 0)
			goto out;

		if (ret > 0) {
			ret = btrfs_previous_extent_item(root, path, 0);
			if (ret < 0)
				goto out;
			if (ret > 0) {
				/* there's no smaller item, so stick with the
				 * larger one */
				btrfs_release_path(path);
				ret = btrfs_search_slot(NULL, root, &key,
							path, 0, 0);
				if (ret < 0)
					goto out;
			}
		}

		stop_loop = 0;
		while (1) {
			u64 bytes;

			l = path->nodes[0];
			slot = path->slots[0];
			if (slot >= btrfs_header_nritems(l)) {
				ret = btrfs_next_leaf(root, path);
				if (ret == 0)
					continue;
				if (ret < 0)
					goto out;

				stop_loop = 1;
				break;
			}
			btrfs_item_key_to_cpu(l, &key, slot);

			if (key.type == BTRFS_METADATA_ITEM_KEY)
				bytes = root->nodesize;
			else
				bytes = key.offset;

			if (key.objectid + bytes <= logical)
				goto next;

			if (key.type != BTRFS_EXTENT_ITEM_KEY &&
			    key.type != BTRFS_METADATA_ITEM_KEY)
				goto next;

			if (key.objectid >= logical + map->stripe_len) {
				/* out of this device extent */
				if (key.objectid >= logic_end)
					stop_loop = 1;
				break;
			}

			extent = btrfs_item_ptr(l, slot,
						struct btrfs_extent_item);
			flags = btrfs_extent_flags(l, extent);
			generation = btrfs_extent_generation(l, extent);

			if (key.objectid < logical &&
			    (flags & BTRFS_EXTENT_FLAG_TREE_BLOCK)) {
				btrfs_err(fs_info,
					   "scrub: tree block %llu spanning "
					   "stripes, ignored. logical=%llu",
				       key.objectid, logical);
				goto next;
			}

again:
			extent_logical = key.objectid;
			extent_len = bytes;

			/*
			 * trim extent to this stripe
			 */
			if (extent_logical < logical) {
				extent_len -= logical - extent_logical;
				extent_logical = logical;
			}
			if (extent_logical + extent_len >
			    logical + map->stripe_len) {
				extent_len = logical + map->stripe_len -
					     extent_logical;
			}

			extent_physical = extent_logical - logical + physical;
			extent_dev = scrub_dev;
			extent_mirror_num = mirror_num;
			if (is_dev_replace)
				scrub_remap_extent(fs_info, extent_logical,
						   extent_len, &extent_physical,
						   &extent_dev,
						   &extent_mirror_num);

			ret = btrfs_lookup_csums_range(csum_root, logical,
						logical + map->stripe_len - 1,
						&sctx->csum_list, 1);
			if (ret)
				goto out;

			ret = scrub_extent(sctx, extent_logical, extent_len,
					   extent_physical, extent_dev, flags,
					   generation, extent_mirror_num,
					   extent_logical - logical + physical);
			if (ret)
				goto out;

			scrub_free_csums(sctx);
			if (extent_logical + extent_len <
			    key.objectid + bytes) {
				if (map->type & (BTRFS_BLOCK_GROUP_RAID5 |
					BTRFS_BLOCK_GROUP_RAID6)) {
					/*
					 * loop until we find next data stripe
					 * or we have finished all stripes.
					 */
loop:
					physical += map->stripe_len;
					ret = get_raid56_logic_offset(physical,
							num, map, &logical,
							&stripe_logical);
					logical += base;

					if (ret && physical < physical_end) {
						stripe_logical += base;
						stripe_end = stripe_logical +
								increment - 1;
						ret = scrub_raid56_parity(sctx,
							map, scrub_dev, ppath,
							stripe_logical,
							stripe_end);
						if (ret)
							goto out;
						goto loop;
					}
				} else {
					physical += map->stripe_len;
					logical += increment;
				}
				if (logical < key.objectid + bytes) {
					cond_resched();
					goto again;
				}

				if (physical >= physical_end) {
					stop_loop = 1;
					break;
				}
			}
next:
			path->slots[0]++;
		}
		btrfs_release_path(path);
skip:
		logical += increment;
		physical += map->stripe_len;
		spin_lock(&sctx->stat_lock);
		if (stop_loop)
			sctx->stat.last_physical = map->stripes[num].physical +
						   length;
		else
			sctx->stat.last_physical = physical;
		spin_unlock(&sctx->stat_lock);
		if (stop_loop)
			break;
	}
out:
	/* push queued extents */
	scrub_submit(sctx);
	mutex_lock(&sctx->wr_ctx.wr_lock);
	scrub_wr_submit(sctx);
	mutex_unlock(&sctx->wr_ctx.wr_lock);

	blk_finish_plug(&plug);
	btrfs_free_path(path);
	btrfs_free_path(ppath);
	return ret < 0 ? ret : 0;
}

static noinline_for_stack int scrub_chunk(struct scrub_ctx *sctx,
					  struct btrfs_device *scrub_dev,
					  u64 chunk_tree, u64 chunk_objectid,
					  u64 chunk_offset, u64 length,
					  u64 dev_offset, int is_dev_replace)
{
	struct btrfs_mapping_tree *map_tree =
		&sctx->dev_root->fs_info->mapping_tree;
	struct map_lookup *map;
	struct extent_map *em;
	int i;
	int ret = 0;

	read_lock(&map_tree->map_tree.lock);
	em = lookup_extent_mapping(&map_tree->map_tree, chunk_offset, 1);
	read_unlock(&map_tree->map_tree.lock);

	if (!em)
		return -EINVAL;

	map = (struct map_lookup *)em->bdev;
	if (em->start != chunk_offset)
		goto out;

	if (em->len < length)
		goto out;

	for (i = 0; i < map->num_stripes; ++i) {
		if (map->stripes[i].dev->bdev == scrub_dev->bdev &&
		    map->stripes[i].physical == dev_offset) {
			ret = scrub_stripe(sctx, map, scrub_dev, i,
					   chunk_offset, length,
					   is_dev_replace);
			if (ret)
				goto out;
		}
	}
out:
	free_extent_map(em);

	return ret;
}

static noinline_for_stack
int scrub_enumerate_chunks(struct scrub_ctx *sctx,
			   struct btrfs_device *scrub_dev, u64 start, u64 end,
			   int is_dev_replace)
{
	struct btrfs_dev_extent *dev_extent = NULL;
	struct btrfs_path *path;
	struct btrfs_root *root = sctx->dev_root;
	struct btrfs_fs_info *fs_info = root->fs_info;
	u64 length;
	u64 chunk_tree;
	u64 chunk_objectid;
	u64 chunk_offset;
	int ret;
	int slot;
	struct extent_buffer *l;
	struct btrfs_key key;
	struct btrfs_key found_key;
	struct btrfs_block_group_cache *cache;
	struct btrfs_dev_replace *dev_replace = &fs_info->dev_replace;

	path = btrfs_alloc_path();
	if (!path)
		return -ENOMEM;

	path->reada = 2;
	path->search_commit_root = 1;
	path->skip_locking = 1;

	key.objectid = scrub_dev->devid;
	key.offset = 0ull;
	key.type = BTRFS_DEV_EXTENT_KEY;

	while (1) {
		ret = btrfs_search_slot(NULL, root, &key, path, 0, 0);
		if (ret < 0)
			break;
		if (ret > 0) {
			if (path->slots[0] >=
			    btrfs_header_nritems(path->nodes[0])) {
				ret = btrfs_next_leaf(root, path);
				if (ret)
					break;
			}
		}

		l = path->nodes[0];
		slot = path->slots[0];

		btrfs_item_key_to_cpu(l, &found_key, slot);

		if (found_key.objectid != scrub_dev->devid)
			break;

		if (found_key.type != BTRFS_DEV_EXTENT_KEY)
			break;

		if (found_key.offset >= end)
			break;

		if (found_key.offset < key.offset)
			break;

		dev_extent = btrfs_item_ptr(l, slot, struct btrfs_dev_extent);
		length = btrfs_dev_extent_length(l, dev_extent);

		if (found_key.offset + length <= start)
			goto skip;

		chunk_tree = btrfs_dev_extent_chunk_tree(l, dev_extent);
		chunk_objectid = btrfs_dev_extent_chunk_objectid(l, dev_extent);
		chunk_offset = btrfs_dev_extent_chunk_offset(l, dev_extent);

		/*
		 * get a reference on the corresponding block group to prevent
		 * the chunk from going away while we scrub it
		 */
		cache = btrfs_lookup_block_group(fs_info, chunk_offset);

		/* some chunks are removed but not committed to disk yet,
		 * continue scrubbing */
		if (!cache)
			goto skip;

		dev_replace->cursor_right = found_key.offset + length;
		dev_replace->cursor_left = found_key.offset;
		dev_replace->item_needs_writeback = 1;
		ret = scrub_chunk(sctx, scrub_dev, chunk_tree, chunk_objectid,
				  chunk_offset, length, found_key.offset,
				  is_dev_replace);

		/*
		 * flush, submit all pending read and write bios, afterwards
		 * wait for them.
		 * Note that in the dev replace case, a read request causes
		 * write requests that are submitted in the read completion
		 * worker. Therefore in the current situation, it is required
		 * that all write requests are flushed, so that all read and
		 * write requests are really completed when bios_in_flight
		 * changes to 0.
		 */
		atomic_set(&sctx->wr_ctx.flush_all_writes, 1);
		scrub_submit(sctx);
		mutex_lock(&sctx->wr_ctx.wr_lock);
		scrub_wr_submit(sctx);
		mutex_unlock(&sctx->wr_ctx.wr_lock);

		wait_event(sctx->list_wait,
			   atomic_read(&sctx->bios_in_flight) == 0);
		atomic_inc(&fs_info->scrubs_paused);
		wake_up(&fs_info->scrub_pause_wait);

		/*
		 * must be called before we decrease @scrub_paused.
		 * make sure we don't block transaction commit while
		 * we are waiting pending workers finished.
		 */
		wait_event(sctx->list_wait,
			   atomic_read(&sctx->workers_pending) == 0);
		atomic_set(&sctx->wr_ctx.flush_all_writes, 0);

		mutex_lock(&fs_info->scrub_lock);
		__scrub_blocked_if_needed(fs_info);
		atomic_dec(&fs_info->scrubs_paused);
		mutex_unlock(&fs_info->scrub_lock);
		wake_up(&fs_info->scrub_pause_wait);

		btrfs_put_block_group(cache);
		if (ret)
			break;
		if (is_dev_replace &&
		    atomic64_read(&dev_replace->num_write_errors) > 0) {
			ret = -EIO;
			break;
		}
		if (sctx->stat.malloc_errors > 0) {
			ret = -ENOMEM;
			break;
		}

		dev_replace->cursor_left = dev_replace->cursor_right;
		dev_replace->item_needs_writeback = 1;
skip:
		key.offset = found_key.offset + length;
		btrfs_release_path(path);
	}

	btrfs_free_path(path);

	/*
	 * ret can still be 1 from search_slot or next_leaf,
	 * that's not an error
	 */
	return ret < 0 ? ret : 0;
}

static noinline_for_stack int scrub_supers(struct scrub_ctx *sctx,
					   struct btrfs_device *scrub_dev)
{
	int	i;
	u64	bytenr;
	u64	gen;
	int	ret;
	struct btrfs_root *root = sctx->dev_root;

	if (test_bit(BTRFS_FS_STATE_ERROR, &root->fs_info->fs_state))
		return -EIO;

	/* Seed devices of a new filesystem has their own generation. */
	if (scrub_dev->fs_devices != root->fs_info->fs_devices)
		gen = scrub_dev->generation;
	else
		gen = root->fs_info->last_trans_committed;

	for (i = 0; i < BTRFS_SUPER_MIRROR_MAX; i++) {
		bytenr = btrfs_sb_offset(i);
		if (bytenr + BTRFS_SUPER_INFO_SIZE >
		    scrub_dev->commit_total_bytes)
			break;

		ret = scrub_pages(sctx, bytenr, BTRFS_SUPER_INFO_SIZE, bytenr,
				  scrub_dev, BTRFS_EXTENT_FLAG_SUPER, gen, i,
				  NULL, 1, bytenr);
		if (ret)
			return ret;
	}
	wait_event(sctx->list_wait, atomic_read(&sctx->bios_in_flight) == 0);

	return 0;
}

/*
 * get a reference count on fs_info->scrub_workers. start worker if necessary
 */
static noinline_for_stack int scrub_workers_get(struct btrfs_fs_info *fs_info,
						int is_dev_replace)
{
	int ret = 0;
	int flags = WQ_FREEZABLE | WQ_UNBOUND;
	int max_active = fs_info->thread_pool_size;

	if (fs_info->scrub_workers_refcnt == 0) {
		if (is_dev_replace)
			fs_info->scrub_workers =
				btrfs_alloc_workqueue("btrfs-scrub", flags,
						      1, 4);
		else
			fs_info->scrub_workers =
				btrfs_alloc_workqueue("btrfs-scrub", flags,
						      max_active, 4);
		if (!fs_info->scrub_workers) {
			ret = -ENOMEM;
			goto out;
		}
		fs_info->scrub_wr_completion_workers =
			btrfs_alloc_workqueue("btrfs-scrubwrc", flags,
					      max_active, 2);
		if (!fs_info->scrub_wr_completion_workers) {
			ret = -ENOMEM;
			goto out;
		}
		fs_info->scrub_nocow_workers =
			btrfs_alloc_workqueue("btrfs-scrubnc", flags, 1, 0);
		if (!fs_info->scrub_nocow_workers) {
			ret = -ENOMEM;
			goto out;
		}
	}
	++fs_info->scrub_workers_refcnt;
out:
	return ret;
}

static noinline_for_stack void scrub_workers_put(struct btrfs_fs_info *fs_info)
{
	if (--fs_info->scrub_workers_refcnt == 0) {
		btrfs_destroy_workqueue(fs_info->scrub_workers);
		btrfs_destroy_workqueue(fs_info->scrub_wr_completion_workers);
		btrfs_destroy_workqueue(fs_info->scrub_nocow_workers);
	}
	WARN_ON(fs_info->scrub_workers_refcnt < 0);
}

int btrfs_scrub_dev(struct btrfs_fs_info *fs_info, u64 devid, u64 start,
		    u64 end, struct btrfs_scrub_progress *progress,
		    int readonly, int is_dev_replace)
{
	struct scrub_ctx *sctx;
	int ret;
	struct btrfs_device *dev;
	struct rcu_string *name;

	if (btrfs_fs_closing(fs_info))
		return -EINVAL;

	if (fs_info->chunk_root->nodesize > BTRFS_STRIPE_LEN) {
		/*
		 * in this case scrub is unable to calculate the checksum
		 * the way scrub is implemented. Do not handle this
		 * situation at all because it won't ever happen.
		 */
		btrfs_err(fs_info,
			   "scrub: size assumption nodesize <= BTRFS_STRIPE_LEN (%d <= %d) fails",
		       fs_info->chunk_root->nodesize, BTRFS_STRIPE_LEN);
		return -EINVAL;
	}

	if (fs_info->chunk_root->sectorsize != PAGE_SIZE) {
		/* not supported for data w/o checksums */
		btrfs_err(fs_info,
			   "scrub: size assumption sectorsize != PAGE_SIZE "
			   "(%d != %lu) fails",
		       fs_info->chunk_root->sectorsize, PAGE_SIZE);
		return -EINVAL;
	}

	if (fs_info->chunk_root->nodesize >
	    PAGE_SIZE * SCRUB_MAX_PAGES_PER_BLOCK ||
	    fs_info->chunk_root->sectorsize >
	    PAGE_SIZE * SCRUB_MAX_PAGES_PER_BLOCK) {
		/*
		 * would exhaust the array bounds of pagev member in
		 * struct scrub_block
		 */
		btrfs_err(fs_info, "scrub: size assumption nodesize and sectorsize "
			   "<= SCRUB_MAX_PAGES_PER_BLOCK (%d <= %d && %d <= %d) fails",
		       fs_info->chunk_root->nodesize,
		       SCRUB_MAX_PAGES_PER_BLOCK,
		       fs_info->chunk_root->sectorsize,
		       SCRUB_MAX_PAGES_PER_BLOCK);
		return -EINVAL;
	}


	mutex_lock(&fs_info->fs_devices->device_list_mutex);
	dev = btrfs_find_device(fs_info, devid, NULL, NULL);
	if (!dev || (dev->missing && !is_dev_replace)) {
		mutex_unlock(&fs_info->fs_devices->device_list_mutex);
		return -ENODEV;
	}

	if (!is_dev_replace && !readonly && !dev->writeable) {
		mutex_unlock(&fs_info->fs_devices->device_list_mutex);
		rcu_read_lock();
		name = rcu_dereference(dev->name);
		btrfs_err(fs_info, "scrub: device %s is not writable",
			  name->str);
		rcu_read_unlock();
		return -EROFS;
	}

	mutex_lock(&fs_info->scrub_lock);
	if (!dev->in_fs_metadata || dev->is_tgtdev_for_dev_replace) {
		mutex_unlock(&fs_info->scrub_lock);
		mutex_unlock(&fs_info->fs_devices->device_list_mutex);
		return -EIO;
	}

	btrfs_dev_replace_lock(&fs_info->dev_replace);
	if (dev->scrub_device ||
	    (!is_dev_replace &&
	     btrfs_dev_replace_is_ongoing(&fs_info->dev_replace))) {
		btrfs_dev_replace_unlock(&fs_info->dev_replace);
		mutex_unlock(&fs_info->scrub_lock);
		mutex_unlock(&fs_info->fs_devices->device_list_mutex);
		return -EINPROGRESS;
	}
	btrfs_dev_replace_unlock(&fs_info->dev_replace);

	ret = scrub_workers_get(fs_info, is_dev_replace);
	if (ret) {
		mutex_unlock(&fs_info->scrub_lock);
		mutex_unlock(&fs_info->fs_devices->device_list_mutex);
		return ret;
	}

	sctx = scrub_setup_ctx(dev, is_dev_replace);
	if (IS_ERR(sctx)) {
		mutex_unlock(&fs_info->scrub_lock);
		mutex_unlock(&fs_info->fs_devices->device_list_mutex);
		scrub_workers_put(fs_info);
		return PTR_ERR(sctx);
	}
	sctx->readonly = readonly;
	dev->scrub_device = sctx;
	mutex_unlock(&fs_info->fs_devices->device_list_mutex);

	/*
	 * checking @scrub_pause_req here, we can avoid
	 * race between committing transaction and scrubbing.
	 */
	__scrub_blocked_if_needed(fs_info);
	atomic_inc(&fs_info->scrubs_running);
	mutex_unlock(&fs_info->scrub_lock);

	if (!is_dev_replace) {
		/*
		 * by holding device list mutex, we can
		 * kick off writing super in log tree sync.
		 */
		mutex_lock(&fs_info->fs_devices->device_list_mutex);
		ret = scrub_supers(sctx, dev);
		mutex_unlock(&fs_info->fs_devices->device_list_mutex);
	}

	if (!ret)
		ret = scrub_enumerate_chunks(sctx, dev, start, end,
					     is_dev_replace);

	wait_event(sctx->list_wait, atomic_read(&sctx->bios_in_flight) == 0);
	atomic_dec(&fs_info->scrubs_running);
	wake_up(&fs_info->scrub_pause_wait);

	wait_event(sctx->list_wait, atomic_read(&sctx->workers_pending) == 0);

	if (progress)
		memcpy(progress, &sctx->stat, sizeof(*progress));

	mutex_lock(&fs_info->scrub_lock);
	dev->scrub_device = NULL;
	scrub_workers_put(fs_info);
	mutex_unlock(&fs_info->scrub_lock);

	scrub_free_ctx(sctx);

	return ret;
}

void btrfs_scrub_pause(struct btrfs_root *root)
{
	struct btrfs_fs_info *fs_info = root->fs_info;

	mutex_lock(&fs_info->scrub_lock);
	atomic_inc(&fs_info->scrub_pause_req);
	while (atomic_read(&fs_info->scrubs_paused) !=
	       atomic_read(&fs_info->scrubs_running)) {
		mutex_unlock(&fs_info->scrub_lock);
		wait_event(fs_info->scrub_pause_wait,
			   atomic_read(&fs_info->scrubs_paused) ==
			   atomic_read(&fs_info->scrubs_running));
		mutex_lock(&fs_info->scrub_lock);
	}
	mutex_unlock(&fs_info->scrub_lock);
}

void btrfs_scrub_continue(struct btrfs_root *root)
{
	struct btrfs_fs_info *fs_info = root->fs_info;

	atomic_dec(&fs_info->scrub_pause_req);
	wake_up(&fs_info->scrub_pause_wait);
}

int btrfs_scrub_cancel(struct btrfs_fs_info *fs_info)
{
	mutex_lock(&fs_info->scrub_lock);
	if (!atomic_read(&fs_info->scrubs_running)) {
		mutex_unlock(&fs_info->scrub_lock);
		return -ENOTCONN;
	}

	atomic_inc(&fs_info->scrub_cancel_req);
	while (atomic_read(&fs_info->scrubs_running)) {
		mutex_unlock(&fs_info->scrub_lock);
		wait_event(fs_info->scrub_pause_wait,
			   atomic_read(&fs_info->scrubs_running) == 0);
		mutex_lock(&fs_info->scrub_lock);
	}
	atomic_dec(&fs_info->scrub_cancel_req);
	mutex_unlock(&fs_info->scrub_lock);

	return 0;
}

int btrfs_scrub_cancel_dev(struct btrfs_fs_info *fs_info,
			   struct btrfs_device *dev)
{
	struct scrub_ctx *sctx;

	mutex_lock(&fs_info->scrub_lock);
	sctx = dev->scrub_device;
	if (!sctx) {
		mutex_unlock(&fs_info->scrub_lock);
		return -ENOTCONN;
	}
	atomic_inc(&sctx->cancel_req);
	while (dev->scrub_device) {
		mutex_unlock(&fs_info->scrub_lock);
		wait_event(fs_info->scrub_pause_wait,
			   dev->scrub_device == NULL);
		mutex_lock(&fs_info->scrub_lock);
	}
	mutex_unlock(&fs_info->scrub_lock);

	return 0;
}

int btrfs_scrub_progress(struct btrfs_root *root, u64 devid,
			 struct btrfs_scrub_progress *progress)
{
	struct btrfs_device *dev;
	struct scrub_ctx *sctx = NULL;

	mutex_lock(&root->fs_info->fs_devices->device_list_mutex);
	dev = btrfs_find_device(root->fs_info, devid, NULL, NULL);
	if (dev)
		sctx = dev->scrub_device;
	if (sctx)
		memcpy(progress, &sctx->stat, sizeof(*progress));
	mutex_unlock(&root->fs_info->fs_devices->device_list_mutex);

	return dev ? (sctx ? 0 : -ENOTCONN) : -ENODEV;
}

static void scrub_remap_extent(struct btrfs_fs_info *fs_info,
			       u64 extent_logical, u64 extent_len,
			       u64 *extent_physical,
			       struct btrfs_device **extent_dev,
			       int *extent_mirror_num)
{
	u64 mapped_length;
	struct btrfs_bio *bbio = NULL;
	int ret;

	mapped_length = extent_len;
	ret = btrfs_map_block(fs_info, READ, extent_logical,
			      &mapped_length, &bbio, 0);
	if (ret || !bbio || mapped_length < extent_len ||
	    !bbio->stripes[0].dev->bdev) {
		kfree(bbio);
		return;
	}

	*extent_physical = bbio->stripes[0].physical;
	*extent_mirror_num = bbio->mirror_num;
	*extent_dev = bbio->stripes[0].dev;
	kfree(bbio);
}

static int scrub_setup_wr_ctx(struct scrub_ctx *sctx,
			      struct scrub_wr_ctx *wr_ctx,
			      struct btrfs_fs_info *fs_info,
			      struct btrfs_device *dev,
			      int is_dev_replace)
{
	WARN_ON(wr_ctx->wr_curr_bio != NULL);

	mutex_init(&wr_ctx->wr_lock);
	wr_ctx->wr_curr_bio = NULL;
	if (!is_dev_replace)
		return 0;

	WARN_ON(!dev->bdev);
	wr_ctx->pages_per_wr_bio = min_t(int, SCRUB_PAGES_PER_WR_BIO,
					 bio_get_nr_vecs(dev->bdev));
	wr_ctx->tgtdev = dev;
	atomic_set(&wr_ctx->flush_all_writes, 0);
	return 0;
}

static void scrub_free_wr_ctx(struct scrub_wr_ctx *wr_ctx)
{
	mutex_lock(&wr_ctx->wr_lock);
	kfree(wr_ctx->wr_curr_bio);
	wr_ctx->wr_curr_bio = NULL;
	mutex_unlock(&wr_ctx->wr_lock);
}

static int copy_nocow_pages(struct scrub_ctx *sctx, u64 logical, u64 len,
			    int mirror_num, u64 physical_for_dev_replace)
{
	struct scrub_copy_nocow_ctx *nocow_ctx;
	struct btrfs_fs_info *fs_info = sctx->dev_root->fs_info;

	nocow_ctx = kzalloc(sizeof(*nocow_ctx), GFP_NOFS);
	if (!nocow_ctx) {
		spin_lock(&sctx->stat_lock);
		sctx->stat.malloc_errors++;
		spin_unlock(&sctx->stat_lock);
		return -ENOMEM;
	}

	scrub_pending_trans_workers_inc(sctx);

	nocow_ctx->sctx = sctx;
	nocow_ctx->logical = logical;
	nocow_ctx->len = len;
	nocow_ctx->mirror_num = mirror_num;
	nocow_ctx->physical_for_dev_replace = physical_for_dev_replace;
	btrfs_init_work(&nocow_ctx->work, btrfs_scrubnc_helper,
			copy_nocow_pages_worker, NULL, NULL);
	INIT_LIST_HEAD(&nocow_ctx->inodes);
	btrfs_queue_work(fs_info->scrub_nocow_workers,
			 &nocow_ctx->work);

	return 0;
}

static int record_inode_for_nocow(u64 inum, u64 offset, u64 root, void *ctx)
{
	struct scrub_copy_nocow_ctx *nocow_ctx = ctx;
	struct scrub_nocow_inode *nocow_inode;

	nocow_inode = kzalloc(sizeof(*nocow_inode), GFP_NOFS);
	if (!nocow_inode)
		return -ENOMEM;
	nocow_inode->inum = inum;
	nocow_inode->offset = offset;
	nocow_inode->root = root;
	list_add_tail(&nocow_inode->list, &nocow_ctx->inodes);
	return 0;
}

#define COPY_COMPLETE 1

static void copy_nocow_pages_worker(struct btrfs_work *work)
{
	struct scrub_copy_nocow_ctx *nocow_ctx =
		container_of(work, struct scrub_copy_nocow_ctx, work);
	struct scrub_ctx *sctx = nocow_ctx->sctx;
	u64 logical = nocow_ctx->logical;
	u64 len = nocow_ctx->len;
	int mirror_num = nocow_ctx->mirror_num;
	u64 physical_for_dev_replace = nocow_ctx->physical_for_dev_replace;
	int ret;
	struct btrfs_trans_handle *trans = NULL;
	struct btrfs_fs_info *fs_info;
	struct btrfs_path *path;
	struct btrfs_root *root;
	int not_written = 0;

	fs_info = sctx->dev_root->fs_info;
	root = fs_info->extent_root;

	path = btrfs_alloc_path();
	if (!path) {
		spin_lock(&sctx->stat_lock);
		sctx->stat.malloc_errors++;
		spin_unlock(&sctx->stat_lock);
		not_written = 1;
		goto out;
	}

	trans = btrfs_join_transaction(root);
	if (IS_ERR(trans)) {
		not_written = 1;
		goto out;
	}

	ret = iterate_inodes_from_logical(logical, fs_info, path,
					  record_inode_for_nocow, nocow_ctx);
	if (ret != 0 && ret != -ENOENT) {
		btrfs_warn(fs_info, "iterate_inodes_from_logical() failed: log %llu, "
			"phys %llu, len %llu, mir %u, ret %d",
			logical, physical_for_dev_replace, len, mirror_num,
			ret);
		not_written = 1;
		goto out;
	}

	btrfs_end_transaction(trans, root);
	trans = NULL;
	while (!list_empty(&nocow_ctx->inodes)) {
		struct scrub_nocow_inode *entry;
		entry = list_first_entry(&nocow_ctx->inodes,
					 struct scrub_nocow_inode,
					 list);
		list_del_init(&entry->list);
		ret = copy_nocow_pages_for_inode(entry->inum, entry->offset,
						 entry->root, nocow_ctx);
		kfree(entry);
		if (ret == COPY_COMPLETE) {
			ret = 0;
			break;
		} else if (ret) {
			break;
		}
	}
out:
	while (!list_empty(&nocow_ctx->inodes)) {
		struct scrub_nocow_inode *entry;
		entry = list_first_entry(&nocow_ctx->inodes,
					 struct scrub_nocow_inode,
					 list);
		list_del_init(&entry->list);
		kfree(entry);
	}
	if (trans && !IS_ERR(trans))
		btrfs_end_transaction(trans, root);
	if (not_written)
		btrfs_dev_replace_stats_inc(&fs_info->dev_replace.
					    num_uncorrectable_read_errors);

	btrfs_free_path(path);
	kfree(nocow_ctx);

	scrub_pending_trans_workers_dec(sctx);
}

static int check_extent_to_block(struct inode *inode, u64 start, u64 len,
				 u64 logical)
{
	struct extent_state *cached_state = NULL;
	struct btrfs_ordered_extent *ordered;
	struct extent_io_tree *io_tree;
	struct extent_map *em;
	u64 lockstart = start, lockend = start + len - 1;
	int ret = 0;

	io_tree = &BTRFS_I(inode)->io_tree;

	lock_extent_bits(io_tree, lockstart, lockend, 0, &cached_state);
	ordered = btrfs_lookup_ordered_range(inode, lockstart, len);
	if (ordered) {
		btrfs_put_ordered_extent(ordered);
		ret = 1;
		goto out_unlock;
	}

	em = btrfs_get_extent(inode, NULL, 0, start, len, 0);
	if (IS_ERR(em)) {
		ret = PTR_ERR(em);
		goto out_unlock;
	}

	/*
	 * This extent does not actually cover the logical extent anymore,
	 * move on to the next inode.
	 */
	if (em->block_start > logical ||
	    em->block_start + em->block_len < logical + len) {
		free_extent_map(em);
		ret = 1;
		goto out_unlock;
	}
	free_extent_map(em);

out_unlock:
	unlock_extent_cached(io_tree, lockstart, lockend, &cached_state,
			     GFP_NOFS);
	return ret;
}

static int copy_nocow_pages_for_inode(u64 inum, u64 offset, u64 root,
				      struct scrub_copy_nocow_ctx *nocow_ctx)
{
	struct btrfs_fs_info *fs_info = nocow_ctx->sctx->dev_root->fs_info;
	struct btrfs_key key;
	struct inode *inode;
	struct page *page;
	struct btrfs_root *local_root;
	struct extent_io_tree *io_tree;
	u64 physical_for_dev_replace;
	u64 nocow_ctx_logical;
	u64 len = nocow_ctx->len;
	unsigned long index;
	int srcu_index;
	int ret = 0;
	int err = 0;

	key.objectid = root;
	key.type = BTRFS_ROOT_ITEM_KEY;
	key.offset = (u64)-1;

	srcu_index = srcu_read_lock(&fs_info->subvol_srcu);

	local_root = btrfs_read_fs_root_no_name(fs_info, &key);
	if (IS_ERR(local_root)) {
		srcu_read_unlock(&fs_info->subvol_srcu, srcu_index);
		return PTR_ERR(local_root);
	}

	key.type = BTRFS_INODE_ITEM_KEY;
	key.objectid = inum;
	key.offset = 0;
	inode = btrfs_iget(fs_info->sb, &key, local_root, NULL);
	srcu_read_unlock(&fs_info->subvol_srcu, srcu_index);
	if (IS_ERR(inode))
		return PTR_ERR(inode);

	/* Avoid truncate/dio/punch hole.. */
	mutex_lock(&inode->i_mutex);
	inode_dio_wait(inode);

	physical_for_dev_replace = nocow_ctx->physical_for_dev_replace;
	io_tree = &BTRFS_I(inode)->io_tree;
	nocow_ctx_logical = nocow_ctx->logical;

	ret = check_extent_to_block(inode, offset, len, nocow_ctx_logical);
	if (ret) {
		ret = ret > 0 ? 0 : ret;
		goto out;
	}

	while (len >= PAGE_CACHE_SIZE) {
		index = offset >> PAGE_CACHE_SHIFT;
again:
		page = find_or_create_page(inode->i_mapping, index, GFP_NOFS);
		if (!page) {
			btrfs_err(fs_info, "find_or_create_page() failed");
			ret = -ENOMEM;
			goto out;
		}

		if (PageUptodate(page)) {
			if (PageDirty(page))
				goto next_page;
		} else {
			ClearPageError(page);
			err = extent_read_full_page(io_tree, page,
							   btrfs_get_extent,
							   nocow_ctx->mirror_num);
			if (err) {
				ret = err;
				goto next_page;
			}

			lock_page(page);
			/*
			 * If the page has been remove from the page cache,
			 * the data on it is meaningless, because it may be
			 * old one, the new data may be written into the new
			 * page in the page cache.
			 */
			if (page->mapping != inode->i_mapping) {
				unlock_page(page);
				page_cache_release(page);
				goto again;
			}
			if (!PageUptodate(page)) {
				ret = -EIO;
				goto next_page;
			}
		}

		ret = check_extent_to_block(inode, offset, len,
					    nocow_ctx_logical);
		if (ret) {
			ret = ret > 0 ? 0 : ret;
			goto next_page;
		}

		err = write_page_nocow(nocow_ctx->sctx,
				       physical_for_dev_replace, page);
		if (err)
			ret = err;
next_page:
		unlock_page(page);
		page_cache_release(page);

		if (ret)
			break;

		offset += PAGE_CACHE_SIZE;
		physical_for_dev_replace += PAGE_CACHE_SIZE;
		nocow_ctx_logical += PAGE_CACHE_SIZE;
		len -= PAGE_CACHE_SIZE;
	}
	ret = COPY_COMPLETE;
out:
	mutex_unlock(&inode->i_mutex);
	iput(inode);
	return ret;
}

static int write_page_nocow(struct scrub_ctx *sctx,
			    u64 physical_for_dev_replace, struct page *page)
{
	struct bio *bio;
	struct btrfs_device *dev;
	int ret;

	dev = sctx->wr_ctx.tgtdev;
	if (!dev)
		return -EIO;
	if (!dev->bdev) {
		printk_ratelimited(KERN_WARNING
			"BTRFS: scrub write_page_nocow(bdev == NULL) is unexpected!\n");
		return -EIO;
	}
	bio = btrfs_io_bio_alloc(GFP_NOFS, 1);
	if (!bio) {
		spin_lock(&sctx->stat_lock);
		sctx->stat.malloc_errors++;
		spin_unlock(&sctx->stat_lock);
		return -ENOMEM;
	}
	bio->bi_iter.bi_size = 0;
	bio->bi_iter.bi_sector = physical_for_dev_replace >> 9;
	bio->bi_bdev = dev->bdev;
	ret = bio_add_page(bio, page, PAGE_CACHE_SIZE, 0);
	if (ret != PAGE_CACHE_SIZE) {
leave_with_eio:
		bio_put(bio);
		btrfs_dev_stat_inc_and_print(dev, BTRFS_DEV_STAT_WRITE_ERRS);
		return -EIO;
	}

	if (btrfsic_submit_bio_wait(WRITE_SYNC, bio))
		goto leave_with_eio;

	bio_put(bio);
	return 0;
}<|MERGE_RESOLUTION|>--- conflicted
+++ resolved
@@ -3053,11 +3053,7 @@
 
 	ppath = btrfs_alloc_path();
 	if (!ppath) {
-<<<<<<< HEAD
-		btrfs_free_path(ppath);
-=======
 		btrfs_free_path(path);
->>>>>>> 59343cd7
 		return -ENOMEM;
 	}
 
