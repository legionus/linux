// SPDX-License-Identifier: GPL-2.0 OR BSD-3-Clause
/* Copyright (c) 2015, The Linux Foundation. All rights reserved. */
/* Copyright (c) 2020 Sartura Ltd. */

#include <linux/delay.h>
#include <linux/io.h>
#include <linux/iopoll.h>
#include <linux/kernel.h>
#include <linux/module.h>
#include <linux/of_address.h>
#include <linux/of_mdio.h>
#include <linux/phy.h>
#include <linux/platform_device.h>
#include <linux/clk.h>

#define MDIO_MODE_REG				0x40
#define MDIO_ADDR_REG				0x44
#define MDIO_DATA_WRITE_REG			0x48
#define MDIO_DATA_READ_REG			0x4c
#define MDIO_CMD_REG				0x50
#define MDIO_CMD_ACCESS_BUSY		BIT(16)
#define MDIO_CMD_ACCESS_START		BIT(8)
#define MDIO_CMD_ACCESS_CODE_READ	0
#define MDIO_CMD_ACCESS_CODE_WRITE	1
#define MDIO_CMD_ACCESS_CODE_C45_ADDR	0
#define MDIO_CMD_ACCESS_CODE_C45_WRITE	1
#define MDIO_CMD_ACCESS_CODE_C45_READ	2

/* 0 = Clause 22, 1 = Clause 45 */
#define MDIO_MODE_C45				BIT(8)

#define IPQ4019_MDIO_TIMEOUT	10000
#define IPQ4019_MDIO_SLEEP		10

/* MDIO clock source frequency is fixed to 100M */
#define IPQ_MDIO_CLK_RATE	100000000

#define IPQ_PHY_SET_DELAY_US	100000

struct ipq4019_mdio_data {
	void __iomem	*membase;
	void __iomem *eth_ldo_rdy;
	struct clk *mdio_clk;
};

static int ipq4019_mdio_wait_busy(struct mii_bus *bus)
{
	struct ipq4019_mdio_data *priv = bus->priv;
	unsigned int busy;

	return readl_poll_timeout(priv->membase + MDIO_CMD_REG, busy,
				  (busy & MDIO_CMD_ACCESS_BUSY) == 0,
				  IPQ4019_MDIO_SLEEP, IPQ4019_MDIO_TIMEOUT);
}

static int ipq4019_mdio_read(struct mii_bus *bus, int mii_id, int regnum)
{
	struct ipq4019_mdio_data *priv = bus->priv;
	unsigned int data;
	unsigned int cmd;

	if (ipq4019_mdio_wait_busy(bus))
		return -ETIMEDOUT;

	/* Clause 45 support */
	if (regnum & MII_ADDR_C45) {
		unsigned int mmd = (regnum >> 16) & 0x1F;
		unsigned int reg = regnum & 0xFFFF;

		/* Enter Clause 45 mode */
		data = readl(priv->membase + MDIO_MODE_REG);

		data |= MDIO_MODE_C45;

		writel(data, priv->membase + MDIO_MODE_REG);

		/* issue the phy address and mmd */
		writel((mii_id << 8) | mmd, priv->membase + MDIO_ADDR_REG);

		/* issue reg */
		writel(reg, priv->membase + MDIO_DATA_WRITE_REG);

		cmd = MDIO_CMD_ACCESS_START | MDIO_CMD_ACCESS_CODE_C45_ADDR;
	} else {
		/* Enter Clause 22 mode */
		data = readl(priv->membase + MDIO_MODE_REG);

		data &= ~MDIO_MODE_C45;

		writel(data, priv->membase + MDIO_MODE_REG);

		/* issue the phy address and reg */
		writel((mii_id << 8) | regnum, priv->membase + MDIO_ADDR_REG);

		cmd = MDIO_CMD_ACCESS_START | MDIO_CMD_ACCESS_CODE_READ;
	}

	/* issue read command */
	writel(cmd, priv->membase + MDIO_CMD_REG);

	/* Wait read complete */
	if (ipq4019_mdio_wait_busy(bus))
		return -ETIMEDOUT;

	if (regnum & MII_ADDR_C45) {
		cmd = MDIO_CMD_ACCESS_START | MDIO_CMD_ACCESS_CODE_C45_READ;

		writel(cmd, priv->membase + MDIO_CMD_REG);

		if (ipq4019_mdio_wait_busy(bus))
			return -ETIMEDOUT;
	}

	/* Read and return data */
	return readl(priv->membase + MDIO_DATA_READ_REG);
}

static int ipq4019_mdio_write(struct mii_bus *bus, int mii_id, int regnum,
							 u16 value)
{
	struct ipq4019_mdio_data *priv = bus->priv;
	unsigned int data;
	unsigned int cmd;

	if (ipq4019_mdio_wait_busy(bus))
		return -ETIMEDOUT;

	/* Clause 45 support */
	if (regnum & MII_ADDR_C45) {
		unsigned int mmd = (regnum >> 16) & 0x1F;
		unsigned int reg = regnum & 0xFFFF;

		/* Enter Clause 45 mode */
		data = readl(priv->membase + MDIO_MODE_REG);

		data |= MDIO_MODE_C45;

		writel(data, priv->membase + MDIO_MODE_REG);

		/* issue the phy address and mmd */
		writel((mii_id << 8) | mmd, priv->membase + MDIO_ADDR_REG);

		/* issue reg */
		writel(reg, priv->membase + MDIO_DATA_WRITE_REG);

		cmd = MDIO_CMD_ACCESS_START | MDIO_CMD_ACCESS_CODE_C45_ADDR;

		writel(cmd, priv->membase + MDIO_CMD_REG);

		if (ipq4019_mdio_wait_busy(bus))
			return -ETIMEDOUT;
	} else {
		/* Enter Clause 22 mode */
		data = readl(priv->membase + MDIO_MODE_REG);

		data &= ~MDIO_MODE_C45;

		writel(data, priv->membase + MDIO_MODE_REG);

		/* issue the phy address and reg */
		writel((mii_id << 8) | regnum, priv->membase + MDIO_ADDR_REG);
	}

	/* issue write data */
	writel(value, priv->membase + MDIO_DATA_WRITE_REG);

	/* issue write command */
	if (regnum & MII_ADDR_C45)
		cmd = MDIO_CMD_ACCESS_START | MDIO_CMD_ACCESS_CODE_C45_WRITE;
	else
		cmd = MDIO_CMD_ACCESS_START | MDIO_CMD_ACCESS_CODE_WRITE;

	writel(cmd, priv->membase + MDIO_CMD_REG);

	/* Wait write complete */
	if (ipq4019_mdio_wait_busy(bus))
		return -ETIMEDOUT;

	return 0;
}

static int ipq_mdio_reset(struct mii_bus *bus)
{
	struct ipq4019_mdio_data *priv = bus->priv;
	u32 val;
	int ret;

	/* To indicate CMN_PLL that ethernet_ldo has been ready if platform resource 1
	 * is specified in the device tree.
	 */
	if (priv->eth_ldo_rdy) {
		val = readl(priv->eth_ldo_rdy);
		val |= BIT(0);
		writel(val, priv->eth_ldo_rdy);
		fsleep(IPQ_PHY_SET_DELAY_US);
	}

	/* Configure MDIO clock source frequency if clock is specified in the device tree */
	ret = clk_set_rate(priv->mdio_clk, IPQ_MDIO_CLK_RATE);
	if (ret)
		return ret;

	return clk_prepare_enable(priv->mdio_clk);
}

static int ipq4019_mdio_probe(struct platform_device *pdev)
{
	struct ipq4019_mdio_data *priv;
	struct mii_bus *bus;
	struct resource *res;
	int ret;

	bus = devm_mdiobus_alloc_size(&pdev->dev, sizeof(*priv));
	if (!bus)
		return -ENOMEM;

	priv = bus->priv;

	priv->membase = devm_platform_ioremap_resource(pdev, 0);
	if (IS_ERR(priv->membase))
		return PTR_ERR(priv->membase);

	priv->mdio_clk = devm_clk_get_optional(&pdev->dev, "gcc_mdio_ahb_clk");
	if (IS_ERR(priv->mdio_clk))
		return PTR_ERR(priv->mdio_clk);

	/* The platform resource is provided on the chipset IPQ5018 */
<<<<<<< HEAD
	priv->eth_ldo_rdy = devm_platform_ioremap_resource(pdev, 1);
=======
	/* This resource is optional */
	res = platform_get_resource(pdev, IORESOURCE_MEM, 1);
	if (res)
		priv->eth_ldo_rdy = devm_ioremap_resource(&pdev->dev, res);
>>>>>>> 318a54c0

	bus->name = "ipq4019_mdio";
	bus->read = ipq4019_mdio_read;
	bus->write = ipq4019_mdio_write;
	bus->reset = ipq_mdio_reset;
	bus->parent = &pdev->dev;
	snprintf(bus->id, MII_BUS_ID_SIZE, "%s%d", pdev->name, pdev->id);

	ret = of_mdiobus_register(bus, pdev->dev.of_node);
	if (ret) {
		dev_err(&pdev->dev, "Cannot register MDIO bus!\n");
		return ret;
	}

	platform_set_drvdata(pdev, bus);

	return 0;
}

static int ipq4019_mdio_remove(struct platform_device *pdev)
{
	struct mii_bus *bus = platform_get_drvdata(pdev);

	mdiobus_unregister(bus);

	return 0;
}

static const struct of_device_id ipq4019_mdio_dt_ids[] = {
	{ .compatible = "qcom,ipq4019-mdio" },
	{ .compatible = "qcom,ipq5018-mdio" },
	{ }
};
MODULE_DEVICE_TABLE(of, ipq4019_mdio_dt_ids);

static struct platform_driver ipq4019_mdio_driver = {
	.probe = ipq4019_mdio_probe,
	.remove = ipq4019_mdio_remove,
	.driver = {
		.name = "ipq4019-mdio",
		.of_match_table = ipq4019_mdio_dt_ids,
	},
};

module_platform_driver(ipq4019_mdio_driver);

MODULE_DESCRIPTION("ipq4019 MDIO interface driver");
MODULE_AUTHOR("Qualcomm Atheros");
MODULE_LICENSE("Dual BSD/GPL");<|MERGE_RESOLUTION|>--- conflicted
+++ resolved
@@ -225,14 +225,10 @@
 		return PTR_ERR(priv->mdio_clk);
 
 	/* The platform resource is provided on the chipset IPQ5018 */
-<<<<<<< HEAD
-	priv->eth_ldo_rdy = devm_platform_ioremap_resource(pdev, 1);
-=======
 	/* This resource is optional */
 	res = platform_get_resource(pdev, IORESOURCE_MEM, 1);
 	if (res)
 		priv->eth_ldo_rdy = devm_ioremap_resource(&pdev->dev, res);
->>>>>>> 318a54c0
 
 	bus->name = "ipq4019_mdio";
 	bus->read = ipq4019_mdio_read;
